package vaa

import (
	"crypto/ecdsa"
	"crypto/elliptic"
	"crypto/rand"
	"encoding/hex"
	"reflect"
	"testing"
	"time"

	"github.com/ethereum/go-ethereum/common"
	"github.com/ethereum/go-ethereum/crypto"
	"github.com/stretchr/testify/assert"
	"github.com/stretchr/testify/require"
<<<<<<< HEAD
=======
	"math/big"
	"reflect"
	"testing"
	"time"
>>>>>>> f9a41d15
)

func TestChainIDFromString(t *testing.T) {
	type test struct {
		input  string
		output ChainID
	}

	// Positive Test Cases
	p_tests := []test{
		{input: "solana", output: ChainIDSolana},
		{input: "ethereum", output: ChainIDEthereum},
		{input: "terra", output: ChainIDTerra},
		{input: "bsc", output: ChainIDBSC},
		{input: "polygon", output: ChainIDPolygon},
		{input: "avalanche", output: ChainIDAvalanche},
		{input: "oasis", output: ChainIDOasis},
		{input: "algorand", output: ChainIDAlgorand},
		{input: "aurora", output: ChainIDAurora},
		{input: "fantom", output: ChainIDFantom},
		{input: "karura", output: ChainIDKarura},
		{input: "acala", output: ChainIDAcala},
		{input: "klaytn", output: ChainIDKlaytn},
		{input: "celo", output: ChainIDCelo},
		{input: "moonbeam", output: ChainIDMoonbeam},
		{input: "neon", output: ChainIDNeon},
		{input: "ethereum-ropsten", output: ChainIDEthereumRopsten},

		{input: "Solana", output: ChainIDSolana},
		{input: "Ethereum", output: ChainIDEthereum},
		{input: "Terra", output: ChainIDTerra},
		{input: "Bsc", output: ChainIDBSC},
		{input: "Polygon", output: ChainIDPolygon},
		{input: "Avalanche", output: ChainIDAvalanche},
		{input: "Oasis", output: ChainIDOasis},
		{input: "Algorand", output: ChainIDAlgorand},
		{input: "Aurora", output: ChainIDAurora},
		{input: "Fantom", output: ChainIDFantom},
		{input: "Karura", output: ChainIDKarura},
		{input: "Acala", output: ChainIDAcala},
		{input: "Klaytn", output: ChainIDKlaytn},
		{input: "Celo", output: ChainIDCelo},
		{input: "Moonbeam", output: ChainIDMoonbeam},
		{input: "Neon", output: ChainIDNeon},
		{input: "Ethereum-ropsten", output: ChainIDEthereumRopsten},
	}

	// Negative Test Cases
	n_tests := []test{
		{input: "Unknown", output: ChainIDUnset},
	}

	for _, tc := range p_tests {
		t.Run(tc.input, func(t *testing.T) {
			chainId, err := ChainIDFromString(tc.input)
			assert.Equal(t, tc.output, chainId)
			assert.NoError(t, err)
		})
	}

	for _, tc := range n_tests {
		t.Run(tc.input, func(t *testing.T) {
			chainId, err := ChainIDFromString(tc.input)
			assert.Equal(t, tc.output, chainId)
			assert.NotNil(t, err)
		})
	}
}

func TestAddress_MarshalJSON(t *testing.T) {
	addr := Address{0, 0, 0, 0, 0, 0, 0, 0, 0, 0, 0, 0, 0, 0, 0, 0, 0, 0, 0, 0, 0, 0, 0, 0, 0, 0, 0, 0, 0, 0, 0, 4}
	expected := "223030303030303030303030303030303030303030303030303030303030303030303030303030303030303030303030303030303030303030303030303030303422"
	marshalJsonAddress, err := addr.MarshalJSON()
	assert.Equal(t, hex.EncodeToString(marshalJsonAddress), expected)
	assert.NoError(t, err)
}

func TestAddress_String(t *testing.T) {
	addr := Address{0, 0, 0, 0, 0, 0, 0, 0, 0, 0, 0, 0, 0, 0, 0, 0, 0, 0, 0, 0, 0, 0, 0, 0, 0, 0, 0, 0, 0, 0, 0, 4}
	expected := "0000000000000000000000000000000000000000000000000000000000000004"
	assert.Equal(t, addr.String(), expected)
}

func TestAddress_Bytes(t *testing.T) {
	addr := Address{0, 0, 0, 0, 0, 0, 0, 0, 0, 0, 0, 0, 0, 0, 0, 0, 0, 0, 0, 0, 0, 0, 0, 0, 0, 0, 0, 0, 0, 0, 0, 4}
	expected := []byte{0x0, 0x0, 0x0, 0x0, 0x0, 0x0, 0x0, 0x0, 0x0, 0x0, 0x0, 0x0, 0x0, 0x0, 0x0, 0x0, 0x0, 0x0, 0x0, 0x0, 0x0, 0x0, 0x0, 0x0, 0x0, 0x0, 0x0, 0x0, 0x0, 0x0, 0x0, 0x4}
	assert.Equal(t, addr.Bytes(), expected)
}

func TestSignatureData_MarshalJSON(t *testing.T) {
	sigData := SignatureData{0, 0, 0, 0, 0, 0, 0, 0, 0, 0, 0, 0, 0, 0, 0, 0, 0, 0, 0, 0, 0, 0, 0, 0, 0, 0, 0, 0, 0, 0, 0, 4, 0, 0, 0, 0, 0, 0, 0, 0, 0, 0, 0, 0, 0, 0, 0, 0, 0, 0, 0, 0, 0, 0, 0, 0, 0, 0, 0, 0, 0, 0, 0, 4, 0}
	marshalJsonSigData, err := sigData.MarshalJSON()
	require.Nil(t, err)

	expected := "223030303030303030303030303030303030303030303030303030303030303030303030303030303030303030303030303030303030303030303030303030303430303030303030303030303030303030303030303030303030303030303030303030303030303030303030303030303030303030303030303030303030303034303022"
	assert.Equal(t, hex.EncodeToString(marshalJsonSigData), expected)
}

func TestSignature_DataString(t *testing.T) {
	sigData := SignatureData{0, 0, 0, 0, 0, 0, 0, 0, 0, 0, 0, 0, 0, 0, 0, 0, 0, 0, 0, 0, 0, 0, 0, 0, 0, 0, 0, 0, 0, 0, 0, 4, 0, 0, 0, 0, 0, 0, 0, 0, 0, 0, 0, 0, 0, 0, 0, 0, 0, 0, 0, 0, 0, 0, 0, 0, 0, 0, 0, 0, 0, 0, 0, 4, 0}
	expected := "0000000000000000000000000000000000000000000000000000000000000004000000000000000000000000000000000000000000000000000000000000000400"
	assert.Equal(t, sigData.String(), expected)
}

func TestMinVAALength(t *testing.T) {
	assert.Equal(t, minVAALength, 57)
}

func TestChainId_String(t *testing.T) {
	type test struct {
		input  ChainID
		output string
	}

	tests := []test{
		{input: 0, output: "unset"},
		{input: 1, output: "solana"},
		{input: 2, output: "ethereum"},
		{input: 3, output: "terra"},
		{input: 4, output: "bsc"},
		{input: 5, output: "polygon"},
		{input: 6, output: "avalanche"},
		{input: 7, output: "oasis"},
		{input: 8, output: "algorand"},
		{input: 9, output: "aurora"},
		{input: 10, output: "fantom"},
		{input: 11, output: "karura"},
		{input: 12, output: "acala"},
		{input: 13, output: "klaytn"},
		{input: 14, output: "celo"},
		{input: 16, output: "moonbeam"},
		{input: 17, output: "neon"},
		{input: 10001, output: "ethereum-ropsten"},
	}

	for _, tc := range tests {
		t.Run(tc.output, func(t *testing.T) {
			assert.Equal(t, ChainID(tc.input).String(), tc.output)
		})
	}
}

func getVaa() VAA {
	var payload = []byte{97, 97, 97, 97, 97, 97}
	var governanceEmitter = Address{0, 0, 0, 0, 0, 0, 0, 0, 0, 0, 0, 0, 0, 0, 0, 0, 0, 0, 0, 0, 0, 0, 0, 0, 0, 0, 0, 0, 0, 0, 0, 4}

	return VAA{
		Version:          uint8(1),
		GuardianSetIndex: uint32(1),
		Signatures:       nil,
		Timestamp:        time.Unix(0, 0),
		Nonce:            uint32(1),
		Sequence:         uint64(1),
		ConsistencyLevel: uint8(32),
		EmitterChain:     ChainIDSolana,
		EmitterAddress:   governanceEmitter,
		Payload:          payload,
	}
}

func TestAddSignature(t *testing.T) {
	vaa := getVaa()

	// Generate a random private key to sign with
	key, _ := ecdsa.GenerateKey(elliptic.P256(), rand.Reader)
	assert.Nil(t, vaa.Signatures)

	// Add a signature and make sure it's added
	vaa.AddSignature(key, 0)
	assert.Equal(t, len(vaa.Signatures), 1)
}

func TestSerializeBody(t *testing.T) {
	vaa := getVaa()
	expected := []byte{0x0, 0x0, 0x0, 0x0, 0x0, 0x0, 0x0, 0x1, 0x0, 0x1, 0x0, 0x0, 0x0, 0x0, 0x0, 0x0, 0x0, 0x0, 0x0, 0x0, 0x0, 0x0, 0x0, 0x0, 0x0, 0x0, 0x0, 0x0, 0x0, 0x0, 0x0, 0x0, 0x0, 0x0, 0x0, 0x0, 0x0, 0x0, 0x0, 0x0, 0x0, 0x4, 0x0, 0x0, 0x0, 0x0, 0x0, 0x0, 0x0, 0x1, 0x20, 0x61, 0x61, 0x61, 0x61, 0x61, 0x61}
	assert.Equal(t, vaa.serializeBody(), expected)
}

func TestSigningBody(t *testing.T) {
	vaa := getVaa()
	expected := []byte{0x0, 0x0, 0x0, 0x0, 0x0, 0x0, 0x0, 0x1, 0x0, 0x1, 0x0, 0x0, 0x0, 0x0, 0x0, 0x0, 0x0, 0x0, 0x0, 0x0, 0x0, 0x0, 0x0, 0x0, 0x0, 0x0, 0x0, 0x0, 0x0, 0x0, 0x0, 0x0, 0x0, 0x0, 0x0, 0x0, 0x0, 0x0, 0x0, 0x0, 0x0, 0x4, 0x0, 0x0, 0x0, 0x0, 0x0, 0x0, 0x0, 0x1, 0x20, 0x61, 0x61, 0x61, 0x61, 0x61, 0x61}
	assert.Equal(t, vaa.signingBody(), expected)
}

func TestSigningMsg(t *testing.T) {
	vaa := getVaa()
	expected := common.HexToHash("4fae136bb1fd782fe1b5180ba735cdc83bcece3f9b7fd0e5e35300a61c8acd8f")
	assert.Equal(t, vaa.SigningMsg(), expected)
}

func TestMessageID(t *testing.T) {
	vaa := getVaa()
	expected := "1/0000000000000000000000000000000000000000000000000000000000000004/1"
	assert.Equal(t, vaa.MessageID(), expected)
}

func TestHexDigest(t *testing.T) {
	vaa := getVaa()
	expected := "4fae136bb1fd782fe1b5180ba735cdc83bcece3f9b7fd0e5e35300a61c8acd8f"
	assert.Equal(t, vaa.HexDigest(), expected)
}

func TestVerifySignatures(t *testing.T) {
	// Generate some random private keys to sign with
	privKey1, _ := ecdsa.GenerateKey(crypto.S256(), rand.Reader)
	privKey2, _ := ecdsa.GenerateKey(crypto.S256(), rand.Reader)
	privKey3, _ := ecdsa.GenerateKey(crypto.S256(), rand.Reader)
	privKey4, _ := ecdsa.GenerateKey(crypto.S256(), rand.Reader)

	// Give a fixed order of trusted addresses
	addrs := []common.Address{}
	addrs = append(addrs, crypto.PubkeyToAddress(privKey1.PublicKey))
	addrs = append(addrs, crypto.PubkeyToAddress(privKey2.PublicKey))
	addrs = append(addrs, crypto.PubkeyToAddress(privKey3.PublicKey))

	type test struct {
		label      string
		keyOrder   []*ecdsa.PrivateKey
		addrs      []common.Address
		indexOrder []uint8
		result     bool
	}

	tests := []test{
		{label: "NoSignerZero",
			keyOrder:   []*ecdsa.PrivateKey{},
			addrs:      addrs,
			indexOrder: []uint8{0},
			result:     true},
		{label: "NoSignerOne",
			keyOrder:   []*ecdsa.PrivateKey{},
			addrs:      addrs,
			indexOrder: []uint8{1},
			result:     true},
		{label: "SingleZero",
			keyOrder:   []*ecdsa.PrivateKey{privKey1},
			addrs:      addrs,
			indexOrder: []uint8{0},
			result:     true},
		{label: "RogueSingleOne",
			keyOrder:   []*ecdsa.PrivateKey{privKey4},
			addrs:      addrs,
			indexOrder: []uint8{0},
			result:     false},
		{label: "RogueSingleZero",
			keyOrder:   []*ecdsa.PrivateKey{privKey4},
			addrs:      addrs,
			indexOrder: []uint8{0},
			result:     false},
		{label: "SingleOne",
			keyOrder:   []*ecdsa.PrivateKey{privKey1},
			addrs:      addrs,
			indexOrder: []uint8{0},
			result:     true},
		{label: "MultiUniqSignerMonotonicIndex",
			keyOrder:   []*ecdsa.PrivateKey{privKey1, privKey2, privKey3},
			addrs:      addrs,
			indexOrder: []uint8{0, 1, 2},
			result:     true},
		{label: "MultiMisOrderedSignerMonotonicIndex",
			keyOrder:   []*ecdsa.PrivateKey{privKey3, privKey2, privKey1},
			addrs:      addrs,
			indexOrder: []uint8{0, 1, 2}, result: false},
		{label: "MultiUniqSignerNonMonotonic",
			keyOrder:   []*ecdsa.PrivateKey{privKey1, privKey2, privKey3},
			addrs:      addrs,
			indexOrder: []uint8{0, 2, 1},
			result:     false},
		{label: "MultiUniqSignerFullSameIndex0",
			keyOrder:   []*ecdsa.PrivateKey{privKey1, privKey2, privKey3},
			addrs:      addrs,
			indexOrder: []uint8{0, 0, 0},
			result:     false},
		{label: "MultiUniqSignerFullSameIndex1",
			keyOrder:   []*ecdsa.PrivateKey{privKey1, privKey2, privKey3},
			addrs:      addrs,
			indexOrder: []uint8{0, 0, 0},
			result:     false},
		{label: "MultiUniqSignerPartialSameIndex",
			keyOrder:   []*ecdsa.PrivateKey{privKey1, privKey2, privKey3},
			addrs:      addrs,
			indexOrder: []uint8{0, 1, 1},
			result:     false},
		{label: "MultiSameSignerPartialSameIndex",
			keyOrder:   []*ecdsa.PrivateKey{privKey1, privKey2, privKey2},
			addrs:      addrs,
			indexOrder: []uint8{0, 1, 1},
			result:     false},
		{label: "MultiSameSignerNonMonotonic",
			keyOrder:   []*ecdsa.PrivateKey{privKey1, privKey2, privKey2},
			addrs:      addrs,
			indexOrder: []uint8{0, 2, 1},
			result:     false},
		{label: "MultiSameSignerFullSameIndex",
			keyOrder:   []*ecdsa.PrivateKey{privKey1, privKey1, privKey1},
			addrs:      addrs,
			indexOrder: []uint8{0, 0, 0},
			result:     false},
		{label: "MultiSameSignerMonotonic",
			keyOrder:   []*ecdsa.PrivateKey{privKey1, privKey1, privKey1},
			addrs:      addrs,
			indexOrder: []uint8{0, 1, 2},
			result:     false},
	}

	for _, tc := range tests {
		t.Run(tc.label, func(t *testing.T) {
			vaa := getVaa()

			for i, key := range tc.keyOrder {
				vaa.AddSignature(key, tc.indexOrder[i])
			}

			assert.Equal(t, tc.result, vaa.VerifySignatures(tc.addrs))
		})
	}
}

func TestVerifySignaturesFuzz(t *testing.T) {
	// Generate some random trusted private keys to sign with
	privKey1, _ := ecdsa.GenerateKey(crypto.S256(), rand.Reader)
	privKey2, _ := ecdsa.GenerateKey(crypto.S256(), rand.Reader)
	privKey3, _ := ecdsa.GenerateKey(crypto.S256(), rand.Reader)

	// Generate some random untrusted private keys to sign with
	privKey4, _ := ecdsa.GenerateKey(crypto.S256(), rand.Reader)
	privKey5, _ := ecdsa.GenerateKey(crypto.S256(), rand.Reader)
	privKey6, _ := ecdsa.GenerateKey(crypto.S256(), rand.Reader)

	// Give a fixed order of trusted addresses (we intentionally omit privKey4, privKey5, privKey6)
	addrs := []common.Address{}
	addrs = append(addrs, crypto.PubkeyToAddress(privKey1.PublicKey))
	addrs = append(addrs, crypto.PubkeyToAddress(privKey2.PublicKey))
	addrs = append(addrs, crypto.PubkeyToAddress(privKey3.PublicKey))

	// key space for fuzz tests
	keys := []*ecdsa.PrivateKey{}
	keys = append(keys, privKey1)
	keys = append(keys, privKey2)
	keys = append(keys, privKey3)
	keys = append(keys, privKey4)
	keys = append(keys, privKey5)
	keys = append(keys, privKey6)

	// index space for fuzz tests
	indexes := []uint8{0, 1, 2, 3, 4, 5}

	type test struct {
		label      string
		keyOrder   []*ecdsa.PrivateKey
		addrs      []common.Address
		indexOrder []uint8
		result     bool
	}

	type allow struct {
		keyPair   []*ecdsa.PrivateKey
		indexPair []uint8
	}

	// Known good cases where we should have a verified result for
	allows := []allow{
		{keyPair: []*ecdsa.PrivateKey{}, indexPair: []uint8{}},
		{keyPair: []*ecdsa.PrivateKey{privKey1}, indexPair: []uint8{0}},
		{keyPair: []*ecdsa.PrivateKey{privKey2}, indexPair: []uint8{1}},
		{keyPair: []*ecdsa.PrivateKey{privKey3}, indexPair: []uint8{2}},
		{keyPair: []*ecdsa.PrivateKey{privKey1, privKey2}, indexPair: []uint8{0, 1}},
		{keyPair: []*ecdsa.PrivateKey{privKey1, privKey3}, indexPair: []uint8{0, 2}},
		{keyPair: []*ecdsa.PrivateKey{privKey2, privKey3}, indexPair: []uint8{1, 2}},
		{keyPair: []*ecdsa.PrivateKey{privKey1, privKey2, privKey3}, indexPair: []uint8{0, 1, 2}},
	}

	tests := []test{}
	keyPairs := [][]*ecdsa.PrivateKey{}
	indexPairs := [][]uint8{}

	// Build empty keyPair
	keyPairs = append(keyPairs, []*ecdsa.PrivateKey{})

	// Build single keyPairs
	for _, key := range keys {
		keyPairs = append(keyPairs, []*ecdsa.PrivateKey{key})
	}

	// Build double keyPairs
	for _, key_i := range keys {
		for _, key_j := range keys {
			keyPairs = append(keyPairs, []*ecdsa.PrivateKey{key_i, key_j})
		}
	}

	// Build triple keyPairs
	for _, key_i := range keys {
		for _, key_j := range keys {
			for _, key_k := range keys {
				keyPairs = append(keyPairs, []*ecdsa.PrivateKey{key_i, key_j, key_k})
			}
		}
	}

	// Build empty indexPairs
	indexPairs = append(indexPairs, []uint8{})

	// Build single indexPairs
	for _, ind := range indexes {
		indexPairs = append(indexPairs, []uint8{ind})
	}

	// Build double indexPairs
	for _, ind_i := range indexes {
		for _, ind_j := range indexes {
			indexPairs = append(indexPairs, []uint8{ind_i, ind_j})
		}
	}

	// Build triple keyPairs
	for _, ind_i := range indexes {
		for _, ind_j := range indexes {
			for _, ind_k := range indexes {
				indexPairs = append(indexPairs, []uint8{ind_i, ind_j, ind_k})
			}
		}
	}

	// Build out the fuzzTest cases
	for _, keyPair := range keyPairs {
		for _, indexPair := range indexPairs {
			if len(keyPair) == len(indexPair) {
				result := false

				for _, allow := range allows {
					if reflect.DeepEqual(allow.indexPair, indexPair) && reflect.DeepEqual(allow.keyPair, keyPair) {
						result = true
						break
					}
				}

				test := test{label: "A", keyOrder: keyPair, addrs: addrs, indexOrder: indexPair, result: result}
				tests = append(tests, test)
			}
		}
	}

	// Run the fuzzTest cases
	for _, tc := range tests {
		t.Run(tc.label, func(t *testing.T) {
			vaa := getVaa()

			for i, key := range tc.keyOrder {
				vaa.AddSignature(key, tc.indexOrder[i])
			}

			/* Fuzz Debugging
			 * Tell us what keys and indexes were used (for debug when/if we have a failure case)
			 */
			if vaa.VerifySignatures(tc.addrs) != tc.result {
				if len(tc.keyOrder) == 0 {
					t.Logf("Key Order %v\n", tc.keyOrder)
				} else {
					keyIndex := []uint8{}
					for i, key_i := range keys {
						for _, key_k := range tc.keyOrder {
							if key_i == key_k {
								keyIndex = append(keyIndex, uint8(i))
							}
						}
					}
					t.Logf("Key Order %v\n", keyIndex)
				}
				t.Logf("Index Order %v\n", tc.indexOrder)

			}

			assert.Equal(t, tc.result, vaa.VerifySignatures(tc.addrs))
		})
	}
}

func TestStringToAddress(t *testing.T) {

	type Test struct {
		label     string
		rawAddr   string
		addr      Address
		errString string
	}

	tests := []Test{
		{label: "simple",
			rawAddr:   "0000000000000000000000000000000000000000000000000000000000000004",
			addr:      Address{0, 0, 0, 0, 0, 0, 0, 0, 0, 0, 0, 0, 0, 0, 0, 0, 0, 0, 0, 0, 0, 0, 0, 0, 0, 0, 0, 0, 0, 0, 0, 4},
			errString: ""},
		{label: "zero-padding",
			rawAddr:   "04",
			addr:      Address{0, 0, 0, 0, 0, 0, 0, 0, 0, 0, 0, 0, 0, 0, 0, 0, 0, 0, 0, 0, 0, 0, 0, 0, 0, 0, 0, 0, 0, 0, 0, 4},
			errString: ""},
		{label: "trim-0x", rawAddr: "0x04",
			addr:      Address{0, 0, 0, 0, 0, 0, 0, 0, 0, 0, 0, 0, 0, 0, 0, 0, 0, 0, 0, 0, 0, 0, 0, 0, 0, 0, 0, 0, 0, 0, 0, 4},
			errString: ""},
		{label: "20byte eth-style address", rawAddr: "0x0290FB167208Af455bB137780163b7B7a9a10C16",
			addr:      Address{0x0, 0x0, 0x0, 0x0, 0x0, 0x0, 0x0, 0x0, 0x0, 0x0, 0x0, 0x0, 0x2, 0x90, 0xfb, 0x16, 0x72, 0x8, 0xaf, 0x45, 0x5b, 0xb1, 0x37, 0x78, 0x1, 0x63, 0xb7, 0xb7, 0xa9, 0xa1, 0xc, 0x16},
			errString: ""},
		{label: "too long",
			rawAddr:   "0x0000000000000000000000000000000000000000000000000000000000000000000004",
			errString: "value must be no more than 32 bytes"},
		{label: "too short",
			rawAddr:   "4",
			errString: "value must be at least 1 byte"},
		{label: "empty string",
			rawAddr:   "",
			errString: "value must be at least 1 byte"},
	}

	for _, tc := range tests {
		t.Run(string(tc.label), func(t *testing.T) {
			addr, err := StringToAddress(tc.rawAddr)
			if len(tc.errString) == 0 {
				assert.NoError(t, err)
				assert.Equal(t, tc.addr, addr)
			} else {
				assert.Equal(t, tc.errString, err.Error())
			}
		})
	}
}

func TestDecodeTransferPayloadHdr(t *testing.T) {
	type Test struct {
		label          string
		vaa            string
		payloadType    uint8
		emitterChainId ChainID
		emitterAddr    string
		originChain    ChainID
		originAddress  string
		targetChain    ChainID
		targetAddress  string
		amount         int64
		errString      string
	}

	tests := []Test{
		{label: "valid vaa",
			vaa:            "01000000000100e424aef95296cb0f2185f351086c7c0b9cd031d1288f0537d04ab20d5fc709416224b2bd9a8010a81988aa9cb38b378eb915f88b67e32a765928d948dc02077e00000102584a8d000000020000000000000000000000000290fb167208af455bb137780163b7b7a9a10c16000000000000000f0f01000000000000000000000000000000000000000000000000000000002b369f40000000000000000000000000ddb64fe46a91d46ee29420539fc25fd07c5fea3e000221c175fcd8e3a19fe2e0deae96534f0f4e6a896f4df0e3ec5345fe27ac3f63f000010000000000000000000000000000000000000000000000000000000000000000",
			payloadType:    1,
			emitterChainId: ChainIDEthereum,
			emitterAddr:    "0000000000000000000000000290FB167208Af455bB137780163b7B7a9a10C16",
			originChain:    ChainIDEthereum,
			originAddress:  "000000000000000000000000DDb64fE46a91D46ee29420539FC25FD07c5FEa3E",
			targetChain:    ChainIDSolana,
			targetAddress:  "21c175fcd8e3a19fe2e0deae96534f0f4e6a896f4df0e3ec5345fe27ac3f63f0",
			amount:         725000000,
			errString:      "",
		},
		{label: "unsupported payload type",
			vaa:       "01000000000100e424aef95296cb0f2185f351086c7c0b9cd031d1288f0537d04ab20d5fc709416224b2bd9a8010a81988aa9cb38b378eb915f88b67e32a765928d948dc02077e00000102584a8d000000020000000000000000000000000290fb167208af455bb137780163b7b7a9a10c16000000000000000f0f02000000000000000000000000000000000000000000000000000000002b369f40000000000000000000000000ddb64fe46a91d46ee29420539fc25fd07c5fea3e000221c175fcd8e3a19fe2e0deae96534f0f4e6a896f4df0e3ec5345fe27ac3f63f000010000000000000000000000000000000000000000000000000000000000000000",
			errString: "unsupported payload type",
		},
		{label: "buffer too short",
			vaa:       "01000000000100e424aef95296cb0f2185f351086c7c0b9cd031d1288f0537d04ab20d5fc709416224b2bd9a8010a81988aa9cb38b378eb915f88b67e32a765928d948dc02077e00000102584a8d000000020000000000000000000000000290fb167208af455bb137780163b7b7a9a10c16000000000000000f0f01",
			errString: "buffer too short",
		},
		{label: "empty string",
			vaa:       "",
			errString: "VAA is too short",
		},
	}

	for _, tc := range tests {
		t.Run(string(tc.label), func(t *testing.T) {
			data, err := hex.DecodeString(tc.vaa)
			assert.NoError(t, err)

			vaa, err := Unmarshal(data)
			if err != nil {
				assert.Equal(t, tc.errString, err.Error())
			} else {
				assert.NoError(t, err)
				assert.NotNil(t, vaa)

				if len(tc.errString) == 0 {
					expectedEmitterAddr, err := StringToAddress(tc.emitterAddr)
					assert.NoError(t, err)

					expectedOriginAddress, err := StringToAddress(tc.originAddress)
					assert.NoError(t, err)

					expectedTargetAddress, err := StringToAddress(tc.targetAddress)
					assert.NoError(t, err)

					expectedAmount := big.NewInt(tc.amount)

					assert.Equal(t, tc.emitterChainId, vaa.EmitterChain)
					assert.Equal(t, expectedEmitterAddr, vaa.EmitterAddress)
					assert.Equal(t, 133, len(vaa.Payload))

					payload, err := DecodeTransferPayloadHdr(vaa.Payload)
					assert.NoError(t, err)
					assert.Equal(t, tc.payloadType, payload.Type)
					assert.Equal(t, tc.originChain, payload.OriginChain)
					assert.Equal(t, expectedOriginAddress, payload.OriginAddress)
					assert.Equal(t, tc.targetChain, payload.TargetChain)
					assert.Equal(t, expectedTargetAddress, payload.TargetAddress)
					assert.Equal(t, expectedAmount.Cmp(payload.Amount), 0)
				} else {
					_, err = DecodeTransferPayloadHdr(vaa.Payload)
					assert.NotNil(t, err)
					assert.Equal(t, tc.errString, err.Error())
				}
			}

		})
	}
}

func TestIsTransfer(t *testing.T) {
	type Test struct {
		label   string
		payload []byte
		result  bool
	}

	tests := []Test{
		{label: "empty", payload: []byte{}, result: false},
		{label: "non-valid payload", payload: []byte{0x0}, result: false},
		{label: "payload 1", payload: []byte{0x1}, result: true},
		{label: "payload 2", payload: []byte{0x2}, result: false},
		{label: "payload 3", payload: []byte{0x3}, result: true},
		{label: "payload 4", payload: []byte{0x4}, result: false},
	}

	for _, tc := range tests {
		t.Run(string(tc.label), func(t *testing.T) {
			assert.Equal(t, tc.result, IsTransfer(tc.payload))
		})
	}
}<|MERGE_RESOLUTION|>--- conflicted
+++ resolved
@@ -5,6 +5,7 @@
 	"crypto/elliptic"
 	"crypto/rand"
 	"encoding/hex"
+	"math/big"
 	"reflect"
 	"testing"
 	"time"
@@ -13,13 +14,6 @@
 	"github.com/ethereum/go-ethereum/crypto"
 	"github.com/stretchr/testify/assert"
 	"github.com/stretchr/testify/require"
-<<<<<<< HEAD
-=======
-	"math/big"
-	"reflect"
-	"testing"
-	"time"
->>>>>>> f9a41d15
 )
 
 func TestChainIDFromString(t *testing.T) {
