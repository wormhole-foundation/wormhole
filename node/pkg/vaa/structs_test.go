package vaa

import (
	"crypto/ecdsa"
	"crypto/elliptic"
	"crypto/rand"
	"encoding/hex"
	"github.com/ethereum/go-ethereum/common"
	"github.com/ethereum/go-ethereum/crypto"
	"github.com/stretchr/testify/assert"
	"github.com/stretchr/testify/require"
	"reflect"
	"testing"
	"time"
)

func getVAA() *VAA {
	var payload = []byte{97, 97, 97, 97, 97, 97}
	var governanceEmitter = Address{0, 0, 0, 0, 0, 0, 0, 0, 0, 0, 0, 0, 0, 0, 0, 0, 0, 0, 0, 0, 0, 0, 0, 0, 0, 0, 0, 0, 0, 0, 0, 4}

	vaa := &VAA{
		Version:          uint8(1),
		GuardianSetIndex: uint32(1),
		Signatures:       nil,
		Timestamp:        time.Unix(0, 0),
		Nonce:            uint32(1),
		Sequence:         uint64(1),
		ConsistencyLevel: uint8(32),
		EmitterChain:     ChainIDSolana,
		EmitterAddress:   governanceEmitter,
		Payload:          payload,
	}

	return vaa
}

func TestChainIDFromString(t *testing.T) {
	type test struct {
		input  string
		output ChainID
	}

	// Positive Test Cases
	p_tests := []test{
		{input: "solana", output: ChainIDSolana},
		{input: "ethereum", output: ChainIDEthereum},
		{input: "terra", output: ChainIDTerra},
		{input: "bsc", output: ChainIDBSC},
		{input: "polygon", output: ChainIDPolygon},
		{input: "avalanche", output: ChainIDAvalanche},
		{input: "oasis", output: ChainIDOasis},
		{input: "algorand", output: ChainIDAlgorand},
		{input: "aurora", output: ChainIDAurora},
		{input: "fantom", output: ChainIDFantom},
		{input: "karura", output: ChainIDKarura},
		{input: "acala", output: ChainIDAcala},
		{input: "klaytn", output: ChainIDKlaytn},
		{input: "ethereum-ropsten", output: ChainIDEthereumRopsten},

		{input: "Solana", output: ChainIDSolana},
		{input: "Ethereum", output: ChainIDEthereum},
		{input: "Terra", output: ChainIDTerra},
		{input: "Bsc", output: ChainIDBSC},
		{input: "Polygon", output: ChainIDPolygon},
		{input: "Avalanche", output: ChainIDAvalanche},
		{input: "Oasis", output: ChainIDOasis},
		{input: "Algorand", output: ChainIDAlgorand},
		{input: "Aurora", output: ChainIDAurora},
		{input: "Fantom", output: ChainIDFantom},
		{input: "Karura", output: ChainIDKarura},
		{input: "Acala", output: ChainIDAcala},
		{input: "Klaytn", output: ChainIDKlaytn},
		{input: "Ethereum-ropsten", output: ChainIDEthereumRopsten},
	}

	// Negative Test Cases
	n_tests := []test{
		{input: "Unknown", output: ChainIDUnset},
	}

	for _, tc := range p_tests {
		t.Run(tc.input, func(t *testing.T) {
			chainId, err := ChainIDFromString(tc.input)
			assert.Equal(t, tc.output, chainId)
			assert.Nil(t, err)
		})
	}

	for _, tc := range n_tests {
		t.Run(tc.input, func(t *testing.T) {
			chainId, err := ChainIDFromString(tc.input)
			assert.Equal(t, tc.output, chainId)
			assert.NotNil(t, err)
		})
	}
}

func TestAddress_MarshalJSON(t *testing.T) {
	addr := Address{0, 0, 0, 0, 0, 0, 0, 0, 0, 0, 0, 0, 0, 0, 0, 0, 0, 0, 0, 0, 0, 0, 0, 0, 0, 0, 0, 0, 0, 0, 0, 4}
	expected := "223030303030303030303030303030303030303030303030303030303030303030303030303030303030303030303030303030303030303030303030303030303422"
	marshalJsonAddress, err := addr.MarshalJSON()
	assert.Equal(t, hex.EncodeToString(marshalJsonAddress), expected)
	assert.Nil(t, err)
}

func TestAddress_String(t *testing.T) {
	addr := Address{0, 0, 0, 0, 0, 0, 0, 0, 0, 0, 0, 0, 0, 0, 0, 0, 0, 0, 0, 0, 0, 0, 0, 0, 0, 0, 0, 0, 0, 0, 0, 4}
	expected := "0000000000000000000000000000000000000000000000000000000000000004"
	assert.Equal(t, addr.String(), expected)
}

func TestAddress_Bytes(t *testing.T) {
	addr := Address{0, 0, 0, 0, 0, 0, 0, 0, 0, 0, 0, 0, 0, 0, 0, 0, 0, 0, 0, 0, 0, 0, 0, 0, 0, 0, 0, 0, 0, 0, 0, 4}
	expected := []byte{0x0, 0x0, 0x0, 0x0, 0x0, 0x0, 0x0, 0x0, 0x0, 0x0, 0x0, 0x0, 0x0, 0x0, 0x0, 0x0, 0x0, 0x0, 0x0, 0x0, 0x0, 0x0, 0x0, 0x0, 0x0, 0x0, 0x0, 0x0, 0x0, 0x0, 0x0, 0x4}
	assert.Equal(t, addr.Bytes(), expected)
}

func TestSignatureData_MarshalJSON(t *testing.T) {
	sigData := SignatureData{0, 0, 0, 0, 0, 0, 0, 0, 0, 0, 0, 0, 0, 0, 0, 0, 0, 0, 0, 0, 0, 0, 0, 0, 0, 0, 0, 0, 0, 0, 0, 4, 0, 0, 0, 0, 0, 0, 0, 0, 0, 0, 0, 0, 0, 0, 0, 0, 0, 0, 0, 0, 0, 0, 0, 0, 0, 0, 0, 0, 0, 0, 0, 4, 0}
	marshalJsonSigData, err := sigData.MarshalJSON()
	require.Nil(t, err)

	expected := "223030303030303030303030303030303030303030303030303030303030303030303030303030303030303030303030303030303030303030303030303030303430303030303030303030303030303030303030303030303030303030303030303030303030303030303030303030303030303030303030303030303030303034303022"
	assert.Equal(t, hex.EncodeToString(marshalJsonSigData), expected)
}

func TestSignature_DataString(t *testing.T) {
	sigData := SignatureData{0, 0, 0, 0, 0, 0, 0, 0, 0, 0, 0, 0, 0, 0, 0, 0, 0, 0, 0, 0, 0, 0, 0, 0, 0, 0, 0, 0, 0, 0, 0, 4, 0, 0, 0, 0, 0, 0, 0, 0, 0, 0, 0, 0, 0, 0, 0, 0, 0, 0, 0, 0, 0, 0, 0, 0, 0, 0, 0, 0, 0, 0, 0, 4, 0}
	expected := "0000000000000000000000000000000000000000000000000000000000000004000000000000000000000000000000000000000000000000000000000000000400"
	assert.Equal(t, sigData.String(), expected)
}

func TestChainId_String(t *testing.T) {
	type test struct {
		input  ChainID
		output string
	}

	tests := []test{
		{input: 0, output: "unset"},
		{input: 1, output: "solana"},
		{input: 2, output: "ethereum"},
		{input: 3, output: "terra"},
		{input: 4, output: "bsc"},
		{input: 5, output: "polygon"},
		{input: 6, output: "avalanche"},
		{input: 7, output: "oasis"},
		{input: 8, output: "algorand"},
		{input: 9, output: "aurora"},
		{input: 10, output: "fantom"},
		{input: 11, output: "karura"},
		{input: 12, output: "acala"},
		{input: 13, output: "klaytn"},
		{input: 10001, output: "ethereum-ropsten"},
	}

	for _, tc := range tests {
		t.Run(tc.output, func(t *testing.T) {
			assert.Equal(t, ChainID(tc.input).String(), tc.output)
		})
	}
}

<<<<<<< HEAD
func getVaa() VAA {
	var payload = []byte{97, 97, 97, 97, 97, 97}
	var governanceEmitter = Address{0, 0, 0, 0, 0, 0, 0, 0, 0, 0, 0, 0, 0, 0, 0, 0, 0, 0, 0, 0, 0, 0, 0, 0, 0, 0, 0, 0, 0, 0, 0, 4}

	return VAA{
		Version:          uint8(1),
		GuardianSetIndex: uint32(1),
		Signatures:       nil,
		Timestamp:        time.Unix(0, 0),
		Nonce:            uint32(1),
		Sequence:         uint64(1),
		ConsistencyLevel: uint8(32),
		EmitterChain:     ChainIDSolana,
		EmitterAddress:   governanceEmitter,
		Payload:          payload,
	}
}

func TestAddSignature(t *testing.T) {
	vaa := getVaa()
=======
func TestAddSignature(t *testing.T) {
	vaa := getVAA()
>>>>>>> 5a316207

	// Generate a random private key to sign with
	key, _ := ecdsa.GenerateKey(elliptic.P256(), rand.Reader)
	assert.Nil(t, vaa.Signatures)

	// Add a signature and make sure it's added
	vaa.AddSignature(key, 0)
	assert.Equal(t, len(vaa.Signatures), 1)
}

func TestSerializeBody(t *testing.T) {
<<<<<<< HEAD
	vaa := getVaa()
=======
	vaa := getVAA()
>>>>>>> 5a316207
	expected := []byte{0x0, 0x0, 0x0, 0x0, 0x0, 0x0, 0x0, 0x1, 0x0, 0x1, 0x0, 0x0, 0x0, 0x0, 0x0, 0x0, 0x0, 0x0, 0x0, 0x0, 0x0, 0x0, 0x0, 0x0, 0x0, 0x0, 0x0, 0x0, 0x0, 0x0, 0x0, 0x0, 0x0, 0x0, 0x0, 0x0, 0x0, 0x0, 0x0, 0x0, 0x0, 0x4, 0x0, 0x0, 0x0, 0x0, 0x0, 0x0, 0x0, 0x1, 0x20, 0x61, 0x61, 0x61, 0x61, 0x61, 0x61}
	assert.Equal(t, vaa.serializeBody(), expected)
}

func TestSigningBody(t *testing.T) {
<<<<<<< HEAD
	vaa := getVaa()
=======
	vaa := getVAA()
>>>>>>> 5a316207
	expected := []byte{0x0, 0x0, 0x0, 0x0, 0x0, 0x0, 0x0, 0x1, 0x0, 0x1, 0x0, 0x0, 0x0, 0x0, 0x0, 0x0, 0x0, 0x0, 0x0, 0x0, 0x0, 0x0, 0x0, 0x0, 0x0, 0x0, 0x0, 0x0, 0x0, 0x0, 0x0, 0x0, 0x0, 0x0, 0x0, 0x0, 0x0, 0x0, 0x0, 0x0, 0x0, 0x4, 0x0, 0x0, 0x0, 0x0, 0x0, 0x0, 0x0, 0x1, 0x20, 0x61, 0x61, 0x61, 0x61, 0x61, 0x61}
	assert.Equal(t, vaa.signingBody(), expected)
}

func TestSigningMsg(t *testing.T) {
<<<<<<< HEAD
	vaa := getVaa()
=======
	vaa := getVAA()
>>>>>>> 5a316207
	expected := common.HexToHash("4fae136bb1fd782fe1b5180ba735cdc83bcece3f9b7fd0e5e35300a61c8acd8f")
	assert.Equal(t, vaa.SigningMsg(), expected)
}

func TestMessageID(t *testing.T) {
<<<<<<< HEAD
	vaa := getVaa()
=======
	vaa := getVAA()
>>>>>>> 5a316207
	expected := "1/0000000000000000000000000000000000000000000000000000000000000004/1"
	assert.Equal(t, vaa.MessageID(), expected)
}

func TestHexDigest(t *testing.T) {
<<<<<<< HEAD
	vaa := getVaa()
=======
	vaa := getVAA()
>>>>>>> 5a316207
	expected := "4fae136bb1fd782fe1b5180ba735cdc83bcece3f9b7fd0e5e35300a61c8acd8f"
	assert.Equal(t, vaa.HexDigest(), expected)
}

func TestVerifySignatures(t *testing.T) {
<<<<<<< HEAD
	// Generate some random private keys to sign with
	privKey1, _ := ecdsa.GenerateKey(crypto.S256(), rand.Reader)
	privKey2, _ := ecdsa.GenerateKey(crypto.S256(), rand.Reader)
	privKey3, _ := ecdsa.GenerateKey(crypto.S256(), rand.Reader)
	privKey4, _ := ecdsa.GenerateKey(crypto.S256(), rand.Reader)

	// Give a fixed order of trusted addresses
	addrs := []common.Address{}
	addrs = append(addrs, crypto.PubkeyToAddress(privKey1.PublicKey))
	addrs = append(addrs, crypto.PubkeyToAddress(privKey2.PublicKey))
	addrs = append(addrs, crypto.PubkeyToAddress(privKey3.PublicKey))

	type test struct {
		label      string
		keyOrder   []*ecdsa.PrivateKey
		addrs      []common.Address
		indexOrder []uint8
		result     bool
	}

	tests := []test{
		{label: "NoSignerZero",
			keyOrder:   []*ecdsa.PrivateKey{},
			addrs:      addrs,
			indexOrder: []uint8{0},
			result:     true},
		{label: "NoSignerOne",
			keyOrder:   []*ecdsa.PrivateKey{},
			addrs:      addrs,
			indexOrder: []uint8{1},
			result:     true},
		{label: "SingleZero",
			keyOrder:   []*ecdsa.PrivateKey{privKey1},
			addrs:      addrs,
			indexOrder: []uint8{0},
			result:     true},
		{label: "RogueSingleOne",
			keyOrder:   []*ecdsa.PrivateKey{privKey4},
			addrs:      addrs,
			indexOrder: []uint8{0},
			result:     false},
		{label: "RogueSingleZero",
			keyOrder:   []*ecdsa.PrivateKey{privKey4},
			addrs:      addrs,
			indexOrder: []uint8{0},
			result:     false},
		{label: "SingleOne",
			keyOrder:   []*ecdsa.PrivateKey{privKey1},
			addrs:      addrs,
			indexOrder: []uint8{0},
			result:     true},
		{label: "MultiUniqSignerMonotonicIndex",
			keyOrder:   []*ecdsa.PrivateKey{privKey1, privKey2, privKey3},
			addrs:      addrs,
			indexOrder: []uint8{0, 1, 2},
			result:     true},
		{label: "MultiMisOrderedSignerMonotonicIndex",
			keyOrder:   []*ecdsa.PrivateKey{privKey3, privKey2, privKey1},
			addrs:      addrs,
			indexOrder: []uint8{0, 1, 2}, result: false},
		{label: "MultiUniqSignerNonMonotonic",
			keyOrder:   []*ecdsa.PrivateKey{privKey1, privKey2, privKey3},
			addrs:      addrs,
			indexOrder: []uint8{0, 2, 1},
			result:     false},
		{label: "MultiUniqSignerFullSameIndex0",
			keyOrder:   []*ecdsa.PrivateKey{privKey1, privKey2, privKey3},
			addrs:      addrs,
			indexOrder: []uint8{0, 0, 0},
			result:     false},
		{label: "MultiUniqSignerFullSameIndex1",
			keyOrder:   []*ecdsa.PrivateKey{privKey1, privKey2, privKey3},
			addrs:      addrs,
			indexOrder: []uint8{0, 0, 0},
			result:     false},
		{label: "MultiUniqSignerPartialSameIndex",
			keyOrder:   []*ecdsa.PrivateKey{privKey1, privKey2, privKey3},
			addrs:      addrs,
			indexOrder: []uint8{0, 1, 1},
			result:     false},
		{label: "MultiSameSignerPartialSameIndex",
			keyOrder:   []*ecdsa.PrivateKey{privKey1, privKey2, privKey2},
			addrs:      addrs,
			indexOrder: []uint8{0, 1, 1},
			result:     false},
		{label: "MultiSameSignerNonMonotonic",
			keyOrder:   []*ecdsa.PrivateKey{privKey1, privKey2, privKey2},
			addrs:      addrs,
			indexOrder: []uint8{0, 2, 1},
			result:     false},
		{label: "MultiSameSignerFullSameIndex",
			keyOrder:   []*ecdsa.PrivateKey{privKey1, privKey1, privKey1},
			addrs:      addrs,
			indexOrder: []uint8{0, 0, 0},
			result:     false},
		{label: "MultiSameSignerMonotonic",
			keyOrder:   []*ecdsa.PrivateKey{privKey1, privKey1, privKey1},
			addrs:      addrs,
			indexOrder: []uint8{0, 1, 2},
			result:     false},
	}

	for _, tc := range tests {
		t.Run(tc.label, func(t *testing.T) {
			vaa := getVaa()

			for i, key := range tc.keyOrder {
				vaa.AddSignature(key, tc.indexOrder[i])
			}

			assert.Equal(t, tc.result, vaa.VerifySignatures(tc.addrs))
		})
	}
}

func TestVerifySignaturesFuzz(t *testing.T) {
	// Generate some random trusted private keys to sign with
	privKey1, _ := ecdsa.GenerateKey(crypto.S256(), rand.Reader)
	privKey2, _ := ecdsa.GenerateKey(crypto.S256(), rand.Reader)
	privKey3, _ := ecdsa.GenerateKey(crypto.S256(), rand.Reader)

	// Generate some random untrusted private keys to sign with
	privKey4, _ := ecdsa.GenerateKey(crypto.S256(), rand.Reader)
	privKey5, _ := ecdsa.GenerateKey(crypto.S256(), rand.Reader)
	privKey6, _ := ecdsa.GenerateKey(crypto.S256(), rand.Reader)

	// Give a fixed order of trusted addresses (we intentionally omit privKey4, privKey5, privKey6)
	addrs := []common.Address{}
	addrs = append(addrs, crypto.PubkeyToAddress(privKey1.PublicKey))
	addrs = append(addrs, crypto.PubkeyToAddress(privKey2.PublicKey))
	addrs = append(addrs, crypto.PubkeyToAddress(privKey3.PublicKey))

	// key space for fuzz tests
	keys := []*ecdsa.PrivateKey{}
	keys = append(keys, privKey1)
	keys = append(keys, privKey2)
	keys = append(keys, privKey3)
	keys = append(keys, privKey4)
	keys = append(keys, privKey5)
	keys = append(keys, privKey6)

	// index space for fuzz tests
	indexes := []uint8{0, 1, 2, 3, 4, 5}

	type test struct {
		label      string
		keyOrder   []*ecdsa.PrivateKey
		addrs      []common.Address
		indexOrder []uint8
		result     bool
	}

	type allow struct {
		keyPair   []*ecdsa.PrivateKey
		indexPair []uint8
	}

	// Known good cases where we should have a verified result for
	allows := []allow{
		{keyPair: []*ecdsa.PrivateKey{}, indexPair: []uint8{}},
		{keyPair: []*ecdsa.PrivateKey{privKey1}, indexPair: []uint8{0}},
		{keyPair: []*ecdsa.PrivateKey{privKey2}, indexPair: []uint8{1}},
		{keyPair: []*ecdsa.PrivateKey{privKey3}, indexPair: []uint8{2}},
		{keyPair: []*ecdsa.PrivateKey{privKey1, privKey2}, indexPair: []uint8{0, 1}},
		{keyPair: []*ecdsa.PrivateKey{privKey1, privKey3}, indexPair: []uint8{0, 2}},
		{keyPair: []*ecdsa.PrivateKey{privKey2, privKey3}, indexPair: []uint8{1, 2}},
		{keyPair: []*ecdsa.PrivateKey{privKey1, privKey2, privKey3}, indexPair: []uint8{0, 1, 2}},
	}

	tests := []test{}
	keyPairs := [][]*ecdsa.PrivateKey{}
	indexPairs := [][]uint8{}

	// Build empty keyPair
	keyPairs = append(keyPairs, []*ecdsa.PrivateKey{})

	// Build single keyPairs
	for _, key := range keys {
		keyPairs = append(keyPairs, []*ecdsa.PrivateKey{key})
	}

	// Build double keyPairs
	for _, key_i := range keys {
		for _, key_j := range keys {
			keyPairs = append(keyPairs, []*ecdsa.PrivateKey{key_i, key_j})
		}
	}

	// Build triple keyPairs
	for _, key_i := range keys {
		for _, key_j := range keys {
			for _, key_k := range keys {
				keyPairs = append(keyPairs, []*ecdsa.PrivateKey{key_i, key_j, key_k})
			}
		}
	}

	// Build empty indexPairs
	indexPairs = append(indexPairs, []uint8{})

	// Build single indexPairs
	for _, ind := range indexes {
		indexPairs = append(indexPairs, []uint8{ind})
	}

	// Build double indexPairs
	for _, ind_i := range indexes {
		for _, ind_j := range indexes {
			indexPairs = append(indexPairs, []uint8{ind_i, ind_j})
		}
	}

	// Build triple keyPairs
	for _, ind_i := range indexes {
		for _, ind_j := range indexes {
			for _, ind_k := range indexes {
				indexPairs = append(indexPairs, []uint8{ind_i, ind_j, ind_k})
			}
		}
	}

	// Build out the fuzzTest cases
	for _, keyPair := range keyPairs {
		for _, indexPair := range indexPairs {
			if len(keyPair) == len(indexPair) {
				result := false

				for _, allow := range allows {
					if reflect.DeepEqual(allow.indexPair, indexPair) && reflect.DeepEqual(allow.keyPair, keyPair) {
						result = true
						break
					}
				}

				test := test{label: "A", keyOrder: keyPair, addrs: addrs, indexOrder: indexPair, result: result}
				tests = append(tests, test)
			}
		}
	}

	// Run the fuzzTest cases
	for _, tc := range tests {
		t.Run(tc.label, func(t *testing.T) {
			vaa := getVaa()

			for i, key := range tc.keyOrder {
				vaa.AddSignature(key, tc.indexOrder[i])
			}

			/* Fuzz Debugging
			 * Tell us what keys and indexes were used (for debug when/if we have a failure case)
			 */
			if vaa.VerifySignatures(tc.addrs) != tc.result {
				if len(tc.keyOrder) == 0 {
					t.Logf("Key Order %v\n", tc.keyOrder)
				} else {
					keyIndex := []uint8{}
					for i, key_i := range keys {
						for _, key_k := range tc.keyOrder {
							if key_i == key_k {
								keyIndex = append(keyIndex, uint8(i))
							}
						}
					}
					t.Logf("Key Order %v\n", keyIndex)
				}
				t.Logf("Index Order %v\n", tc.indexOrder)

			}

			assert.Equal(t, tc.result, vaa.VerifySignatures(tc.addrs))
		})
	}
=======
	vaa := getVAA()

	// Generate a random private key to sign with
	privKey, _ := ecdsa.GenerateKey(elliptic.P256(), rand.Reader)
	assert.Nil(t, vaa.Signatures)

	// Add a signature and make sure it's added
	vaa.AddSignature(privKey, 0)
	assert.Equal(t, len(vaa.Signatures), 1)

	// Generate a public key to compare to from our private key
	h := vaa.SigningMsg()
	pubKey, err := crypto.Ecrecover(h.Bytes(), vaa.Signatures[0].Signature[:])
	assert.Nil(t, err)
	assert.NotNil(t, pubKey)

	// Translate that public key back to an address
	addr := common.BytesToAddress(crypto.Keccak256(pubKey[1:])[12:])

	// Make sure that it verifies
	assert.True(t, vaa.VerifySignatures([]common.Address{addr}))
>>>>>>> 5a316207
}

func TestStringToAddress(t *testing.T) {
	expected := Address{0, 0, 0, 0, 0, 0, 0, 0, 0, 0, 0, 0, 0, 0, 0, 0, 0, 0, 0, 0, 0, 0, 0, 0, 0, 0, 0, 0, 0, 0, 0, 4}
	addr, err := StringToAddress("0000000000000000000000000000000000000000000000000000000000000004")
	assert.Nil(t, err)
	assert.Equal(t, expected, addr)
}<|MERGE_RESOLUTION|>--- conflicted
+++ resolved
@@ -161,7 +161,6 @@
 	}
 }
 
-<<<<<<< HEAD
 func getVaa() VAA {
 	var payload = []byte{97, 97, 97, 97, 97, 97}
 	var governanceEmitter = Address{0, 0, 0, 0, 0, 0, 0, 0, 0, 0, 0, 0, 0, 0, 0, 0, 0, 0, 0, 0, 0, 0, 0, 0, 0, 0, 0, 0, 0, 0, 0, 4}
@@ -182,10 +181,6 @@
 
 func TestAddSignature(t *testing.T) {
 	vaa := getVaa()
-=======
-func TestAddSignature(t *testing.T) {
-	vaa := getVAA()
->>>>>>> 5a316207
 
 	// Generate a random private key to sign with
 	key, _ := ecdsa.GenerateKey(elliptic.P256(), rand.Reader)
@@ -197,57 +192,36 @@
 }
 
 func TestSerializeBody(t *testing.T) {
-<<<<<<< HEAD
 	vaa := getVaa()
-=======
-	vaa := getVAA()
->>>>>>> 5a316207
 	expected := []byte{0x0, 0x0, 0x0, 0x0, 0x0, 0x0, 0x0, 0x1, 0x0, 0x1, 0x0, 0x0, 0x0, 0x0, 0x0, 0x0, 0x0, 0x0, 0x0, 0x0, 0x0, 0x0, 0x0, 0x0, 0x0, 0x0, 0x0, 0x0, 0x0, 0x0, 0x0, 0x0, 0x0, 0x0, 0x0, 0x0, 0x0, 0x0, 0x0, 0x0, 0x0, 0x4, 0x0, 0x0, 0x0, 0x0, 0x0, 0x0, 0x0, 0x1, 0x20, 0x61, 0x61, 0x61, 0x61, 0x61, 0x61}
 	assert.Equal(t, vaa.serializeBody(), expected)
 }
 
 func TestSigningBody(t *testing.T) {
-<<<<<<< HEAD
 	vaa := getVaa()
-=======
-	vaa := getVAA()
->>>>>>> 5a316207
 	expected := []byte{0x0, 0x0, 0x0, 0x0, 0x0, 0x0, 0x0, 0x1, 0x0, 0x1, 0x0, 0x0, 0x0, 0x0, 0x0, 0x0, 0x0, 0x0, 0x0, 0x0, 0x0, 0x0, 0x0, 0x0, 0x0, 0x0, 0x0, 0x0, 0x0, 0x0, 0x0, 0x0, 0x0, 0x0, 0x0, 0x0, 0x0, 0x0, 0x0, 0x0, 0x0, 0x4, 0x0, 0x0, 0x0, 0x0, 0x0, 0x0, 0x0, 0x1, 0x20, 0x61, 0x61, 0x61, 0x61, 0x61, 0x61}
 	assert.Equal(t, vaa.signingBody(), expected)
 }
 
 func TestSigningMsg(t *testing.T) {
-<<<<<<< HEAD
 	vaa := getVaa()
-=======
-	vaa := getVAA()
->>>>>>> 5a316207
 	expected := common.HexToHash("4fae136bb1fd782fe1b5180ba735cdc83bcece3f9b7fd0e5e35300a61c8acd8f")
 	assert.Equal(t, vaa.SigningMsg(), expected)
 }
 
 func TestMessageID(t *testing.T) {
-<<<<<<< HEAD
 	vaa := getVaa()
-=======
-	vaa := getVAA()
->>>>>>> 5a316207
 	expected := "1/0000000000000000000000000000000000000000000000000000000000000004/1"
 	assert.Equal(t, vaa.MessageID(), expected)
 }
 
 func TestHexDigest(t *testing.T) {
-<<<<<<< HEAD
 	vaa := getVaa()
-=======
-	vaa := getVAA()
->>>>>>> 5a316207
 	expected := "4fae136bb1fd782fe1b5180ba735cdc83bcece3f9b7fd0e5e35300a61c8acd8f"
 	assert.Equal(t, vaa.HexDigest(), expected)
 }
 
 func TestVerifySignatures(t *testing.T) {
-<<<<<<< HEAD
 	// Generate some random private keys to sign with
 	privKey1, _ := ecdsa.GenerateKey(crypto.S256(), rand.Reader)
 	privKey2, _ := ecdsa.GenerateKey(crypto.S256(), rand.Reader)
@@ -521,29 +495,6 @@
 			assert.Equal(t, tc.result, vaa.VerifySignatures(tc.addrs))
 		})
 	}
-=======
-	vaa := getVAA()
-
-	// Generate a random private key to sign with
-	privKey, _ := ecdsa.GenerateKey(elliptic.P256(), rand.Reader)
-	assert.Nil(t, vaa.Signatures)
-
-	// Add a signature and make sure it's added
-	vaa.AddSignature(privKey, 0)
-	assert.Equal(t, len(vaa.Signatures), 1)
-
-	// Generate a public key to compare to from our private key
-	h := vaa.SigningMsg()
-	pubKey, err := crypto.Ecrecover(h.Bytes(), vaa.Signatures[0].Signature[:])
-	assert.Nil(t, err)
-	assert.NotNil(t, pubKey)
-
-	// Translate that public key back to an address
-	addr := common.BytesToAddress(crypto.Keccak256(pubKey[1:])[12:])
-
-	// Make sure that it verifies
-	assert.True(t, vaa.VerifySignatures([]common.Address{addr}))
->>>>>>> 5a316207
 }
 
 func TestStringToAddress(t *testing.T) {
