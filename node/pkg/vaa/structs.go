package vaa

import (
	"bytes"
	"crypto/ecdsa"
	"encoding/binary"
	"encoding/hex"
	"fmt"
	"io"
	"strings"
	"time"

	"github.com/ethereum/go-ethereum/common"
	"github.com/ethereum/go-ethereum/crypto"
)

type (
	// VAA is a verifiable action approval of the Wormhole protocol
	VAA struct {
		// Version of the VAA schema
		Version uint8
		// GuardianSetIndex is the index of the guardian set that signed this VAA
		GuardianSetIndex uint32
		// SignatureData is the signature of the guardian set
		Signatures []*Signature

		// Timestamp when the VAA was created
		Timestamp time.Time
		// Nonce of the VAA
		Nonce uint32
		// Sequence of the VAA
		Sequence uint64
		/// ConsistencyLevel of the VAA
		ConsistencyLevel uint8
		// EmitterChain the VAA was emitted on
		EmitterChain ChainID
		// EmitterAddress of the contract that emitted the Message
		EmitterAddress Address
		// Payload of the message
		Payload []byte
	}

	// ChainID of a Wormhole chain
	ChainID uint16
	// Action of a VAA
	Action uint8

	// Address is a Wormhole protocol address, it contains the native chain's address. If the address data type of a
	// chain is < 32bytes the value is zero-padded on the left.
	Address [32]byte

	// Signature of a single guardian
	Signature struct {
		// Index of the validator
		Index uint8
		// Signature data
		Signature SignatureData
	}

	SignatureData [65]byte
)

func (a Address) MarshalJSON() ([]byte, error) {
	return []byte(fmt.Sprintf(`"%s"`, a)), nil
}

func (a Address) String() string {
	return hex.EncodeToString(a[:])
}

func (a Address) Bytes() []byte {
	return a[:]
}

func (a SignatureData) MarshalJSON() ([]byte, error) {
	return []byte(fmt.Sprintf(`"%s"`, a)), nil
}

func (a SignatureData) String() string {
	return hex.EncodeToString(a[:])
}

func (c ChainID) String() string {
	switch c {
	case ChainIDUnset:
		return "unset"
	case ChainIDSolana:
		return "solana"
	case ChainIDEthereum:
		return "ethereum"
	case ChainIDTerra:
		return "terra"
	case ChainIDBSC:
		return "bsc"
	case ChainIDPolygon:
		return "polygon"
	case ChainIDAvalanche:
		return "avalanche"
<<<<<<< HEAD
	case ChainIDAlgorand:
		return "algorand"
=======
	case ChainIDOasis:
		return "oasis"
>>>>>>> af34f454
	case ChainIDEthereumRopsten:
		return "ethereum-ropsten"
	default:
		return fmt.Sprintf("unknown chain ID: %d", c)
	}
}

func ChainIDFromString(s string) (ChainID, error) {
	s = strings.ToLower(s)

	switch s {
	case "solana":
		return ChainIDSolana, nil
	case "ethereum":
		return ChainIDEthereum, nil
	case "terra":
		return ChainIDTerra, nil
	case "bsc":
		return ChainIDBSC, nil
	case "polygon":
		return ChainIDPolygon, nil
	case "avalanche":
		return ChainIDAvalanche, nil
<<<<<<< HEAD
	case "algorand":
		return ChainIDAlgorand, nil
=======
	case "oasis":
		return ChainIDOasis, nil
>>>>>>> af34f454
	case "ethereum-ropsten":
		return ChainIDEthereumRopsten, nil
	default:
		return ChainIDUnset, fmt.Errorf("unknown chain ID: %s", s)
	}
}

const (
	ChainIDUnset ChainID = 0
	// ChainIDSolana is the ChainID of Solana
	ChainIDSolana ChainID = 1
	// ChainIDEthereum is the ChainID of Ethereum
	ChainIDEthereum ChainID = 2
	// ChainIDTerra is the ChainID of Terra
	ChainIDTerra ChainID = 3
	// ChainIDBSC is the ChainID of Binance Smart Chain
	ChainIDBSC ChainID = 4
	// ChainIDPolygon is the ChainID of Polygon
	ChainIDPolygon ChainID = 5
	// ChainIDAvalanche is the ChainID of Avalanche
	ChainIDAvalanche ChainID = 6
<<<<<<< HEAD
	// ChainIDAlgorand is the ChainID of Algorand
	ChainIDAlgorand ChainID = 7
=======
	// ChainIDOasis is the ChainID of Oasis
	ChainIDOasis ChainID = 7

>>>>>>> af34f454
	// ChainIDEthereumRopsten is the ChainID of Ethereum Ropsten
	ChainIDEthereumRopsten ChainID = 10001

	minVAALength        = 1 + 4 + 52 + 4 + 1 + 1
	SupportedVAAVersion = 0x01
)

// Unmarshal deserializes the binary representation of a VAA
func Unmarshal(data []byte) (*VAA, error) {
	if len(data) < minVAALength {
		return nil, fmt.Errorf("VAA is too short")
	}
	v := &VAA{}

	v.Version = data[0]
	if v.Version != SupportedVAAVersion {
		return nil, fmt.Errorf("unsupported VAA version: %d", v.Version)
	}

	reader := bytes.NewReader(data[1:])

	if err := binary.Read(reader, binary.BigEndian, &v.GuardianSetIndex); err != nil {
		return nil, fmt.Errorf("failed to read guardian set index: %w", err)
	}

	lenSignatures, er := reader.ReadByte()
	if er != nil {
		return nil, fmt.Errorf("failed to read signature length")
	}

	v.Signatures = make([]*Signature, lenSignatures)
	for i := 0; i < int(lenSignatures); i++ {
		index, err := reader.ReadByte()
		if err != nil {
			return nil, fmt.Errorf("failed to read validator index [%d]", i)
		}

		signature := [65]byte{}
		if n, err := reader.Read(signature[:]); err != nil || n != 65 {
			return nil, fmt.Errorf("failed to read signature [%d]: %w", i, err)
		}

		v.Signatures[i] = &Signature{
			Index:     index,
			Signature: signature,
		}
	}

	unixSeconds := uint32(0)
	if err := binary.Read(reader, binary.BigEndian, &unixSeconds); err != nil {
		return nil, fmt.Errorf("failed to read timestamp: %w", err)
	}
	v.Timestamp = time.Unix(int64(unixSeconds), 0)

	if err := binary.Read(reader, binary.BigEndian, &v.Nonce); err != nil {
		return nil, fmt.Errorf("failed to read nonce: %w", err)
	}

	if err := binary.Read(reader, binary.BigEndian, &v.EmitterChain); err != nil {
		return nil, fmt.Errorf("failed to read emitter chain: %w", err)
	}

	emitterAddress := Address{}
	if n, err := reader.Read(emitterAddress[:]); err != nil || n != 32 {
		return nil, fmt.Errorf("failed to read emitter address [%d]: %w", n, err)
	}
	v.EmitterAddress = emitterAddress

	if err := binary.Read(reader, binary.BigEndian, &v.Sequence); err != nil {
		return nil, fmt.Errorf("failed to read sequence: %w", err)
	}

	if err := binary.Read(reader, binary.BigEndian, &v.ConsistencyLevel); err != nil {
		return nil, fmt.Errorf("failed to read commitment: %w", err)
	}

	payload := make([]byte, 1000)
	n, err := reader.Read(payload)
	if err != nil || n == 0 {
		return nil, fmt.Errorf("failed to read payload [%d]: %w", n, err)
	}
	v.Payload = payload[:n]

	return v, nil
}

// signingBody returns the binary representation of the data that is relevant for signing and verifying the VAA
func (v *VAA) signingBody() []byte {
	return v.serializeBody()
}

// SigningMsg returns the hash of the signing body. This is used for signature generation and verification
func (v *VAA) SigningMsg() common.Hash {
	// In order to save space in the solana signature verification instruction, we hash twice so we only need to pass in
	// the first hash (32 bytes) vs the full body data.
	hash := crypto.Keccak256Hash(crypto.Keccak256Hash(v.signingBody()).Bytes())
	return hash
}

// VerifySignatures verifies the signature of the VAA given the signer addresses.
// Returns true if the signatures were verified successfully.
func (v *VAA) VerifySignatures(addresses []common.Address) bool {
	if len(addresses) < len(v.Signatures) {
		return false
	}

	h := v.SigningMsg()

	for _, sig := range v.Signatures {
		if int(sig.Index) >= len(addresses) {
			return false
		}

		pubKey, err := crypto.Ecrecover(h.Bytes(), sig.Signature[:])
		if err != nil {
			return false
		}
		addr := common.BytesToAddress(crypto.Keccak256(pubKey[1:])[12:])

		if addr != addresses[sig.Index] {
			return false
		}
	}

	return true
}

// Marshal returns the binary representation of the VAA
func (v *VAA) Marshal() ([]byte, error) {
	buf := new(bytes.Buffer)
	MustWrite(buf, binary.BigEndian, v.Version)
	MustWrite(buf, binary.BigEndian, v.GuardianSetIndex)

	// Write signatures
	MustWrite(buf, binary.BigEndian, uint8(len(v.Signatures)))
	for _, sig := range v.Signatures {
		MustWrite(buf, binary.BigEndian, sig.Index)
		buf.Write(sig.Signature[:])
	}

	// Write Body
	buf.Write(v.serializeBody())

	return buf.Bytes(), nil
}

// MessageID returns a human-readable emitter_chain/emitter_address/sequence tuple.
func (v *VAA) MessageID() string {
	return fmt.Sprintf("%d/%s/%d", v.EmitterChain, v.EmitterAddress, v.Sequence)
}

// HexDigest returns the hex-encoded digest.
func (v *VAA) HexDigest() string {
	return hex.EncodeToString(v.SigningMsg().Bytes())
}

func (v *VAA) serializeBody() []byte {
	buf := new(bytes.Buffer)
	MustWrite(buf, binary.BigEndian, uint32(v.Timestamp.Unix()))
	MustWrite(buf, binary.BigEndian, v.Nonce)
	MustWrite(buf, binary.BigEndian, v.EmitterChain)
	buf.Write(v.EmitterAddress[:])
	MustWrite(buf, binary.BigEndian, v.Sequence)
	MustWrite(buf, binary.BigEndian, v.ConsistencyLevel)
	buf.Write(v.Payload)

	return buf.Bytes()
}

func (v *VAA) AddSignature(key *ecdsa.PrivateKey, index uint8) {
	sig, err := crypto.Sign(v.SigningMsg().Bytes(), key)
	if err != nil {
		panic(err)
	}
	sigData := [65]byte{}
	copy(sigData[:], sig)

	v.Signatures = append(v.Signatures, &Signature{
		Index:     index,
		Signature: sigData,
	})
}

// MustWrite calls binary.Write and panics on errors
func MustWrite(w io.Writer, order binary.ByteOrder, data interface{}) {
	if err := binary.Write(w, order, data); err != nil {
		panic(fmt.Errorf("failed to write binary data: %v", data).Error())
	}
}<|MERGE_RESOLUTION|>--- conflicted
+++ resolved
@@ -96,13 +96,10 @@
 		return "polygon"
 	case ChainIDAvalanche:
 		return "avalanche"
-<<<<<<< HEAD
+	case ChainIDOasis:
+		return "oasis"
 	case ChainIDAlgorand:
 		return "algorand"
-=======
-	case ChainIDOasis:
-		return "oasis"
->>>>>>> af34f454
 	case ChainIDEthereumRopsten:
 		return "ethereum-ropsten"
 	default:
@@ -126,13 +123,10 @@
 		return ChainIDPolygon, nil
 	case "avalanche":
 		return ChainIDAvalanche, nil
-<<<<<<< HEAD
+	case "oasis":
+		return ChainIDOasis, nil
 	case "algorand":
 		return ChainIDAlgorand, nil
-=======
-	case "oasis":
-		return ChainIDOasis, nil
->>>>>>> af34f454
 	case "ethereum-ropsten":
 		return ChainIDEthereumRopsten, nil
 	default:
@@ -154,14 +148,11 @@
 	ChainIDPolygon ChainID = 5
 	// ChainIDAvalanche is the ChainID of Avalanche
 	ChainIDAvalanche ChainID = 6
-<<<<<<< HEAD
-	// ChainIDAlgorand is the ChainID of Algorand
-	ChainIDAlgorand ChainID = 7
-=======
 	// ChainIDOasis is the ChainID of Oasis
 	ChainIDOasis ChainID = 7
-
->>>>>>> af34f454
+	// ChainIDAlgorand is the ChainID of Algorand
+	ChainIDAlgorand ChainID = 8
+
 	// ChainIDEthereumRopsten is the ChainID of Ethereum Ropsten
 	ChainIDEthereumRopsten ChainID = 10001
 
