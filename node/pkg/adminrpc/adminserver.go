package adminrpc

import (
	"bytes"
	"context"
	"crypto/ecdsa"
	"encoding/base64"
	"encoding/hex"
	"encoding/json"
	"errors"
	"fmt"
	"math"
	"math/big"
	"math/rand"
	"net/http"
	"sync"
	"time"

	"github.com/certusone/wormhole/node/pkg/watchers/evm/connectors"
	"github.com/holiman/uint256"
	"golang.org/x/exp/slices"

	"github.com/certusone/wormhole/node/pkg/db"
	"github.com/certusone/wormhole/node/pkg/governor"
	gossipv1 "github.com/certusone/wormhole/node/pkg/proto/gossip/v1"
	ethcommon "github.com/ethereum/go-ethereum/common"
	"go.uber.org/zap"
	"google.golang.org/grpc/codes"
	"google.golang.org/grpc/status"

	"github.com/certusone/wormhole/node/pkg/common"
	nodev1 "github.com/certusone/wormhole/node/pkg/proto/node/v1"
	"github.com/wormhole-foundation/wormhole/sdk/vaa"
)

type nodePrivilegedService struct {
	nodev1.UnimplementedNodePrivilegedServiceServer
	db              *db.Database
	injectC         chan<- *vaa.VAA
	obsvReqSendC    chan<- *gossipv1.ObservationRequest
	logger          *zap.Logger
	signedInC       chan<- *gossipv1.SignedVAAWithQuorum
	governor        *governor.ChainGovernor
	evmConnector    connectors.Connector
	gsCache         sync.Map
	gk              *ecdsa.PrivateKey
	guardianAddress ethcommon.Address
	rpcMap          map[string]string
}

func NewPrivService(
	db *db.Database,
	injectC chan<- *vaa.VAA,
	obsvReqSendC chan<- *gossipv1.ObservationRequest,
	logger *zap.Logger,
	signedInC chan<- *gossipv1.SignedVAAWithQuorum,
	governor *governor.ChainGovernor,
	evmConnector connectors.Connector,
	gk *ecdsa.PrivateKey,
	guardianAddress ethcommon.Address,
	rpcMap map[string]string,

) *nodePrivilegedService {
	return &nodePrivilegedService{
		db:              db,
		injectC:         injectC,
		obsvReqSendC:    obsvReqSendC,
		logger:          logger,
		signedInC:       signedInC,
		governor:        governor,
		evmConnector:    evmConnector,
		gk:              gk,
		guardianAddress: guardianAddress,
		rpcMap:          rpcMap,
	}
}

// adminGuardianSetUpdateToVAA converts a nodev1.GuardianSetUpdate message to its canonical VAA representation.
// Returns an error if the data is invalid.
func adminGuardianSetUpdateToVAA(req *nodev1.GuardianSetUpdate, timestamp time.Time, guardianSetIndex uint32, nonce uint32, sequence uint64) (*vaa.VAA, error) {
	if len(req.Guardians) == 0 {
		return nil, errors.New("empty guardian set specified")
	}

	if len(req.Guardians) > common.MaxGuardianCount {
		return nil, fmt.Errorf("too many guardians - %d, maximum is %d", len(req.Guardians), common.MaxGuardianCount)
	}

	addrs := make([]ethcommon.Address, len(req.Guardians))
	for i, g := range req.Guardians {
		if !ethcommon.IsHexAddress(g.Pubkey) {
			return nil, fmt.Errorf("invalid pubkey format at index %d (%s)", i, g.Name)
		}

		ethAddr := ethcommon.HexToAddress(g.Pubkey)
		for j, pk := range addrs {
			if pk == ethAddr {
				return nil, fmt.Errorf("duplicate pubkey at index %d (duplicate of %d): %s", i, j, g.Name)
			}
		}

		addrs[i] = ethAddr
	}

	v := vaa.CreateGovernanceVAA(timestamp, nonce, sequence, guardianSetIndex,
		vaa.BodyGuardianSetUpdate{
			Keys:     addrs,
			NewIndex: guardianSetIndex + 1,
		}.Serialize())

	return v, nil
}

// adminContractUpgradeToVAA converts a nodev1.ContractUpgrade message to its canonical VAA representation.
// Returns an error if the data is invalid.
func adminContractUpgradeToVAA(req *nodev1.ContractUpgrade, timestamp time.Time, guardianSetIndex uint32, nonce uint32, sequence uint64) (*vaa.VAA, error) {
	b, err := hex.DecodeString(req.NewContract)
	if err != nil {
		return nil, errors.New("invalid new contract address encoding (expected hex)")
	}

	if len(b) != 32 {
		return nil, errors.New("invalid new_contract address")
	}

	if req.ChainId > math.MaxUint16 {
		return nil, errors.New("invalid chain_id")
	}

	newContractAddress := vaa.Address{}
	copy(newContractAddress[:], b)

	v := vaa.CreateGovernanceVAA(timestamp, nonce, sequence, guardianSetIndex,
		vaa.BodyContractUpgrade{
			ChainID:     vaa.ChainID(req.ChainId),
			NewContract: newContractAddress,
		}.Serialize())

	return v, nil
}

// tokenBridgeRegisterChain converts a nodev1.TokenBridgeRegisterChain message to its canonical VAA representation.
// Returns an error if the data is invalid.
func tokenBridgeRegisterChain(req *nodev1.BridgeRegisterChain, timestamp time.Time, guardianSetIndex uint32, nonce uint32, sequence uint64) (*vaa.VAA, error) {
	if req.ChainId > math.MaxUint16 {
		return nil, errors.New("invalid chain_id")
	}

	b, err := hex.DecodeString(req.EmitterAddress)
	if err != nil {
		return nil, errors.New("invalid emitter address encoding (expected hex)")
	}

	if len(b) != 32 {
		return nil, errors.New("invalid emitter address (expected 32 bytes)")
	}

	emitterAddress := vaa.Address{}
	copy(emitterAddress[:], b)

	v := vaa.CreateGovernanceVAA(timestamp, nonce, sequence, guardianSetIndex,
		vaa.BodyTokenBridgeRegisterChain{
			Module:         req.Module,
			ChainID:        vaa.ChainID(req.ChainId),
			EmitterAddress: emitterAddress,
		}.Serialize())

	return v, nil
}

// accountantModifyBalance converts a nodev1.AccountantModifyBalance message to its canonical VAA representation.
// Returns an error if the data is invalid.
func accountantModifyBalance(req *nodev1.AccountantModifyBalance, timestamp time.Time, guardianSetIndex uint32, nonce uint32, sequence uint64) (*vaa.VAA, error) {
	if req.TargetChainId > math.MaxUint16 {
		return nil, errors.New("invalid target_chain_id")
	}
	if req.ChainId > math.MaxUint16 {
		return nil, errors.New("invalid chain_id")
	}
	if req.TokenChain > math.MaxUint16 {
		return nil, errors.New("invalid token_chain")
	}

	b, err := hex.DecodeString(req.TokenAddress)
	if err != nil {
		return nil, errors.New("invalid token address (expected hex)")
	}

	if len(b) != 32 {
		return nil, errors.New("invalid new token address (expected 32 bytes)")
	}

	if len(req.Reason) > 32 {
		return nil, errors.New("the reason should not be larger than 32 bytes")
	}

	amount_big := big.NewInt(0)
	amount_big, ok := amount_big.SetString(req.Amount, 10)
	if !ok {
		return nil, errors.New("invalid amount")
	}

	// uint256 has Bytes32 method for easier serialization
	amount, overflow := uint256.FromBig(amount_big)
	if overflow {
		return nil, errors.New("amount overflow")
	}

	tokenAdress := vaa.Address{}
	copy(tokenAdress[:], b)

	v := vaa.CreateGovernanceVAA(timestamp, nonce, sequence, guardianSetIndex,
		vaa.BodyAccountantModifyBalance{
			Module:        req.Module,
			TargetChainID: vaa.ChainID(req.TargetChainId),

			Sequence:     req.Sequence,
			ChainId:      vaa.ChainID(req.ChainId),
			TokenChain:   vaa.ChainID(req.TokenChain),
			TokenAddress: tokenAdress,
			Kind:         uint8(req.Kind),
			Amount:       amount,
			Reason:       req.Reason,
		}.Serialize())

	return v, nil
}

// tokenBridgeUpgradeContract converts a nodev1.TokenBridgeRegisterChain message to its canonical VAA representation.
// Returns an error if the data is invalid.
func tokenBridgeUpgradeContract(req *nodev1.BridgeUpgradeContract, timestamp time.Time, guardianSetIndex uint32, nonce uint32, sequence uint64) (*vaa.VAA, error) {
	if req.TargetChainId > math.MaxUint16 {
		return nil, errors.New("invalid target_chain_id")
	}

	b, err := hex.DecodeString(req.NewContract)
	if err != nil {
		return nil, errors.New("invalid new contract address (expected hex)")
	}

	if len(b) != 32 {
		return nil, errors.New("invalid new contract address (expected 32 bytes)")
	}

	newContract := vaa.Address{}
	copy(newContract[:], b)

	v := vaa.CreateGovernanceVAA(timestamp, nonce, sequence, guardianSetIndex,
		vaa.BodyTokenBridgeUpgradeContract{
			Module:        req.Module,
			TargetChainID: vaa.ChainID(req.TargetChainId),
			NewContract:   newContract,
		}.Serialize())

	return v, nil
}

// wormchainStoreCode converts a nodev1.WormchainStoreCode to its canonical VAA representation
// Returns an error if the data is invalid
func wormchainStoreCode(req *nodev1.WormchainStoreCode, timestamp time.Time, guardianSetIndex uint32, nonce uint32, sequence uint64) (*vaa.VAA, error) {
	// validate the length of the hex passed in
	b, err := hex.DecodeString(req.WasmHash)
	if err != nil {
		return nil, fmt.Errorf("invalid cosmwasm bytecode hash (expected hex): %w", err)
	}

	if len(b) != 32 {
		return nil, fmt.Errorf("invalid cosmwasm bytecode hash (expected 32 bytes but received %d bytes)", len(b))
	}

	wasmHash := [32]byte{}
	copy(wasmHash[:], b)

	v := vaa.CreateGovernanceVAA(timestamp, nonce, sequence, guardianSetIndex,
		vaa.BodyWormchainStoreCode{
			WasmHash: wasmHash,
		}.Serialize())

	return v, nil
}

// wormchainInstantiateContract converts a nodev1.WormchainInstantiateContract to its canonical VAA representation
// Returns an error if the data is invalid
func wormchainInstantiateContract(req *nodev1.WormchainInstantiateContract, timestamp time.Time, guardianSetIndex uint32, nonce uint32, sequence uint64) (*vaa.VAA, error) { //nolint:unparam // error is always nil but kept to mirror function signature of other functions
	instantiationParams_hash := vaa.CreateInstatiateCosmwasmContractHash(req.CodeId, req.Label, []byte(req.InstantiationMsg))

	v := vaa.CreateGovernanceVAA(timestamp, nonce, sequence, guardianSetIndex,
		vaa.BodyWormchainInstantiateContract{
			InstantiationParamsHash: instantiationParams_hash,
		}.Serialize())

	return v, nil
}

// wormchainMigrateContract converts a nodev1.WormchainMigrateContract to its canonical VAA representation
func wormchainMigrateContract(req *nodev1.WormchainMigrateContract, timestamp time.Time, guardianSetIndex uint32, nonce uint32, sequence uint64) (*vaa.VAA, error) { //nolint:unparam // error is always nil but kept to mirror function signature of other functions
	instantiationParams_hash := vaa.CreateMigrateCosmwasmContractHash(req.CodeId, req.Contract, []byte(req.InstantiationMsg))

	v := vaa.CreateGovernanceVAA(timestamp, nonce, sequence, guardianSetIndex,
		vaa.BodyWormchainMigrateContract{
			MigrationParamsHash: instantiationParams_hash,
		}.Serialize())

	return v, nil
}

// circleIntegrationUpdateWormholeFinality converts a nodev1.CircleIntegrationUpdateWormholeFinality to its canonical VAA representation
// Returns an error if the data is invalid
func circleIntegrationUpdateWormholeFinality(req *nodev1.CircleIntegrationUpdateWormholeFinality, timestamp time.Time, guardianSetIndex uint32, nonce uint32, sequence uint64) (*vaa.VAA, error) {
	if req.TargetChainId > math.MaxUint16 {
		return nil, fmt.Errorf("invalid target chain id, must be <= %d", math.MaxUint16)
	}
	if req.Finality > math.MaxUint8 {
		return nil, fmt.Errorf("invalid finality, must be <= %d", math.MaxUint8)
	}
	v := vaa.CreateGovernanceVAA(timestamp, nonce, sequence, guardianSetIndex,
		vaa.BodyCircleIntegrationUpdateWormholeFinality{
			TargetChainID: vaa.ChainID(req.TargetChainId),
			Finality:      uint8(req.Finality),
		}.Serialize())

	return v, nil
}

// circleIntegrationRegisterEmitterAndDomain converts a nodev1.CircleIntegrationRegisterEmitterAndDomain to its canonical VAA representation
// Returns an error if the data is invalid
func circleIntegrationRegisterEmitterAndDomain(req *nodev1.CircleIntegrationRegisterEmitterAndDomain, timestamp time.Time, guardianSetIndex uint32, nonce uint32, sequence uint64) (*vaa.VAA, error) {
	if req.TargetChainId > math.MaxUint16 {
		return nil, fmt.Errorf("invalid target chain id, must be <= %d", math.MaxUint16)
	}
	if req.ForeignEmitterChainId > math.MaxUint16 {
		return nil, fmt.Errorf("invalid foreign emitter chain id, must be <= %d", math.MaxUint16)
	}
	b, err := hex.DecodeString(req.ForeignEmitterAddress)
	if err != nil {
		return nil, errors.New("invalid foreign emitter address encoding (expected hex)")
	}

	if len(b) != 32 {
		return nil, errors.New("invalid foreign emitter address (expected 32 bytes)")
	}

	foreignEmitterAddress := vaa.Address{}
	copy(foreignEmitterAddress[:], b)

	v := vaa.CreateGovernanceVAA(timestamp, nonce, sequence, guardianSetIndex,
		vaa.BodyCircleIntegrationRegisterEmitterAndDomain{
			TargetChainID:         vaa.ChainID(req.TargetChainId),
			ForeignEmitterChainId: vaa.ChainID(req.ForeignEmitterChainId),
			ForeignEmitterAddress: foreignEmitterAddress,
			CircleDomain:          req.CircleDomain,
		}.Serialize())

	return v, nil
}

// circleIntegrationUpgradeContractImplementation converts a nodev1.CircleIntegrationUpgradeContractImplementation to its canonical VAA representation
// Returns an error if the data is invalid
func circleIntegrationUpgradeContractImplementation(req *nodev1.CircleIntegrationUpgradeContractImplementation, timestamp time.Time, guardianSetIndex uint32, nonce uint32, sequence uint64) (*vaa.VAA, error) {
	if req.TargetChainId > math.MaxUint16 {
		return nil, fmt.Errorf("invalid target chain id, must be <= %d", math.MaxUint16)
	}
	b, err := hex.DecodeString(req.NewImplementationAddress)
	if err != nil {
		return nil, errors.New("invalid new implementation address encoding (expected hex)")
	}

	if len(b) != 32 {
		return nil, errors.New("invalid new implementation address (expected 32 bytes)")
	}

	newImplementationAddress := vaa.Address{}
	copy(newImplementationAddress[:], b)

	v := vaa.CreateGovernanceVAA(timestamp, nonce, sequence, guardianSetIndex,
		vaa.BodyCircleIntegrationUpgradeContractImplementation{
			TargetChainID:            vaa.ChainID(req.TargetChainId),
			NewImplementationAddress: newImplementationAddress,
		}.Serialize())

	return v, nil
}

func ibcReceiverUpdateChannelChain(
	req *nodev1.IbcReceiverUpdateChannelChain,
	timestamp time.Time,
	guardianSetIndex uint32,
	nonce uint32,
	sequence uint64,
) (*vaa.VAA, error) {
	// validate parameters
	if req.TargetChainId > math.MaxUint16 {
		return nil, fmt.Errorf("invalid target chain id, must be <= %d", math.MaxUint16)
	}

	if req.ChainId > math.MaxUint16 {
		return nil, fmt.Errorf("invalid chain id, must be <= %d", math.MaxUint16)
	}

	if len(req.ChannelId) > 64 {
		return nil, fmt.Errorf("invalid channel ID length, must be <= 64")
	}
	channelId := vaa.LeftPadIbcChannelId(req.ChannelId)

	// create governance VAA
	v := vaa.CreateGovernanceVAA(timestamp, nonce, sequence, guardianSetIndex,
		vaa.BodyIbcReceiverUpdateChannelChain{
			TargetChainId: vaa.ChainID(req.TargetChainId),
			ChannelId:     channelId,
			ChainId:       vaa.ChainID(req.ChainId),
		}.Serialize())

	return v, nil
}

<<<<<<< HEAD
// wormholeRelayerSetDefaultDeliveryProvider converts a nodev1.WormholeRelayerSetDefaultDeliveryProvider message to its canonical VAA representation.
// Returns an error if the data is invalid.
func wormholeRelayerSetDefaultDeliveryProvider(req *nodev1.WormholeRelayerSetDefaultDeliveryProvider, timestamp time.Time, guardianSetIndex uint32, nonce uint32, sequence uint64) (*vaa.VAA, error) {
	if req.ChainId > math.MaxUint16 {
		return nil, errors.New("invalid target_chain_id")
	}

	b, err := hex.DecodeString(req.NewDefaultDeliveryProviderAddress)
	if err != nil {
		return nil, errors.New("invalid new default relay provider address (expected hex)")
	}

	if len(b) != 32 {
		return nil, errors.New("invalid new default relay provider address (expected 32 bytes)")
	}

	NewDefaultDeliveryProviderAddress := vaa.Address{}
	copy(NewDefaultDeliveryProviderAddress[:], b)

	v := vaa.CreateGovernanceVAA(timestamp, nonce, sequence, guardianSetIndex,
		vaa.BodyWormholeRelayerSetDefaultDeliveryProvider{
			ChainID:                           vaa.ChainID(req.ChainId),
			NewDefaultDeliveryProviderAddress: NewDefaultDeliveryProviderAddress,
		}.Serialize())

	return v, nil
}

func govMsgToVaa(message *nodev1.GovernanceMessage, currentSetIndex uint32, timestamp time.Time) (*vaa.VAA, error) {
=======
func GovMsgToVaa(message *nodev1.GovernanceMessage, currentSetIndex uint32, timestamp time.Time) (*vaa.VAA, error) {
>>>>>>> 1a7e48cc
	var (
		v   *vaa.VAA
		err error
	)

	switch payload := message.Payload.(type) {
	case *nodev1.GovernanceMessage_GuardianSet:
		v, err = adminGuardianSetUpdateToVAA(payload.GuardianSet, timestamp, currentSetIndex, message.Nonce, message.Sequence)
	case *nodev1.GovernanceMessage_ContractUpgrade:
		v, err = adminContractUpgradeToVAA(payload.ContractUpgrade, timestamp, currentSetIndex, message.Nonce, message.Sequence)
	case *nodev1.GovernanceMessage_BridgeRegisterChain:
		v, err = tokenBridgeRegisterChain(payload.BridgeRegisterChain, timestamp, currentSetIndex, message.Nonce, message.Sequence)
	case *nodev1.GovernanceMessage_BridgeContractUpgrade:
		v, err = tokenBridgeUpgradeContract(payload.BridgeContractUpgrade, timestamp, currentSetIndex, message.Nonce, message.Sequence)
	case *nodev1.GovernanceMessage_AccountantModifyBalance:
		v, err = accountantModifyBalance(payload.AccountantModifyBalance, timestamp, currentSetIndex, message.Nonce, message.Sequence)
	case *nodev1.GovernanceMessage_WormchainStoreCode:
		v, err = wormchainStoreCode(payload.WormchainStoreCode, timestamp, currentSetIndex, message.Nonce, message.Sequence)
	case *nodev1.GovernanceMessage_WormchainInstantiateContract:
		v, err = wormchainInstantiateContract(payload.WormchainInstantiateContract, timestamp, currentSetIndex, message.Nonce, message.Sequence)
	case *nodev1.GovernanceMessage_WormchainMigrateContract:
		v, err = wormchainMigrateContract(payload.WormchainMigrateContract, timestamp, currentSetIndex, message.Nonce, message.Sequence)
	case *nodev1.GovernanceMessage_CircleIntegrationUpdateWormholeFinality:
		v, err = circleIntegrationUpdateWormholeFinality(payload.CircleIntegrationUpdateWormholeFinality, timestamp, currentSetIndex, message.Nonce, message.Sequence)
	case *nodev1.GovernanceMessage_CircleIntegrationRegisterEmitterAndDomain:
		v, err = circleIntegrationRegisterEmitterAndDomain(payload.CircleIntegrationRegisterEmitterAndDomain, timestamp, currentSetIndex, message.Nonce, message.Sequence)
	case *nodev1.GovernanceMessage_CircleIntegrationUpgradeContractImplementation:
		v, err = circleIntegrationUpgradeContractImplementation(payload.CircleIntegrationUpgradeContractImplementation, timestamp, currentSetIndex, message.Nonce, message.Sequence)
	case *nodev1.GovernanceMessage_IbcReceiverUpdateChannelChain:
		v, err = ibcReceiverUpdateChannelChain(payload.IbcReceiverUpdateChannelChain, timestamp, currentSetIndex, message.Nonce, message.Sequence)
	case *nodev1.GovernanceMessage_WormholeRelayerSetDefaultDeliveryProvider:
		v, err = wormholeRelayerSetDefaultDeliveryProvider(payload.WormholeRelayerSetDefaultDeliveryProvider, timestamp, currentSetIndex, message.Nonce, message.Sequence)
	default:
		panic(fmt.Sprintf("unsupported VAA type: %T", payload))
	}

	return v, err
}

func (s *nodePrivilegedService) InjectGovernanceVAA(ctx context.Context, req *nodev1.InjectGovernanceVAARequest) (*nodev1.InjectGovernanceVAAResponse, error) {
	s.logger.Info("governance VAA injected via admin socket", zap.String("request", req.String()))

	var (
		v   *vaa.VAA
		err error
	)

	timestamp := time.Unix(int64(req.Timestamp), 0)

	digests := make([][]byte, len(req.Messages))

	for i, message := range req.Messages {
		v, err = GovMsgToVaa(message, req.CurrentSetIndex, timestamp)

		if err != nil {
			return nil, status.Error(codes.InvalidArgument, err.Error())
		}

		// Generate digest of the unsigned VAA.
		digest := v.SigningDigest()

		s.logger.Info("governance VAA constructed",
			zap.Any("vaa", v),
			zap.String("digest", digest.String()),
		)

		s.injectC <- v

		digests[i] = digest.Bytes()
	}

	return &nodev1.InjectGovernanceVAAResponse{Digests: digests}, nil
}

// fetchMissing attempts to backfill a gap by fetching and storing missing signed VAAs from the network.
// Returns true if the gap was filled, false otherwise.
func (s *nodePrivilegedService) fetchMissing(
	ctx context.Context,
	nodes []string,
	c *http.Client,
	chain vaa.ChainID,
	addr string,
	seq uint64) (bool, error) {

	// shuffle the list of public RPC endpoints
	rand.Shuffle(len(nodes), func(i, j int) {
		nodes[i], nodes[j] = nodes[j], nodes[i]
	})

	ctx, cancel := context.WithTimeout(ctx, time.Second)
	defer cancel()

	for _, node := range nodes {
		req, err := http.NewRequestWithContext(ctx, "GET", fmt.Sprintf(
			"%s/v1/signed_vaa/%d/%s/%d", node, chain, addr, seq), nil)
		if err != nil {
			return false, fmt.Errorf("failed to create request: %w", err)
		}

		resp, err := c.Do(req)
		if err != nil {
			s.logger.Warn("failed to fetch missing VAA",
				zap.String("node", node),
				zap.String("chain", chain.String()),
				zap.String("address", addr),
				zap.Uint64("sequence", seq),
				zap.Error(err),
			)
			continue
		}

		switch resp.StatusCode {
		case http.StatusNotFound:
			resp.Body.Close()
			continue
		case http.StatusOK:
			type getVaaResp struct {
				VaaBytes string `json:"vaaBytes"`
			}
			var respBody getVaaResp
			if err := json.NewDecoder(resp.Body).Decode(&respBody); err != nil {
				resp.Body.Close()
				s.logger.Warn("failed to decode VAA response",
					zap.String("node", node),
					zap.String("chain", chain.String()),
					zap.String("address", addr),
					zap.Uint64("sequence", seq),
					zap.Error(err),
				)
				continue
			}

			// base64 decode the VAA bytes
			vaaBytes, err := base64.StdEncoding.DecodeString(respBody.VaaBytes)
			if err != nil {
				resp.Body.Close()
				s.logger.Warn("failed to decode VAA body",
					zap.String("node", node),
					zap.String("chain", chain.String()),
					zap.String("address", addr),
					zap.Uint64("sequence", seq),
					zap.Error(err),
				)
				continue
			}

			s.logger.Info("backfilled VAA",
				zap.Uint16("chain", uint16(chain)),
				zap.String("address", addr),
				zap.Uint64("sequence", seq),
				zap.Int("numBytes", len(vaaBytes)),
			)

			// Inject into the gossip signed VAA receive path.
			// This has the same effect as if the VAA was received from the network
			// (verifying signature, publishing to BigTable, storing in local DB...).
			s.signedInC <- &gossipv1.SignedVAAWithQuorum{
				Vaa: vaaBytes,
			}

			resp.Body.Close()
			return true, nil
		default:
			resp.Body.Close()
			return false, fmt.Errorf("unexpected response status: %d", resp.StatusCode)
		}
	}

	return false, nil
}

func (s *nodePrivilegedService) FindMissingMessages(ctx context.Context, req *nodev1.FindMissingMessagesRequest) (*nodev1.FindMissingMessagesResponse, error) {
	b, err := hex.DecodeString(req.EmitterAddress)
	if err != nil {
		return nil, status.Errorf(codes.InvalidArgument, "invalid emitter address encoding: %v", err)
	}
	emitterAddress := vaa.Address{}
	copy(emitterAddress[:], b)

	ids, first, last, err := s.db.FindEmitterSequenceGap(db.VAAID{
		EmitterChain:   vaa.ChainID(req.EmitterChain),
		EmitterAddress: emitterAddress,
	})
	if err != nil {
		return nil, status.Errorf(codes.Internal, "database operation failed: %v", err)
	}

	if req.RpcBackfill {
		c := &http.Client{}
		unfilled := make([]uint64, 0, len(ids))
		for _, id := range ids {
			if ok, err := s.fetchMissing(ctx, req.BackfillNodes, c, vaa.ChainID(req.EmitterChain), emitterAddress.String(), id); err != nil {
				return nil, status.Errorf(codes.Internal, "failed to backfill VAA: %v", err)
			} else if ok {
				continue
			}
			unfilled = append(unfilled, id)
		}
		ids = unfilled
	}

	resp := make([]string, len(ids))
	for i, v := range ids {
		resp[i] = fmt.Sprintf("%d/%s/%d", req.EmitterChain, emitterAddress, v)
	}
	return &nodev1.FindMissingMessagesResponse{
		MissingMessages: resp,
		FirstSequence:   first,
		LastSequence:    last,
	}, nil
}

func (s *nodePrivilegedService) SendObservationRequest(ctx context.Context, req *nodev1.SendObservationRequestRequest) (*nodev1.SendObservationRequestResponse, error) {
	if err := common.PostObservationRequest(s.obsvReqSendC, req.ObservationRequest); err != nil {
		return nil, err
	}

	s.logger.Info("sent observation request", zap.Any("request", req.ObservationRequest))
	return &nodev1.SendObservationRequestResponse{}, nil
}

func (s *nodePrivilegedService) ChainGovernorStatus(ctx context.Context, req *nodev1.ChainGovernorStatusRequest) (*nodev1.ChainGovernorStatusResponse, error) {
	if s.governor == nil {
		return nil, fmt.Errorf("chain governor is not enabled")
	}

	return &nodev1.ChainGovernorStatusResponse{
		Response: s.governor.Status(),
	}, nil
}

func (s *nodePrivilegedService) ChainGovernorReload(ctx context.Context, req *nodev1.ChainGovernorReloadRequest) (*nodev1.ChainGovernorReloadResponse, error) {
	if s.governor == nil {
		return nil, fmt.Errorf("chain governor is not enabled")
	}

	resp, err := s.governor.Reload()
	if err != nil {
		return nil, err
	}

	return &nodev1.ChainGovernorReloadResponse{
		Response: resp,
	}, nil
}

func (s *nodePrivilegedService) ChainGovernorDropPendingVAA(ctx context.Context, req *nodev1.ChainGovernorDropPendingVAARequest) (*nodev1.ChainGovernorDropPendingVAAResponse, error) {
	if s.governor == nil {
		return nil, fmt.Errorf("chain governor is not enabled")
	}

	if len(req.VaaId) == 0 {
		return nil, fmt.Errorf("the VAA id must be specified as \"chainId/emitterAddress/seqNum\"")
	}

	resp, err := s.governor.DropPendingVAA(req.VaaId)
	if err != nil {
		return nil, err
	}

	return &nodev1.ChainGovernorDropPendingVAAResponse{
		Response: resp,
	}, nil
}

func (s *nodePrivilegedService) ChainGovernorReleasePendingVAA(ctx context.Context, req *nodev1.ChainGovernorReleasePendingVAARequest) (*nodev1.ChainGovernorReleasePendingVAAResponse, error) {
	if s.governor == nil {
		return nil, fmt.Errorf("chain governor is not enabled")
	}

	if len(req.VaaId) == 0 {
		return nil, fmt.Errorf("the VAA id must be specified as \"chainId/emitterAddress/seqNum\"")
	}

	resp, err := s.governor.ReleasePendingVAA(req.VaaId)
	if err != nil {
		return nil, err
	}

	return &nodev1.ChainGovernorReleasePendingVAAResponse{
		Response: resp,
	}, nil
}

func (s *nodePrivilegedService) ChainGovernorResetReleaseTimer(ctx context.Context, req *nodev1.ChainGovernorResetReleaseTimerRequest) (*nodev1.ChainGovernorResetReleaseTimerResponse, error) {
	if s.governor == nil {
		return nil, fmt.Errorf("chain governor is not enabled")
	}

	if len(req.VaaId) == 0 {
		return nil, fmt.Errorf("the VAA id must be specified as \"chainId/emitterAddress/seqNum\"")
	}

	resp, err := s.governor.ResetReleaseTimer(req.VaaId)
	if err != nil {
		return nil, err
	}

	return &nodev1.ChainGovernorResetReleaseTimerResponse{
		Response: resp,
	}, nil
}

func (s *nodePrivilegedService) PurgePythNetVaas(ctx context.Context, req *nodev1.PurgePythNetVaasRequest) (*nodev1.PurgePythNetVaasResponse, error) {
	prefix := db.VAAID{EmitterChain: vaa.ChainIDPythNet}
	oldestTime := time.Now().Add(-time.Hour * 24 * time.Duration(req.DaysOld))
	resp, err := s.db.PurgeVaas(prefix, oldestTime, req.LogOnly)
	if err != nil {
		return nil, err
	}

	return &nodev1.PurgePythNetVaasResponse{
		Response: resp,
	}, nil
}

func (s *nodePrivilegedService) SignExistingVAA(ctx context.Context, req *nodev1.SignExistingVAARequest) (*nodev1.SignExistingVAAResponse, error) {
	v, err := vaa.Unmarshal(req.Vaa)
	if err != nil {
		return nil, fmt.Errorf("failed to unmarshal VAA: %w", err)
	}

	if req.NewGuardianSetIndex <= v.GuardianSetIndex {
		return nil, errors.New("new guardian set index must be higher than provided VAA")
	}

	if s.evmConnector == nil {
		return nil, errors.New("the node needs to have an Ethereum connection configured to sign existing VAAs")
	}

	var gs *common.GuardianSet
	if cachedGs, exists := s.gsCache.Load(v.GuardianSetIndex); exists {
		var ok bool
		gs, ok = cachedGs.(*common.GuardianSet)
		if !ok {
			return nil, fmt.Errorf("internal error")
		}
	} else {
		evmGs, err := s.evmConnector.GetGuardianSet(ctx, v.GuardianSetIndex)
		if err != nil {
			return nil, fmt.Errorf("failed to load guardian set [%d]: %w", v.GuardianSetIndex, err)
		}
		gs = &common.GuardianSet{
			Keys:  evmGs.Keys,
			Index: v.GuardianSetIndex,
		}
		s.gsCache.Store(v.GuardianSetIndex, gs)
	}

	if slices.Index(gs.Keys, s.guardianAddress) != -1 {
		return nil, fmt.Errorf("local guardian is already on the old set")
	}

	// Verify VAA
	err = v.Verify(gs.Keys)
	if err != nil {
		return nil, fmt.Errorf("failed to verify existing VAA: %w", err)
	}

	if len(req.NewGuardianAddrs) > 255 {
		return nil, errors.New("new guardian set has too many guardians")
	}
	newGS := make([]ethcommon.Address, len(req.NewGuardianAddrs))
	for i, guardianString := range req.NewGuardianAddrs {
		guardianAddress := ethcommon.HexToAddress(guardianString)
		newGS[i] = guardianAddress
	}

	// Make sure there are no duplicates. Compact needs to take a sorted slice to remove all duplicates.
	newGSSorted := slices.Clone(newGS)
	slices.SortFunc(newGSSorted, func(a, b ethcommon.Address) bool {
		return bytes.Compare(a[:], b[:]) < 0
	})
	newGsLen := len(newGSSorted)
	if len(slices.Compact(newGSSorted)) != newGsLen {
		return nil, fmt.Errorf("duplicate guardians in the guardian set")
	}

	localGuardianIndex := slices.Index(newGS, s.guardianAddress)
	if localGuardianIndex == -1 {
		return nil, fmt.Errorf("local guardian is not a member of the new guardian set")
	}

	newVAA := &vaa.VAA{
		Version: v.Version,
		// Set the new guardian set index
		GuardianSetIndex: req.NewGuardianSetIndex,
		// Signatures will be repopulated
		Signatures:       nil,
		Timestamp:        v.Timestamp,
		Nonce:            v.Nonce,
		Sequence:         v.Sequence,
		ConsistencyLevel: v.ConsistencyLevel,
		EmitterChain:     v.EmitterChain,
		EmitterAddress:   v.EmitterAddress,
		Payload:          v.Payload,
	}

	// Copy original VAA signatures
	for _, sig := range v.Signatures {
		signerAddress := gs.Keys[sig.Index]
		newIndex := slices.Index(newGS, signerAddress)
		// Guardian is not part of the new set
		if newIndex == -1 {
			continue
		}
		newVAA.Signatures = append(newVAA.Signatures, &vaa.Signature{
			Index:     uint8(newIndex),
			Signature: sig.Signature,
		})
	}

	// Add our own signature only if the new guardian set would reach quorum
	if vaa.CalculateQuorum(len(newGS)) > len(newVAA.Signatures)+1 {
		return nil, errors.New("cannot reach quorum on new guardian set with the local signature")
	}

	// Add local signature
	newVAA.AddSignature(s.gk, uint8(localGuardianIndex))

	// Sort VAA signatures by guardian ID
	slices.SortFunc(newVAA.Signatures, func(a, b *vaa.Signature) bool {
		return a.Index < b.Index
	})

	newVAABytes, err := newVAA.Marshal()
	if err != nil {
		return nil, fmt.Errorf("failed to marshal new VAA: %w", err)
	}

	return &nodev1.SignExistingVAAResponse{Vaa: newVAABytes}, nil
}

func (s *nodePrivilegedService) DumpRPCs(ctx context.Context, req *nodev1.DumpRPCsRequest) (*nodev1.DumpRPCsResponse, error) {
	return &nodev1.DumpRPCsResponse{
		Response: s.rpcMap,
	}, nil
}<|MERGE_RESOLUTION|>--- conflicted
+++ resolved
@@ -413,7 +413,6 @@
 	return v, nil
 }
 
-<<<<<<< HEAD
 // wormholeRelayerSetDefaultDeliveryProvider converts a nodev1.WormholeRelayerSetDefaultDeliveryProvider message to its canonical VAA representation.
 // Returns an error if the data is invalid.
 func wormholeRelayerSetDefaultDeliveryProvider(req *nodev1.WormholeRelayerSetDefaultDeliveryProvider, timestamp time.Time, guardianSetIndex uint32, nonce uint32, sequence uint64) (*vaa.VAA, error) {
@@ -442,10 +441,7 @@
 	return v, nil
 }
 
-func govMsgToVaa(message *nodev1.GovernanceMessage, currentSetIndex uint32, timestamp time.Time) (*vaa.VAA, error) {
-=======
 func GovMsgToVaa(message *nodev1.GovernanceMessage, currentSetIndex uint32, timestamp time.Time) (*vaa.VAA, error) {
->>>>>>> 1a7e48cc
 	var (
 		v   *vaa.VAA
 		err error
