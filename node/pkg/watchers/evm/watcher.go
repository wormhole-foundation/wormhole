--- conflicted
+++ resolved
@@ -586,10 +586,7 @@
 									zap.String("msgId", pLock.message.MessageIDString()),
 									zap.Stringer("txHash", pLock.message.TxHash),
 									zap.Stringer("blockHash", key.BlockHash),
-<<<<<<< HEAD
-=======
 									zap.Uint64("target_blockNum", pLock.height),
->>>>>>> 7002ccaf
 									zap.Stringer("current_blockNum", ev.Number),
 									zap.Stringer("finality", ev.Finality),
 									zap.Stringer("current_blockHash", currentHash),
