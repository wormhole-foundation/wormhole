package processor

import (
	"encoding/hex"
	"time"

	"github.com/mr-tron/base58"

	"github.com/prometheus/client_golang/prometheus"
	"github.com/prometheus/client_golang/prometheus/promauto"

	ethCommon "github.com/ethereum/go-ethereum/common"
	"github.com/ethereum/go-ethereum/crypto"
	"go.uber.org/zap"
	"go.uber.org/zap/zapcore"

	"github.com/certusone/wormhole/node/pkg/common"
	"github.com/wormhole-foundation/wormhole/sdk/vaa"
)

var (
	// SECURITY: source_chain/target_chain are untrusted uint8 values. An attacker could cause a maximum of 255**2 label
	// pairs to be created, which is acceptable.

	messagesObservedTotal = promauto.NewCounterVec(
		prometheus.CounterOpts{
			Name: "wormhole_message_observations_total",
			Help: "Total number of messages observed",
		},
		[]string{"emitter_chain"})
)

// handleMessage processes a message received from a chain and instantiates our deterministic copy of the VAA. An
// event may be received multiple times and must be handled in an idempotent fashion.
func (p *Processor) handleMessage(k *common.MessagePublication) {
	if p.gs == nil {
		p.logger.Warn("dropping observation since we haven't initialized our guardian set yet",
			zap.String("message_id", k.MessageIDString()),
			zap.Uint32("nonce", k.Nonce),
			zap.Stringer("txhash", k.TxHash),
			zap.Time("timestamp", k.Timestamp),
		)
		return
	}

	messagesObservedTotal.WithLabelValues(k.EmitterChain.String()).Inc()

	// All nodes will create the exact same VAA and sign its digest.
	// Consensus is established on this digest.

	v := &VAA{
		VAA: vaa.VAA{
			Version:          vaa.SupportedVAAVersion,
			GuardianSetIndex: p.gs.Index,
			Signatures:       nil,
			Timestamp:        k.Timestamp,
			Nonce:            k.Nonce,
			EmitterChain:     k.EmitterChain,
			EmitterAddress:   k.EmitterAddress,
			Payload:          k.Payload,
			Sequence:         k.Sequence,
			ConsistencyLevel: k.ConsistencyLevel,
		},
		Unreliable:    k.Unreliable,
		Reobservation: k.IsReobservation,
	}

	// Generate digest of the unsigned VAA.
	digest := v.SigningDigest()
	hash := hex.EncodeToString(digest.Bytes())

	// Sign the digest using our node's guardian key.
	signature, err := crypto.Sign(digest.Bytes(), p.gk)
	if err != nil {
		panic(err)
	}

	shouldPublishImmediately := p.shouldPublishImmediately(&v.VAA)

	if p.logger.Core().Enabled(zapcore.DebugLevel) {
		p.logger.Debug("observed and signed confirmed message publication",
			zap.String("message_id", k.MessageIDString()),
			zap.Stringer("txhash", k.TxHash),
			zap.String("txhash_b58", base58.Encode(k.TxHash.Bytes())),
			zap.String("hash", hash),
			zap.Uint32("nonce", k.Nonce),
			zap.Time("timestamp", k.Timestamp),
			zap.Uint8("consistency_level", k.ConsistencyLevel),
			zap.String("signature", hex.EncodeToString(signature)),
			zap.Bool("shouldPublishImmediately", shouldPublishImmediately),
			zap.Bool("isReobservation", k.IsReobservation),
		)
	}

	// Broadcast the signature.
	ourObs, msg := p.broadcastSignature(v.MessageID(), k.TxHash.Bytes(), digest, signature, shouldPublishImmediately)
<<<<<<< HEAD
=======

	// Indicate that we observed this one.
	observationsReceivedTotal.Inc()
	observationsReceivedByGuardianAddressTotal.WithLabelValues(p.ourAddr.Hex()).Inc()
>>>>>>> 7002ccaf

	// Get / create our state entry.
	s := p.state.signatures[hash]
	if s == nil {
		s = &state{
			firstObserved: time.Now(),
			nextRetry:     time.Now().Add(nextRetryDuration(0)),
			signatures:    map[ethCommon.Address][]byte{},
			source:        "loopback",
		}

		p.state.signatures[hash] = s
	}

	// Update our state.
	s.ourObservation = v
	s.txHash = k.TxHash.Bytes()
	s.source = v.GetEmitterChain().String()
	s.gs = p.gs // guaranteed to match ourObservation - there's no concurrent access to p.gs
	s.signatures[p.ourAddr] = signature
	s.ourObs = ourObs
	s.ourMsg = msg

	// Fast path for our own signature.
	if !s.submitted {
		start := time.Now()
		p.checkForQuorum(ourObs, s, s.gs, hash)
		timeToHandleObservation.Observe(float64(time.Since(start).Microseconds()))
	}
}<|MERGE_RESOLUTION|>--- conflicted
+++ resolved
@@ -94,13 +94,10 @@
 
 	// Broadcast the signature.
 	ourObs, msg := p.broadcastSignature(v.MessageID(), k.TxHash.Bytes(), digest, signature, shouldPublishImmediately)
-<<<<<<< HEAD
-=======
 
 	// Indicate that we observed this one.
 	observationsReceivedTotal.Inc()
 	observationsReceivedByGuardianAddressTotal.WithLabelValues(p.ourAddr.Hex()).Inc()
->>>>>>> 7002ccaf
 
 	// Get / create our state entry.
 	s := p.state.signatures[hash]
