--- conflicted
+++ resolved
@@ -76,15 +76,11 @@
 		{label: "VAANoSignatures", keyOrder: []*ecdsa.PrivateKey{}, indexOrder: []uint8{0}, addrs: []ethcommon.Address{goodAddr1},
 			errString: "received SignedVAAWithQuorum message with no VAA signatures"},
 		{label: "VAAInvalidSignatures", keyOrder: []*ecdsa.PrivateKey{badPrivateKey1}, indexOrder: []uint8{0}, addrs: []ethcommon.Address{goodAddr1},
-<<<<<<< HEAD
 			err: "received SignedVAAWithQuorum message with invalid VAA signatures"},
 		{label: "DuplicateGoodSignaturesNonMonotonic", keyOrder: []*ecdsa.PrivateKey{goodPrivateKey1, goodPrivateKey1, goodPrivateKey1, goodPrivateKey1}, indexOrder: []uint8{0, 0, 0, 0}, addrs: []ethcommon.Address{goodAddr1},
 			err: "received SignedVAAWithQuorum message with invalid VAA signatures"},
 		{label: "DuplicateGoodSignaturesMonotonic", keyOrder: []*ecdsa.PrivateKey{goodPrivateKey1, goodPrivateKey1, goodPrivateKey1, goodPrivateKey1}, indexOrder: []uint8{0, 1, 2, 3}, addrs: []ethcommon.Address{goodAddr1},
 			err: "received SignedVAAWithQuorum message with invalid VAA signatures"},
-=======
-			errString: "received SignedVAAWithQuorum message with invalid VAA signatures"},
->>>>>>> c7ae06de
 	}
 
 	for _, tc := range tests {
