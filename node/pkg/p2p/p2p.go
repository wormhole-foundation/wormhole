package p2p

import (
	"context"
	"crypto/ecdsa"
	"errors"
	"fmt"
	"strings"
	"sync"
	"time"

	"github.com/certusone/wormhole/node/pkg/accountant"
	node_common "github.com/certusone/wormhole/node/pkg/common"
	"github.com/certusone/wormhole/node/pkg/governor"
	"github.com/certusone/wormhole/node/pkg/version"
	"github.com/ethereum/go-ethereum/common"
	ethcrypto "github.com/ethereum/go-ethereum/crypto"
	"github.com/prometheus/client_golang/prometheus"
	"github.com/prometheus/client_golang/prometheus/promauto"
	"github.com/wormhole-foundation/wormhole/sdk/vaa"

	"github.com/libp2p/go-libp2p/core/peer"
	"github.com/multiformats/go-multiaddr"

	"github.com/libp2p/go-libp2p"
	dht "github.com/libp2p/go-libp2p-kad-dht"
	pubsub "github.com/libp2p/go-libp2p-pubsub"
	"github.com/libp2p/go-libp2p/core/crypto"
	"github.com/libp2p/go-libp2p/core/host"
	"github.com/libp2p/go-libp2p/core/protocol"
	"github.com/libp2p/go-libp2p/core/routing"
	"github.com/libp2p/go-libp2p/p2p/net/connmgr"
	libp2ptls "github.com/libp2p/go-libp2p/p2p/security/tls"
	libp2pquic "github.com/libp2p/go-libp2p/p2p/transport/quic"
	"go.uber.org/zap"
	"google.golang.org/protobuf/proto"

	gossipv1 "github.com/certusone/wormhole/node/pkg/proto/gossip/v1"
	"github.com/certusone/wormhole/node/pkg/supervisor"
)

const DefaultPort = 8999

var (
	p2pHeartbeatsSent = promauto.NewCounter(
		prometheus.CounterOpts{
			Name: "wormhole_p2p_heartbeats_sent_total",
			Help: "Total number of p2p heartbeats sent",
		})
	p2pMessagesSent = promauto.NewCounter(
		prometheus.CounterOpts{
			Name: "wormhole_p2p_broadcast_messages_sent_total",
			Help: "Total number of p2p pubsub broadcast messages sent",
		})
	p2pMessagesReceived = promauto.NewCounterVec(
		prometheus.CounterOpts{
			Name: "wormhole_p2p_broadcast_messages_received_total",
			Help: "Total number of p2p pubsub broadcast messages received",
		}, []string{"type"})
	p2pReceiveChannelOverflow = promauto.NewCounterVec(
		prometheus.CounterOpts{
			Name: "wormhole_p2p_receive_channel_overflow",
			Help: "Total number of p2p received messages dropped due to channel overflow",
		}, []string{"type"})
)

var heartbeatMessagePrefix = []byte("heartbeat|")

var signedObservationRequestPrefix = []byte("signed_observation_request|")

// heartbeatMaxTimeDifference specifies the maximum time difference between the local clock and the timestamp in incoming heartbeat messages. Heartbeats that are this old or this much into the future will be dropped. This value should encompass clock skew and network delay.
var heartbeatMaxTimeDifference = time.Minute * 15

func heartbeatDigest(b []byte) common.Hash {
	return ethcrypto.Keccak256Hash(append(heartbeatMessagePrefix, b...))
}

func signedObservationRequestDigest(b []byte) common.Hash {
	return ethcrypto.Keccak256Hash(append(signedObservationRequestPrefix, b...))
}

type Components struct {
	// P2PIDInHeartbeat determines if the guardian will put it's libp2p node ID in the authenticated heartbeat payload
	P2PIDInHeartbeat           bool
	ListeningAddressesPatterns []string
	// Port on which the Guardian is going to bind
	Port uint
	// ConnMgr is the ConnectionManager that the Guardian is going to use
	ConnMgr *connmgr.BasicConnMgr
	// ProtectedHostByGuardianKey is used to ensure that only one p2p peer can be protected by any given known guardian key
	ProtectedHostByGuardianKey map[common.Address]peer.ID
	// ProtectedHostByGuardianKeyLock is only useful to prevent a race condition in test as ProtectedHostByGuardianKey
	// is only accessed by a single routine at any given time in a running Guardian.
	ProtectedHostByGuardianKeyLock sync.Mutex
}

func (f *Components) ListeningAddresses() []string {
	la := make([]string, 0, len(f.ListeningAddressesPatterns))
	for _, pattern := range f.ListeningAddressesPatterns {
		la = append(la, fmt.Sprintf(pattern, f.Port))
	}
	return la
}

func DefaultComponents() *Components {
	mgr, err := DefaultConnectionManager()
	if err != nil {
		panic(err)
	}

	return &Components{
		P2PIDInHeartbeat: true,
		ListeningAddressesPatterns: []string{
			// Listen on QUIC only.
			// https://github.com/libp2p/go-libp2p/issues/688
			"/ip4/0.0.0.0/udp/%d/quic",
			"/ip6/::/udp/%d/quic",
		},
		Port:                       DefaultPort,
		ConnMgr:                    mgr,
		ProtectedHostByGuardianKey: make(map[common.Address]peer.ID),
	}
}

const LowWaterMarkDefault = 100
const HighWaterMarkDefault = 400

func DefaultConnectionManager() (*connmgr.BasicConnMgr, error) {
	return connmgr.NewConnManager(
		LowWaterMarkDefault,
		HighWaterMarkDefault,

		// GracePeriod set to 0 means that new peers are not protected by a grace period
		connmgr.WithGracePeriod(0),
	)
}

func Run(
	obsvC chan<- *gossipv1.SignedObservation,
	obsvReqC chan<- *gossipv1.ObservationRequest,
	obsvReqSendC <-chan *gossipv1.ObservationRequest,
	gossipSendC chan []byte,
	signedInC chan<- *gossipv1.SignedVAAWithQuorum,
	priv crypto.PrivKey,
	gk *ecdsa.PrivateKey,
	gst *node_common.GuardianSetState,
	networkID string,
	bootstrapPeers string,
	nodeName string,
	disableHeartbeatVerify bool,
	rootCtxCancel context.CancelFunc,
	acct *accountant.Accountant,
	gov *governor.ChainGovernor,
	signedGovCfg chan *gossipv1.SignedChainGovernorConfig,
	signedGovSt chan *gossipv1.SignedChainGovernorStatus,
	components *Components,
) func(ctx context.Context) error {
	if components == nil {
		components = DefaultComponents()
	}

	return func(ctx context.Context) (re error) {
		p2pReceiveChannelOverflow.WithLabelValues("observation").Add(0)
		p2pReceiveChannelOverflow.WithLabelValues("signed_vaa_with_quorum").Add(0)
		p2pReceiveChannelOverflow.WithLabelValues("signed_observation_request").Add(0)

		logger := supervisor.Logger(ctx)

		h, err := libp2p.New(
			// Use the keypair we generated
			libp2p.Identity(priv),

			// Multiple listen addresses
			libp2p.ListenAddrStrings(
				components.ListeningAddresses()...,
			),

			// Enable TLS security as the only security protocol.
			libp2p.Security(libp2ptls.ID, libp2ptls.New),

			// Enable QUIC transport as the only transport.
			libp2p.Transport(libp2pquic.NewTransport),

			// Let's prevent our peer from having too many
			// connections by attaching a connection manager.
			libp2p.ConnectionManager(components.ConnMgr),

			// Let this host use the DHT to find other hosts
			libp2p.Routing(func(h host.Host) (routing.PeerRouting, error) {
				logger.Info("Connecting to bootstrap peers", zap.String("bootstrap_peers", bootstrapPeers))
				bootstrappers := make([]peer.AddrInfo, 0)
				for _, addr := range strings.Split(bootstrapPeers, ",") {
					if addr == "" {
						continue
					}
					ma, err := multiaddr.NewMultiaddr(addr)
					if err != nil {
						logger.Error("Invalid bootstrap address", zap.String("peer", addr), zap.Error(err))
						continue
					}
					pi, err := peer.AddrInfoFromP2pAddr(ma)
					if err != nil {
						logger.Error("Invalid bootstrap address", zap.String("peer", addr), zap.Error(err))
						continue
					}
					if pi.ID == h.ID() {
						logger.Info("We're a bootstrap node")
						continue
					}
					bootstrappers = append(bootstrappers, *pi)
				}
				// TODO(leo): Persistent data store (i.e. address book)
				idht, err := dht.New(ctx, h, dht.Mode(dht.ModeServer),
					// This intentionally makes us incompatible with the global IPFS DHT
					dht.ProtocolPrefix(protocol.ID("/"+networkID)),
					dht.BootstrapPeers(bootstrappers...),
				)
				return idht, err
			}),
		)

		if err != nil {
			panic(err)
		}

		defer func() {
			// TODO: libp2p cannot be cleanly restarted (https://github.com/libp2p/go-libp2p/issues/992)
			logger.Error("p2p routine has exited, cancelling root context...", zap.Error(re))
			rootCtxCancel()
		}()

		nodeIdBytes, err := h.ID().Marshal()
		if err != nil {
			panic(err)
		}

		topic := fmt.Sprintf("%s/%s", networkID, "broadcast")

		logger.Info("Subscribing pubsub topic", zap.String("topic", topic))
		ps, err := pubsub.NewGossipSub(ctx, h)
		if err != nil {
			panic(err)
		}

		th, err := ps.Join(topic)
		if err != nil {
			return fmt.Errorf("failed to join topic: %w", err)
		}

		sub, err := th.Subscribe()
		if err != nil {
			return fmt.Errorf("failed to subscribe topic: %w", err)
		}

		logger.Info("Node has been started", zap.String("peer_id", h.ID().String()),
			zap.String("addrs", fmt.Sprintf("%v", h.Addrs())))

		bootTime := time.Now()

		// Periodically run guardian state set cleanup.
		go func() {
			ticker := time.NewTicker(15 * time.Second)
			defer ticker.Stop()
			for {
				select {
				case <-ticker.C:
					gst.Cleanup()
				case <-ctx.Done():
					return
				}
			}
		}()

		go func() {
			// Disable heartbeat when no node name is provided (spy mode)
			if nodeName == "" {
				return
			}

			ctr := int64(0)
			tick := time.NewTicker(15 * time.Second)
			defer tick.Stop()

			for {
				select {
				case <-ctx.Done():
					return
				case <-tick.C:
<<<<<<< HEAD
					DefaultRegistry.mu.Lock()
					networks := make([]*gossipv1.Heartbeat_Network, 0, len(DefaultRegistry.networkStats))
					for _, v := range DefaultRegistry.networkStats {
						errCtr := DefaultRegistry.GetErrorCount(vaa.ChainID(v.Id))
						v.ErrorCount = errCtr
						networks = append(networks, v)
					}

					features := make([]string, 0)
					if gov != nil {
						features = append(features, "governor")
					}
					if acct != nil {
						features = append(features, acct.FeatureString())
					}

					heartbeat := &gossipv1.Heartbeat{
						NodeName:      nodeName,
						Counter:       ctr,
						Timestamp:     time.Now().UnixNano(),
						Networks:      networks,
						Version:       version.Version(),
						GuardianAddr:  DefaultRegistry.guardianAddress,
						BootTimestamp: bootTime.UnixNano(),
						Features:      features,
					}

					if components.P2PIDInHeartbeat {
						heartbeat.P2PNodeId = nodeIdBytes
					}

					ourAddr := ethcrypto.PubkeyToAddress(gk.PublicKey)
					if err := gst.SetHeartbeat(ourAddr, h.ID(), heartbeat); err != nil {
						panic(err)
					}
					collectNodeMetrics(ourAddr, h.ID(), heartbeat)

					if gov != nil {
						gov.CollectMetrics(heartbeat, gossipSendC, gk, ourAddr)
					}

					b, err := proto.Marshal(heartbeat)
					if err != nil {
						panic(err)
					}

					DefaultRegistry.mu.Unlock()

					// Sign the heartbeat using our node's guardian key.
					digest := heartbeatDigest(b)
					sig, err := ethcrypto.Sign(digest.Bytes(), gk)
					if err != nil {
						panic(err)
					}

					msg := gossipv1.GossipMessage{Message: &gossipv1.GossipMessage_SignedHeartbeat{
						SignedHeartbeat: &gossipv1.SignedHeartbeat{
							Heartbeat:    b,
							Signature:    sig,
							GuardianAddr: ourAddr.Bytes(),
						}}}
=======
>>>>>>> 71188d66

					// create a heartbeat
					b := func() []byte {
						DefaultRegistry.mu.Lock()
						defer DefaultRegistry.mu.Unlock()
						networks := make([]*gossipv1.Heartbeat_Network, 0, len(DefaultRegistry.networkStats))
						for _, v := range DefaultRegistry.networkStats {
							errCtr := DefaultRegistry.GetErrorCount(vaa.ChainID(v.Id))
							v.ErrorCount = errCtr
							networks = append(networks, v)
						}

						features := make([]string, 0)
						if gov != nil {
							features = append(features, "governor")
						}
						if acct != nil {
							features = append(features, acct.FeatureString())
						}

						heartbeat := &gossipv1.Heartbeat{
							NodeName:      nodeName,
							Counter:       ctr,
							Timestamp:     time.Now().UnixNano(),
							Networks:      networks,
							Version:       version.Version(),
							GuardianAddr:  DefaultRegistry.guardianAddress,
							BootTimestamp: bootTime.UnixNano(),
							Features:      features,
						}

						ourAddr := ethcrypto.PubkeyToAddress(gk.PublicKey)
						if err := gst.SetHeartbeat(ourAddr, h.ID(), heartbeat); err != nil {
							panic(err)
						}
						collectNodeMetrics(ourAddr, h.ID(), heartbeat)

						if gov != nil {
							gov.CollectMetrics(heartbeat, gossipSendC, gk, ourAddr)
						}

						msg := gossipv1.GossipMessage{
							Message: &gossipv1.GossipMessage_SignedHeartbeat{
								SignedHeartbeat: createSignedHeartbeat(gk, heartbeat),
							},
						}

						b, err := proto.Marshal(&msg)
						if err != nil {
							panic(err)
						}
						return b
					}()

					err = th.Publish(ctx, b)
					if err != nil {
						logger.Warn("failed to publish heartbeat message", zap.Error(err))
					}

					p2pHeartbeatsSent.Inc()
					ctr += 1
				}
			}
		}()

		go func() {
			for {
				select {
				case <-ctx.Done():
					return
				case msg := <-gossipSendC:
					err := th.Publish(ctx, msg)
					p2pMessagesSent.Inc()
					if err != nil {
						logger.Error("failed to publish message from queue", zap.Error(err))
					}
				case msg := <-obsvReqSendC:
					b, err := proto.Marshal(msg)
					if err != nil {
						panic(err)
					}

					// Sign the observation request using our node's guardian key.
					digest := signedObservationRequestDigest(b)
					sig, err := ethcrypto.Sign(digest.Bytes(), gk)
					if err != nil {
						panic(err)
					}

					sReq := &gossipv1.SignedObservationRequest{
						ObservationRequest: b,
						Signature:          sig,
						GuardianAddr:       ethcrypto.PubkeyToAddress(gk.PublicKey).Bytes(),
					}

					envelope := &gossipv1.GossipMessage{
						Message: &gossipv1.GossipMessage_SignedObservationRequest{
							SignedObservationRequest: sReq}}

					b, err = proto.Marshal(envelope)
					if err != nil {
						panic(err)
					}

					// Send to local observation request queue (the loopback message is ignored)
					obsvReqC <- msg

					err = th.Publish(ctx, b)
					p2pMessagesSent.Inc()
					if err != nil {
						logger.Error("failed to publish observation request", zap.Error(err))
					} else {
						logger.Info("published signed observation request", zap.Any("signed_observation_request", sReq))
					}
				}
			}
		}()

		for {
			envelope, err := sub.Next(ctx)
			if err != nil {
				return fmt.Errorf("failed to receive pubsub message: %w", err)
			}

			var msg gossipv1.GossipMessage
			err = proto.Unmarshal(envelope.Data, &msg)
			if err != nil {
				logger.Info("received invalid message",
					zap.Binary("data", envelope.Data),
					zap.String("from", envelope.GetFrom().String()))
				p2pMessagesReceived.WithLabelValues("invalid").Inc()
				continue
			}

			if envelope.GetFrom() == h.ID() {
				logger.Debug("received message from ourselves, ignoring",
					zap.Any("payload", msg.Message))
				p2pMessagesReceived.WithLabelValues("loopback").Inc()
				continue
			}

			logger.Debug("received message",
				zap.Any("payload", msg.Message),
				zap.Binary("raw", envelope.Data),
				zap.String("from", envelope.GetFrom().String()))

			switch m := msg.Message.(type) {
			case *gossipv1.GossipMessage_SignedHeartbeat:
				s := m.SignedHeartbeat
				gs := gst.Get()
				if gs == nil {
					// No valid guardian set yet - dropping heartbeat
					logger.Debug("skipping heartbeat - no guardian set",
						zap.Any("value", s),
						zap.String("from", envelope.GetFrom().String()))
					break
				}
				if heartbeat, err := processSignedHeartbeat(envelope.GetFrom(), s, gs, gst, disableHeartbeatVerify); err != nil {
					p2pMessagesReceived.WithLabelValues("invalid_heartbeat").Inc()
					logger.Debug("invalid signed heartbeat received",
						zap.Error(err),
						zap.Any("payload", msg.Message),
						zap.Any("value", s),
						zap.Binary("raw", envelope.Data),
						zap.String("from", envelope.GetFrom().String()))
				} else {
					p2pMessagesReceived.WithLabelValues("valid_heartbeat").Inc()
					logger.Debug("valid signed heartbeat received",
						zap.Any("value", heartbeat),
						zap.String("from", envelope.GetFrom().String()))

					func() {
						if len(heartbeat.P2PNodeId) != 0 {
							components.ProtectedHostByGuardianKeyLock.Lock()
							defer components.ProtectedHostByGuardianKeyLock.Unlock()
							var peerId peer.ID
							if err = peerId.Unmarshal(heartbeat.P2PNodeId); err != nil {
								logger.Error("p2p_node_id_in_heartbeat_invalid",
									zap.Any("payload", msg.Message),
									zap.Any("value", s),
									zap.Binary("raw", envelope.Data),
									zap.String("from", envelope.GetFrom().String()))
							} else {
								guardianAddr := common.BytesToAddress(s.GuardianAddr)
								prevPeerId, ok := components.ProtectedHostByGuardianKey[guardianAddr]
								if ok {
									if prevPeerId != peerId {
										components.ConnMgr.Unprotect(prevPeerId, "heartbeat")
										components.ConnMgr.Protect(peerId, "heartbeat")
										components.ProtectedHostByGuardianKey[guardianAddr] = peerId
									}
								} else {
									components.ConnMgr.Protect(peerId, "heartbeat")
									components.ProtectedHostByGuardianKey[guardianAddr] = peerId
								}
							}
						} else {
							logger.Debug("p2p_node_id_not_in_heartbeat",
								zap.Error(err),
								zap.Any("payload", heartbeat.NodeName))
						}
					}()
				}
			case *gossipv1.GossipMessage_SignedObservation:
				select {
				case obsvC <- m.SignedObservation:
					p2pMessagesReceived.WithLabelValues("observation").Inc()
				default:
					p2pReceiveChannelOverflow.WithLabelValues("observation").Inc()
				}
			case *gossipv1.GossipMessage_SignedVaaWithQuorum:
				select {
				case signedInC <- m.SignedVaaWithQuorum:
					p2pMessagesReceived.WithLabelValues("signed_vaa_with_quorum").Inc()
				default:
					p2pReceiveChannelOverflow.WithLabelValues("signed_vaa_with_quorum").Inc()
				}
			case *gossipv1.GossipMessage_SignedObservationRequest:
				s := m.SignedObservationRequest
				gs := gst.Get()
				if gs == nil {
					logger.Debug("dropping SignedObservationRequest - no guardian set",
						zap.Any("value", s),
						zap.String("from", envelope.GetFrom().String()))
					break
				}
				r, err := processSignedObservationRequest(s, gs)
				if err != nil {
					p2pMessagesReceived.WithLabelValues("invalid_signed_observation_request").Inc()
					logger.Debug("invalid signed observation request received",
						zap.Error(err),
						zap.Any("payload", msg.Message),
						zap.Any("value", s),
						zap.Binary("raw", envelope.Data),
						zap.String("from", envelope.GetFrom().String()))
				} else {
					logger.Info("valid signed observation request received",
						zap.Any("value", r),
						zap.String("from", envelope.GetFrom().String()))

					select {
					case obsvReqC <- r:
						p2pMessagesReceived.WithLabelValues("signed_observation_request").Inc()
					default:
						p2pReceiveChannelOverflow.WithLabelValues("signed_observation_request").Inc()
					}
				}
			case *gossipv1.GossipMessage_SignedChainGovernorConfig:
				logger.Debug("cgov: received config message")
				if signedGovCfg != nil {
					signedGovCfg <- m.SignedChainGovernorConfig
				}
			case *gossipv1.GossipMessage_SignedChainGovernorStatus:
				logger.Debug("cgov: received status message")
				if signedGovSt != nil {
					signedGovSt <- m.SignedChainGovernorStatus
				}
			default:
				p2pMessagesReceived.WithLabelValues("unknown").Inc()
				logger.Warn("received unknown message type (running outdated software?)",
					zap.Any("payload", msg.Message),
					zap.Binary("raw", envelope.Data),
					zap.String("from", envelope.GetFrom().String()))
			}
		}
	}
}

func createSignedHeartbeat(gk *ecdsa.PrivateKey, heartbeat *gossipv1.Heartbeat) *gossipv1.SignedHeartbeat {
	ourAddr := ethcrypto.PubkeyToAddress(gk.PublicKey)

	b, err := proto.Marshal(heartbeat)
	if err != nil {
		panic(err)
	}

	// Sign the heartbeat using our node's guardian key.
	digest := heartbeatDigest(b)
	sig, err := ethcrypto.Sign(digest.Bytes(), gk)
	if err != nil {
		panic(err)
	}

	return &gossipv1.SignedHeartbeat{
		Heartbeat:    b,
		Signature:    sig,
		GuardianAddr: ourAddr.Bytes(),
	}
}

func processSignedHeartbeat(from peer.ID, s *gossipv1.SignedHeartbeat, gs *node_common.GuardianSet, gst *node_common.GuardianSetState, disableVerify bool) (*gossipv1.Heartbeat, error) {
	envelopeAddr := common.BytesToAddress(s.GuardianAddr)
	idx, ok := gs.KeyIndex(envelopeAddr)
	var pk common.Address
	if !ok {
		if !disableVerify {
			return nil, fmt.Errorf("invalid message: %s not in guardian set", envelopeAddr)
		}
	} else {
		pk = gs.Keys[idx]
	}

	digest := heartbeatDigest(s.Heartbeat)

	// SECURITY: see whitepapers/0009_guardian_key.md
	if len(heartbeatMessagePrefix)+len(s.Heartbeat) < 34 {
		return nil, fmt.Errorf("invalid message: too short")
	}

	pubKey, err := ethcrypto.Ecrecover(digest.Bytes(), s.Signature)
	if err != nil {
		return nil, errors.New("failed to recover public key")
	}

	signerAddr := common.BytesToAddress(ethcrypto.Keccak256(pubKey[1:])[12:])
	if pk != signerAddr && !disableVerify {
		return nil, fmt.Errorf("invalid signer: %v", signerAddr)
	}

	var h gossipv1.Heartbeat
	err = proto.Unmarshal(s.Heartbeat, &h)
	if err != nil {
		return nil, fmt.Errorf("failed to unmarshal heartbeat: %w", err)
	}

	if time.Until(time.Unix(0, h.Timestamp)).Abs() > heartbeatMaxTimeDifference {
		return nil, fmt.Errorf("heartbeat is too old or too far into the future")
	}

	if h.GuardianAddr != signerAddr.String() {
		return nil, fmt.Errorf("GuardianAddr in heartbeat does not match signerAddr")
	}

	// Store verified heartbeat in global guardian set state.
	if err := gst.SetHeartbeat(signerAddr, from, &h); err != nil {
		return nil, fmt.Errorf("failed to store in guardian set state: %w", err)
	}

	collectNodeMetrics(signerAddr, from, &h)

	return &h, nil
}

func processSignedObservationRequest(s *gossipv1.SignedObservationRequest, gs *node_common.GuardianSet) (*gossipv1.ObservationRequest, error) {
	envelopeAddr := common.BytesToAddress(s.GuardianAddr)
	idx, ok := gs.KeyIndex(envelopeAddr)
	var pk common.Address
	if !ok {
		return nil, fmt.Errorf("invalid message: %s not in guardian set", envelopeAddr)
	} else {
		pk = gs.Keys[idx]
	}

	// SECURITY: see whitepapers/0009_guardian_key.md
	if len(signedObservationRequestPrefix)+len(s.ObservationRequest) < 34 {
		return nil, fmt.Errorf("invalid observation request: too short")
	}

	digest := signedObservationRequestDigest(s.ObservationRequest)

	pubKey, err := ethcrypto.Ecrecover(digest.Bytes(), s.Signature)
	if err != nil {
		return nil, errors.New("failed to recover public key")
	}

	signerAddr := common.BytesToAddress(ethcrypto.Keccak256(pubKey[1:])[12:])
	if pk != signerAddr {
		return nil, fmt.Errorf("invalid signer: %v", signerAddr)
	}

	var h gossipv1.ObservationRequest
	err = proto.Unmarshal(s.ObservationRequest, &h)
	if err != nil {
		return nil, fmt.Errorf("failed to unmarshal observation request: %w", err)
	}

	// TODO: implement per-guardian rate limiting

	return &h, nil
}<|MERGE_RESOLUTION|>--- conflicted
+++ resolved
@@ -286,70 +286,6 @@
 				case <-ctx.Done():
 					return
 				case <-tick.C:
-<<<<<<< HEAD
-					DefaultRegistry.mu.Lock()
-					networks := make([]*gossipv1.Heartbeat_Network, 0, len(DefaultRegistry.networkStats))
-					for _, v := range DefaultRegistry.networkStats {
-						errCtr := DefaultRegistry.GetErrorCount(vaa.ChainID(v.Id))
-						v.ErrorCount = errCtr
-						networks = append(networks, v)
-					}
-
-					features := make([]string, 0)
-					if gov != nil {
-						features = append(features, "governor")
-					}
-					if acct != nil {
-						features = append(features, acct.FeatureString())
-					}
-
-					heartbeat := &gossipv1.Heartbeat{
-						NodeName:      nodeName,
-						Counter:       ctr,
-						Timestamp:     time.Now().UnixNano(),
-						Networks:      networks,
-						Version:       version.Version(),
-						GuardianAddr:  DefaultRegistry.guardianAddress,
-						BootTimestamp: bootTime.UnixNano(),
-						Features:      features,
-					}
-
-					if components.P2PIDInHeartbeat {
-						heartbeat.P2PNodeId = nodeIdBytes
-					}
-
-					ourAddr := ethcrypto.PubkeyToAddress(gk.PublicKey)
-					if err := gst.SetHeartbeat(ourAddr, h.ID(), heartbeat); err != nil {
-						panic(err)
-					}
-					collectNodeMetrics(ourAddr, h.ID(), heartbeat)
-
-					if gov != nil {
-						gov.CollectMetrics(heartbeat, gossipSendC, gk, ourAddr)
-					}
-
-					b, err := proto.Marshal(heartbeat)
-					if err != nil {
-						panic(err)
-					}
-
-					DefaultRegistry.mu.Unlock()
-
-					// Sign the heartbeat using our node's guardian key.
-					digest := heartbeatDigest(b)
-					sig, err := ethcrypto.Sign(digest.Bytes(), gk)
-					if err != nil {
-						panic(err)
-					}
-
-					msg := gossipv1.GossipMessage{Message: &gossipv1.GossipMessage_SignedHeartbeat{
-						SignedHeartbeat: &gossipv1.SignedHeartbeat{
-							Heartbeat:    b,
-							Signature:    sig,
-							GuardianAddr: ourAddr.Bytes(),
-						}}}
-=======
->>>>>>> 71188d66
 
 					// create a heartbeat
 					b := func() []byte {
@@ -379,6 +315,10 @@
 							GuardianAddr:  DefaultRegistry.guardianAddress,
 							BootTimestamp: bootTime.UnixNano(),
 							Features:      features,
+						}
+
+						if components.P2PIDInHeartbeat {
+							heartbeat.P2PNodeId = nodeIdBytes
 						}
 
 						ourAddr := ethcrypto.PubkeyToAddress(gk.PublicKey)
