package p2p

import (
	"context"
	"encoding/hex"
	"errors"
	"fmt"
	"strings"
	"sync"
	"time"

	"github.com/certusone/wormhole/node/pkg/common"
	"github.com/certusone/wormhole/node/pkg/guardiansigner"
	"github.com/certusone/wormhole/node/pkg/version"
	eth_common "github.com/ethereum/go-ethereum/common"
	ethcrypto "github.com/ethereum/go-ethereum/crypto"
	"github.com/prometheus/client_golang/prometheus"
	"github.com/prometheus/client_golang/prometheus/promauto"
	"github.com/wormhole-foundation/wormhole/sdk/vaa"

	"github.com/libp2p/go-libp2p/core/peer"
	"github.com/multiformats/go-multiaddr"

	"github.com/libp2p/go-libp2p"
	dht "github.com/libp2p/go-libp2p-kad-dht"
	pubsub "github.com/libp2p/go-libp2p-pubsub"
	libp2ppb "github.com/libp2p/go-libp2p-pubsub/pb"
	"github.com/libp2p/go-libp2p/core/crypto"
	"github.com/libp2p/go-libp2p/core/host"
	"github.com/libp2p/go-libp2p/core/protocol"
	"github.com/libp2p/go-libp2p/core/routing"
	"github.com/libp2p/go-libp2p/p2p/net/connmgr"
	libp2ptls "github.com/libp2p/go-libp2p/p2p/security/tls"
	libp2pquic "github.com/libp2p/go-libp2p/p2p/transport/quic"
	"go.uber.org/zap"
	"go.uber.org/zap/zapcore"
	"google.golang.org/protobuf/proto"

	gossipv1 "github.com/certusone/wormhole/node/pkg/proto/gossip/v1"
	"github.com/certusone/wormhole/node/pkg/supervisor"
)

const DefaultPort = 8999

const P2P_VALIDATE_QUEUE_SIZE = 1024
const P2P_SUBSCRIPTION_BUFFER_SIZE = 1024

// TESTNET_BOOTSTRAP_DHI configures how many nodes may connect to the testnet bootstrap node. This number should not exceed HighWaterMark.
const TESTNET_BOOTSTRAP_DHI = 350

// MaxObservationBatchSize is the maximum number of observations that will fit in a single `SignedObservationBatch` message.
const MaxObservationBatchSize = 4000

// MaxObservationBatchDelay is the longest we will wait before publishing any queued up observations.
const MaxObservationBatchDelay = time.Second

var (
	p2pHeartbeatsSent = promauto.NewCounter(
		prometheus.CounterOpts{
			Name: "wormhole_p2p_heartbeats_sent_total",
			Help: "Total number of p2p heartbeats sent",
		})
	p2pMessagesSent = promauto.NewCounterVec(
		prometheus.CounterOpts{
			Name: "wormhole_p2p_broadcast_messages_sent_total",
			Help: "Total number of p2p pubsub broadcast messages sent",
		}, []string{"type"})
	p2pMessagesReceived = promauto.NewCounterVec(
		prometheus.CounterOpts{
			Name: "wormhole_p2p_broadcast_messages_received_total",
			Help: "Total number of p2p pubsub broadcast messages received",
		}, []string{"type"})
	p2pReceiveChannelOverflow = promauto.NewCounterVec(
		prometheus.CounterOpts{
			Name: "wormhole_p2p_receive_channel_overflow",
			Help: "Total number of p2p received messages dropped due to channel overflow",
		}, []string{"type"})
	p2pDrop = promauto.NewCounter(
		prometheus.CounterOpts{
			Name: "wormhole_p2p_drops",
			Help: "Total number of messages that were dropped by libp2p",
		})
)

var heartbeatMessagePrefix = []byte("heartbeat|")

var signedObservationRequestPrefix = []byte("signed_observation_request|")

// heartbeatMaxTimeDifference specifies the maximum time difference between the local clock and the timestamp in incoming heartbeat messages. Heartbeats that are this old or this much into the future will be dropped. This value should encompass clock skew and network delay.
var heartbeatMaxTimeDifference = time.Minute * 15

func heartbeatDigest(b []byte) eth_common.Hash {
	return ethcrypto.Keccak256Hash(append(heartbeatMessagePrefix, b...))
}

func signedObservationRequestDigest(b []byte) eth_common.Hash {
	return ethcrypto.Keccak256Hash(append(signedObservationRequestPrefix, b...))
}

type Components struct {
	// P2PIDInHeartbeat determines if the guardian will put it's libp2p node ID in the authenticated heartbeat payload
	P2PIDInHeartbeat           bool
	ListeningAddressesPatterns []string
	// Port on which the Guardian is going to bind
	Port uint
	// ConnMgr is the ConnectionManager that the Guardian is going to use
	ConnMgr *connmgr.BasicConnMgr
	// ProtectedHostByGuardianKey is used to ensure that only one p2p peer can be protected by any given known guardian key
	ProtectedHostByGuardianKey map[eth_common.Address]peer.ID
	// ProtectedHostByGuardianKeyLock is only useful to prevent a race condition in test as ProtectedHostByGuardianKey
	// is only accessed by a single routine at any given time in a running Guardian.
	ProtectedHostByGuardianKeyLock sync.Mutex
	// WarnChannelOverflow: If true, errors due to overflowing channels will produce logger.Warn
	// WARNING: This should not be enabled in production. It is only used in node tests to watch for overflows.
	WarnChannelOverflow bool
	// SignedHeartbeatLogLevel is the log level at which SignedHeartbeatReceived events will be logged.
	SignedHeartbeatLogLevel zapcore.Level
	// GossipParams is used to configure the GossipSub instance used by the Guardian.
	GossipParams pubsub.GossipSubParams
	// GossipAdvertiseAddress is an override for the external IP advertised via p2p to other peers.
	GossipAdvertiseAddress string
}

func (f *Components) ListeningAddresses() []string {
	la := make([]string, 0, len(f.ListeningAddressesPatterns))
	for _, pattern := range f.ListeningAddressesPatterns {
		pattern = cutOverAddressPattern(pattern)
		la = append(la, fmt.Sprintf(pattern, f.Port))
	}
	return la
}

func DefaultComponents() *Components {
	mgr, err := DefaultConnectionManager()
	if err != nil {
		panic(err)
	}

	return &Components{
		P2PIDInHeartbeat: true,
		ListeningAddressesPatterns: []string{
			// Listen on QUIC only.
			// https://github.com/libp2p/go-libp2p/issues/688
			"/ip4/0.0.0.0/udp/%d/quic",
			"/ip6/::/udp/%d/quic",
		},
		Port:                       DefaultPort,
		ConnMgr:                    mgr,
		ProtectedHostByGuardianKey: make(map[eth_common.Address]peer.ID),
		SignedHeartbeatLogLevel:    zapcore.DebugLevel,
		GossipParams:               pubsub.DefaultGossipSubParams(),
	}
}

const LowWaterMarkDefault = 100
const HighWaterMarkDefault = 400

func DefaultConnectionManager() (*connmgr.BasicConnMgr, error) {
	return connmgr.NewConnManager(
		LowWaterMarkDefault,
		HighWaterMarkDefault,

		// GracePeriod set to 0 means that new peers are not protected by a grace period
		connmgr.WithGracePeriod(0),
	)
}

// traceHandler is used to intercept libp2p trace events so we can peg metrics.
type traceHandler struct {
}

// Trace is the interface to the libp2p trace handler. It pegs metrics as appropriate.
func (*traceHandler) Trace(evt *libp2ppb.TraceEvent) {
	if evt.Type != nil {
		if *evt.Type == libp2ppb.TraceEvent_DROP_RPC {
			p2pDrop.Inc()
		}
	}
}

// BootstrapAddrs takes a comma-separated string of multi-address strings and returns an array of []peer.AddrInfo that does not include `self`.
// if `self` is part of `bootstrapPeers`, return isBootstrapNode=true
func BootstrapAddrs(logger *zap.Logger, bootstrapPeers string, self peer.ID) (bootstrappers []peer.AddrInfo, isBootstrapNode bool) {
	bootstrapPeers = cutOverBootstrapPeers(bootstrapPeers)
	bootstrappers = make([]peer.AddrInfo, 0)
	for _, addr := range strings.Split(bootstrapPeers, ",") {
		if addr == "" {
			continue
		}
		ma, err := multiaddr.NewMultiaddr(addr)
		if err != nil {
			logger.Error("invalid bootstrap address", zap.String("peer", addr), zap.Error(err))
			continue
		}
		pi, err := peer.AddrInfoFromP2pAddr(ma)
		if err != nil {
			logger.Error("invalid bootstrap address", zap.String("peer", addr), zap.Error(err))
			continue
		}
		if pi.ID == self {
			logger.Info("We're a bootstrap node")
			isBootstrapNode = true
			continue
		}
		bootstrappers = append(bootstrappers, *pi)
	}
	return
}

// ConnectToPeers connects `h` to `peers` and returns the number of successful connections.
func ConnectToPeers(ctx context.Context, logger *zap.Logger, h host.Host, peers []peer.AddrInfo) (successes int) {
	successes = 0
	for _, p := range peers {
		if err := h.Connect(ctx, p); err != nil {
			logger.Error("failed to connect to bootstrap peer", zap.String("peer", p.String()), zap.Error(err))
		} else {
			successes += 1
		}
	}
	return successes
}

func NewHost(logger *zap.Logger, ctx context.Context, networkID string, bootstrapPeers string, components *Components, priv crypto.PrivKey) (host.Host, error) {

	// if an override of the advertised gossip addresses is requested
	// check & render address once for use in the AddrsFactory below
	var gossipAdvertiseAddress multiaddr.Multiaddr
	if components.GossipAdvertiseAddress != "" {
		gossipAdvertiseAddress, err := multiaddr.NewMultiaddr(fmt.Sprintf("/ip4/%s/udp/%d", components.GossipAdvertiseAddress, components.Port))
		if err != nil {
			// If the multiaddr is specified incorrectly, blow up
			logger.Fatal("error with the specified gossip address",
				zap.String("GossipAdvertiseAddress", components.GossipAdvertiseAddress),
				zap.Error(err),
			)
		}
		logger.Info("Overriding the advertised p2p address",
			zap.String("GossipAdvertiseAddress", gossipAdvertiseAddress.String()),
		)
	}

	h, err := libp2p.New(
		// Use the keypair we generated
		libp2p.Identity(priv),

		// Multiple listen addresses
		libp2p.ListenAddrStrings(
			components.ListeningAddresses()...,
		),

		// Takes the multiaddrs we are listening on and returns the multiaddrs to advertise to the network to
		// connect to. Allows overriding the announce address for nodes running behind a NAT or in kubernetes
		// This function gets called by the libp2p background() process regularly to check for address changes
		// that are then announced to the rest of the network.
		libp2p.AddrsFactory(func(addrs []multiaddr.Multiaddr) []multiaddr.Multiaddr {
			if gossipAdvertiseAddress != nil {
				return []multiaddr.Multiaddr{gossipAdvertiseAddress}
			}
			return addrs
		}),

		// Enable TLS security as the only security protocol.
		libp2p.Security(libp2ptls.ID, libp2ptls.New),

		// Enable QUIC transport as the only transport.
		libp2p.Transport(libp2pquic.NewTransport),

		// Let's prevent our peer from having too many
		// connections by attaching a connection manager.
		libp2p.ConnectionManager(components.ConnMgr),

		// Let this host use the DHT to find other hosts
		libp2p.Routing(func(h host.Host) (routing.PeerRouting, error) {
			// Update the bootstrap peers string so we will log the updated value.
			bootstrapPeers = cutOverBootstrapPeers(bootstrapPeers)
			logger.Info("Connecting to bootstrap peers", zap.String("bootstrap_peers", bootstrapPeers))

			bootstrappers, _ := BootstrapAddrs(logger, bootstrapPeers, h.ID())

			// TODO(leo): Persistent data store (i.e. address book)
			idht, err := dht.New(ctx, h, dht.Mode(dht.ModeServer),
				// This intentionally makes us incompatible with the global IPFS DHT
				dht.ProtocolPrefix(protocol.ID("/"+networkID)),
				dht.BootstrapPeers(bootstrappers...),
			)
			return idht, err
		}),
	)

	return h, err
}

func Run(params *RunParams) func(ctx context.Context) error {
	if params == nil {
		return func(ctx context.Context) error {
			return errors.New("params may not be nil")
		}
	}
	if params.components == nil {
		params.components = DefaultComponents()
	}

	return func(ctx context.Context) error {
		p2pMessagesSent.WithLabelValues("control").Add(0)
		p2pMessagesSent.WithLabelValues("attestation").Add(0)
		p2pMessagesSent.WithLabelValues("vaa").Add(0)
		p2pReceiveChannelOverflow.WithLabelValues("observation").Add(0)
		p2pReceiveChannelOverflow.WithLabelValues("batch_observation").Add(0)
		p2pReceiveChannelOverflow.WithLabelValues("signed_vaa_with_quorum").Add(0)
		p2pReceiveChannelOverflow.WithLabelValues("signed_observation_request").Add(0)

		logger := supervisor.Logger(ctx)

		defer func() {
			// TODO: Right now we're canceling the root context because it used to be the case that libp2p cannot be cleanly restarted.
			// But that seems to no longer be the case. We may want to revisit this. See (https://github.com/libp2p/go-libp2p/issues/992) for background.
			logger.Warn("p2p routine has exited, cancelling root context...")
			params.rootCtxCancel()
		}()

		h, err := NewHost(logger, ctx, params.networkID, params.bootstrapPeers, params.components, params.priv)
		if err != nil {
			panic(err)
		}

		defer func() {
			if err := h.Close(); err != nil {
				logger.Error("error closing the host", zap.Error(err))
			}
		}()

		nodeIdBytes, err := h.ID().Marshal()
		if err != nil {
			panic(err)
		}

		bootstrappers, bootstrapNode := BootstrapAddrs(logger, params.bootstrapPeers, h.ID())

		if bootstrapNode {
			logger.Info("We are a bootstrap node.")
			if params.networkID == "/wormhole/testnet/2/1" {
				params.components.GossipParams.Dhi = TESTNET_BOOTSTRAP_DHI
				logger.Info("We are a bootstrap node in Testnet. Setting gossipParams.Dhi.", zap.Int("gossipParams.Dhi", params.components.GossipParams.Dhi))
			}
		}

		logger.Info("connecting to pubsub")
		ourTracer := &traceHandler{}
		ps, err := pubsub.NewGossipSub(ctx, h,
			pubsub.WithValidateQueueSize(P2P_VALIDATE_QUEUE_SIZE),
			pubsub.WithGossipSubParams(params.components.GossipParams),
			pubsub.WithEventTracer(ourTracer),
			// TODO: Investigate making this change. May need to use LaxSign until everyone has upgraded to that.
			// pubsub.WithMessageSignaturePolicy(pubsub.StrictNoSign),
		)
		if err != nil {
			panic(err)
		}

		// These will only be non-nil if the application plans to listen for or publish to that topic.
		var controlPubsubTopic, attestationPubsubTopic, vaaPubsubTopic *pubsub.Topic
		var controlSubscription, attestationSubscription, vaaSubscription *pubsub.Subscription

		// Set up the control channel. ////////////////////////////////////////////////////////////////////
		if params.nodeName != "" || params.gossipControlSendC != nil || params.obsvReqSendC != nil || params.obsvReqRecvC != nil || params.signedGovCfgRecvC != nil || params.signedGovStatusRecvC != nil || params.gst.IsSubscribedToHeartbeats() {
			controlTopic := fmt.Sprintf("%s/%s", params.networkID, "control")
			logger.Info("joining the control topic", zap.String("topic", controlTopic))
			controlPubsubTopic, err = ps.Join(controlTopic)
			if err != nil {
				return fmt.Errorf("failed to join the control topic: %w", err)
			}

			defer func() {
				if err := controlPubsubTopic.Close(); err != nil && !errors.Is(err, context.Canceled) {
					logger.Error("Error closing the control topic", zap.Error(err))
				}
			}()

			if params.obsvReqRecvC != nil || params.signedGovCfgRecvC != nil || params.signedGovStatusRecvC != nil || params.gst.IsSubscribedToHeartbeats() {
				logger.Info("subscribing to the control topic", zap.String("topic", controlTopic))
				controlSubscription, err = controlPubsubTopic.Subscribe(pubsub.WithBufferSize(P2P_SUBSCRIPTION_BUFFER_SIZE))
				if err != nil {
					return fmt.Errorf("failed to subscribe to the control topic: %w", err)
				}
				defer controlSubscription.Cancel()
			}
		}

		// Set up the attestation channel. ////////////////////////////////////////////////////////////////////
		if params.gossipAttestationSendC != nil || params.obsvRecvC != nil || params.batchObsvRecvC != nil {
			attestationTopic := fmt.Sprintf("%s/%s", params.networkID, "attestation")
			logger.Info("joining the attestation topic", zap.String("topic", attestationTopic))
			attestationPubsubTopic, err = ps.Join(attestationTopic)
			if err != nil {
				return fmt.Errorf("failed to join the attestation topic: %w", err)
			}

			defer func() {
				if err := attestationPubsubTopic.Close(); err != nil && !errors.Is(err, context.Canceled) {
					logger.Error("Error closing the attestation topic", zap.Error(err))
				}
			}()

			if params.obsvRecvC != nil || params.batchObsvRecvC != nil {
				logger.Info("subscribing to the attestation topic", zap.String("topic", attestationTopic))
				attestationSubscription, err = attestationPubsubTopic.Subscribe(pubsub.WithBufferSize(P2P_SUBSCRIPTION_BUFFER_SIZE))
				if err != nil {
					return fmt.Errorf("failed to subscribe to the attestation topic: %w", err)
				}
				defer attestationSubscription.Cancel()
			}
		}

		// Set up the VAA channel. ////////////////////////////////////////////////////////////////////
		if params.gossipVaaSendC != nil || params.signedIncomingVaaRecvC != nil {
			vaaTopic := fmt.Sprintf("%s/%s", params.networkID, "broadcast")
			logger.Info("joining the vaa topic", zap.String("topic", vaaTopic))
			vaaPubsubTopic, err = ps.Join(vaaTopic)
			if err != nil {
				return fmt.Errorf("failed to join the vaa topic: %w", err)
			}

			defer func() {
				if err := vaaPubsubTopic.Close(); err != nil && !errors.Is(err, context.Canceled) {
					logger.Error("Error closing the vaa topic", zap.Error(err))
				}
			}()

			if params.signedIncomingVaaRecvC != nil {
				logger.Info("subscribing to the vaa topic", zap.String("topic", vaaTopic))
				vaaSubscription, err = vaaPubsubTopic.Subscribe(pubsub.WithBufferSize(P2P_SUBSCRIPTION_BUFFER_SIZE))
				if err != nil {
					return fmt.Errorf("failed to subscribe to the vaa topic: %w", err)
				}
				defer vaaSubscription.Cancel()
			}
		}

		// Make sure we connect to at least 1 bootstrap node (this is particularly important in a local devnet and CI
		// as peer discovery can take a long time).

		successes := ConnectToPeers(ctx, logger, h, bootstrappers)

		if successes == 0 && !bootstrapNode { // If we're a bootstrap node it's okay to not have any peers.
			// If we fail to connect to any bootstrap peer, kill the service
			// returning from this function will lead to rootCtxCancel() being called in the defer() above. The service will then be restarted by Tilt/kubernetes.
			return fmt.Errorf("failed to connect to any bootstrap peer")
		}
		logger.Info("Connected to bootstrap peers", zap.Int("num", successes))

		logger.Info("Node has been started", zap.String("peer_id", h.ID().String()),
			zap.String("addrs", fmt.Sprintf("%v", h.Addrs())))

		bootTime := time.Now()

		if params.ccqEnabled {
			ccqErrC := make(chan error)
			ccq := newCcqRunP2p(logger, params.ccqAllowedPeers, params.components)
			if err := ccq.run(ctx, params.priv, params.guardianSigner, params.networkID, params.ccqBootstrapPeers, params.ccqPort, params.signedQueryReqC, params.queryResponseReadC, ccqErrC); err != nil {
				return fmt.Errorf("failed to start p2p for CCQ: %w", err)
			}
			defer ccq.close()
			go func() {
				for {
					select {
					case <-ctx.Done():
						return
					case ccqErr := <-ccqErrC:
						logger.Error("ccqp2p returned an error", zap.Error(ccqErr), zap.String("component", "ccqp2p"))
						params.rootCtxCancel()
						return
					}
				}
			}()
		}

		// Periodically run guardian state set cleanup.
		go func() {
			ticker := time.NewTicker(15 * time.Second)
			defer ticker.Stop()
			for {
				select {
				case <-ticker.C:
					params.gst.Cleanup()
				case <-ctx.Done():
					return
				}
			}
		}()

		// Start up heartbeating if it is enabled.
		if params.nodeName != "" {
			go func() {
				ourAddr := ethcrypto.PubkeyToAddress(params.guardianSigner.PublicKey(ctx))

				ctr := int64(0)
				// Guardians should send out their first heartbeat immediately to speed up test runs.
				// But we also want to wait a little bit such that network connections can be established by then.
				timer := time.NewTimer(time.Second * 2)
				defer timer.Stop()

				for {
					select {
					case <-ctx.Done():
						return
					case <-timer.C:
						timer.Reset(15 * time.Second)

						// create a heartbeat
						b := func() []byte {
							DefaultRegistry.mu.Lock()
							defer DefaultRegistry.mu.Unlock()
							networks := make([]*gossipv1.Heartbeat_Network, 0, len(DefaultRegistry.networkStats))
							for _, v := range DefaultRegistry.networkStats {
								errCtr := DefaultRegistry.GetErrorCount(vaa.ChainID(v.Id))
								v.ErrorCount = errCtr
								networks = append(networks, v)
							}

							features := make([]string, 0)
							if params.processorFeaturesFunc != nil {
								flag := params.processorFeaturesFunc()
								if flag != "" {
									features = append(features, flag)
								}
							}
							if params.gov != nil {
								if params.gov.IsFlowCancelEnabled() {
									features = append(features, "governor:fc")
								} else {
									features = append(features, "governor")
								}
							}
							if params.acct != nil {
								features = append(features, params.acct.FeatureString())
							}
							if params.ibcFeaturesFunc != nil {
								ibcFlags := params.ibcFeaturesFunc()
								if ibcFlags != "" {
									features = append(features, ibcFlags)
								}
							}
							if params.gatewayRelayerEnabled {
								features = append(features, "gwrelayer")
							}
							if params.ccqEnabled {
								features = append(features, "ccq")
							}

							heartbeat := &gossipv1.Heartbeat{
								NodeName:      params.nodeName,
								Counter:       ctr,
								Timestamp:     time.Now().UnixNano(),
								Networks:      networks,
								Version:       version.Version(),
								GuardianAddr:  ourAddr.String(),
								BootTimestamp: bootTime.UnixNano(),
								Features:      features,
							}

							if params.components.P2PIDInHeartbeat {
								heartbeat.P2PNodeId = nodeIdBytes
							}

							if err := params.gst.SetHeartbeat(ourAddr, h.ID(), heartbeat); err != nil {
								panic(err)
							}
							collectNodeMetrics(ourAddr, h.ID(), heartbeat)

							if params.gov != nil {
								params.gov.CollectMetrics(heartbeat, params.gossipControlSendC, params.guardianSigner, ourAddr)
							}

							msg := gossipv1.GossipMessage{
								Message: &gossipv1.GossipMessage_SignedHeartbeat{
									SignedHeartbeat: createSignedHeartbeat(params.guardianSigner, heartbeat),
								},
							}

							b, err := proto.Marshal(&msg)
							if err != nil {
								panic(err)
							}
							return b
						}()

						if controlPubsubTopic == nil {
							panic("controlPubsubTopic should not be nil when nodeName is set")
						}
						err = controlPubsubTopic.Publish(ctx, b)
						p2pMessagesSent.WithLabelValues("control").Inc()
						if err != nil {
							logger.Warn("failed to publish heartbeat message", zap.Error(err))
						}

						p2pHeartbeatsSent.Inc()
						ctr += 1
					}
				}
			}()
		}

		// This routine processes messages received from the internal channels and publishes them to gossip. ///////////////////
		// NOTE: The go specification says that it is safe to receive on a nil channel, it just blocks forever.
		go func() {
			for {
				select {
				case <-ctx.Done():
					return
				case msg := <-params.gossipControlSendC:
					if controlPubsubTopic == nil {
						panic("controlPubsubTopic should not be nil when gossipControlSendC is set")
					}
					err := controlPubsubTopic.Publish(ctx, msg)
					p2pMessagesSent.WithLabelValues("control").Inc()
					if err != nil {
						logger.Error("failed to publish message from control queue", zap.Error(err))
					}
				case msg := <-params.gossipAttestationSendC:
					if attestationPubsubTopic == nil {
						panic("attestationPubsubTopic should not be nil when gossipAttestationSendC is set")
					}
					err := attestationPubsubTopic.Publish(ctx, msg)
					p2pMessagesSent.WithLabelValues("attestation").Inc()
					if err != nil {
						logger.Error("failed to publish message from attestation queue", zap.Error(err))
					}
				case msg := <-params.gossipVaaSendC:
					if vaaPubsubTopic == nil {
						panic("vaaPubsubTopic should not be nil when gossipVaaSendC is set")
					}
					err := vaaPubsubTopic.Publish(ctx, msg)
					p2pMessagesSent.WithLabelValues("vaa").Inc()
					if err != nil {
						logger.Error("failed to publish message from vaa queue", zap.Error(err))
					}
				case msg := <-params.obsvReqSendC:
					b, err := proto.Marshal(msg)
					if err != nil {
						panic(err)
					}

					// Sign the observation request using our node's guardian key.
					digest := signedObservationRequestDigest(b)
					sig, err := params.guardianSigner.Sign(ctx, digest.Bytes())
					if err != nil {
						panic(err)
					}

					sReq := &gossipv1.SignedObservationRequest{
						ObservationRequest: b,
						Signature:          sig,
						GuardianAddr:       ethcrypto.PubkeyToAddress(params.guardianSigner.PublicKey(ctx)).Bytes(),
					}

					envelope := &gossipv1.GossipMessage{
						Message: &gossipv1.GossipMessage_SignedObservationRequest{
							SignedObservationRequest: sReq}}

					b, err = proto.Marshal(envelope)
					if err != nil {
						panic(err)
					}

					// Send to local observation request queue (the loopback message is ignored)
					if params.obsvReqRecvC != nil {
						params.obsvReqRecvC <- msg
					}

					if controlPubsubTopic == nil {
						panic("controlPubsubTopic should not be nil when obsvReqSendC is set")
					}
					err = controlPubsubTopic.Publish(ctx, b)
					p2pMessagesSent.WithLabelValues("control").Inc()
					if err != nil {
						logger.Error("failed to publish observation request", zap.Error(err))
					} else {
						logger.Info("published signed observation request", zap.Any("signed_observation_request", sReq))
					}
				}
			}
		}()

		errC := make(chan error)

		// This routine processes control messages received from gossip. //////////////////////////////////////////////
		if controlSubscription != nil {
			go func() {
				for {
					envelope, err := controlSubscription.Next(ctx) // Note: sub.Next(ctx) will return an error once ctx is canceled
					if err != nil {
						errC <- fmt.Errorf("failed to receive pubsub message on control topic: %w", err)
						return
					}

					var msg gossipv1.GossipMessage
					err = proto.Unmarshal(envelope.Data, &msg)
					if err != nil {
						logger.Info("received invalid message on control topic",
							zap.Binary("data", envelope.Data),
							zap.String("from", envelope.GetFrom().String()))
						p2pMessagesReceived.WithLabelValues("invalid").Inc()
						continue
					}

					if envelope.GetFrom() == h.ID() {
						if logger.Level().Enabled(zapcore.DebugLevel) {
							logger.Debug("received message from ourselves on control topic, ignoring", zap.Any("payload", msg.Message))
						}
						p2pMessagesReceived.WithLabelValues("loopback").Inc()
						continue
					}

					if logger.Level().Enabled(zapcore.DebugLevel) {
						logger.Debug("received message on control topic",
							zap.Any("payload", msg.Message),
							zap.Binary("raw", envelope.Data),
							zap.String("from", envelope.GetFrom().String()))
					}

					switch m := msg.Message.(type) {
					case *gossipv1.GossipMessage_SignedHeartbeat:
						s := m.SignedHeartbeat
						gs := params.gst.Get()
						if gs == nil {
							// No valid guardian set yet - dropping heartbeat
							if logger.Level().Enabled(params.components.SignedHeartbeatLogLevel) {
								logger.Log(params.components.SignedHeartbeatLogLevel, "skipping heartbeat - no guardian set",
									zap.Any("value", s),
									zap.String("from", envelope.GetFrom().String()))
							}
							break
						}
						if heartbeat, err := processSignedHeartbeat(envelope.GetFrom(), s, gs, params.gst, params.disableHeartbeatVerify); err != nil {
							p2pMessagesReceived.WithLabelValues("invalid_heartbeat").Inc()
							if logger.Level().Enabled(params.components.SignedHeartbeatLogLevel) {
								logger.Log(params.components.SignedHeartbeatLogLevel, "invalid signed heartbeat received",
									zap.Error(err),
									zap.Any("payload", msg.Message),
									zap.Any("value", s),
									zap.Binary("raw", envelope.Data),
									zap.String("from", envelope.GetFrom().String()))
							}
						} else {
							p2pMessagesReceived.WithLabelValues("valid_heartbeat").Inc()
							if logger.Level().Enabled(params.components.SignedHeartbeatLogLevel) {
								logger.Log(params.components.SignedHeartbeatLogLevel, "valid signed heartbeat received",
									zap.Any("value", heartbeat),
									zap.String("from", envelope.GetFrom().String()))
							}

							func() {
								if len(heartbeat.P2PNodeId) != 0 {
									params.components.ProtectedHostByGuardianKeyLock.Lock()
									defer params.components.ProtectedHostByGuardianKeyLock.Unlock()
									var peerId peer.ID
									if err = peerId.Unmarshal(heartbeat.P2PNodeId); err != nil {
										logger.Error("p2p_node_id_in_heartbeat_invalid",
											zap.Any("payload", msg.Message),
											zap.Any("value", s),
											zap.Binary("raw", envelope.Data),
											zap.String("from", envelope.GetFrom().String()))
									} else {
										guardianAddr := eth_common.BytesToAddress(s.GuardianAddr)
										if params.guardianSigner == nil || guardianAddr != ethcrypto.PubkeyToAddress(params.guardianSigner.PublicKey(ctx)) {
											prevPeerId, ok := params.components.ProtectedHostByGuardianKey[guardianAddr]
											if ok {
												if prevPeerId != peerId {
													logger.Info("p2p_guardian_peer_changed",
														zap.String("guardian_addr", guardianAddr.String()),
														zap.String("prevPeerId", prevPeerId.String()),
														zap.String("newPeerId", peerId.String()),
													)
													params.components.ConnMgr.Unprotect(prevPeerId, "heartbeat")
													params.components.ConnMgr.Protect(peerId, "heartbeat")
													params.components.ProtectedHostByGuardianKey[guardianAddr] = peerId
												}
											} else {
												params.components.ConnMgr.Protect(peerId, "heartbeat")
												params.components.ProtectedHostByGuardianKey[guardianAddr] = peerId
											}
										}
									}
								} else {
									if logger.Level().Enabled(zapcore.DebugLevel) {
										logger.Debug("p2p_node_id_not_in_heartbeat", zap.Error(err), zap.Any("payload", heartbeat.NodeName))
									}
								}
							}()
						}
					case *gossipv1.GossipMessage_SignedObservationRequest:
						if params.obsvReqRecvC != nil {
							s := m.SignedObservationRequest
							gs := params.gst.Get()
							if gs == nil {
								if logger.Level().Enabled(zapcore.DebugLevel) {
									logger.Debug("dropping SignedObservationRequest - no guardian set", zap.Any("value", s), zap.String("from", envelope.GetFrom().String()))
								}
								break
							}
							r, err := processSignedObservationRequest(s, gs)
							if err != nil {
								p2pMessagesReceived.WithLabelValues("invalid_signed_observation_request").Inc()
								if logger.Level().Enabled(zapcore.DebugLevel) {
									logger.Debug("invalid signed observation request received",
										zap.Error(err),
										zap.Any("payload", msg.Message),
										zap.Any("value", s),
										zap.Binary("raw", envelope.Data),
										zap.String("from", envelope.GetFrom().String()))
								}
							} else {
								if logger.Level().Enabled(zapcore.DebugLevel) {
									logger.Debug("valid signed observation request received", zap.Any("value", r), zap.String("from", envelope.GetFrom().String()))
								}

								select {
								case params.obsvReqRecvC <- r:
									p2pMessagesReceived.WithLabelValues("signed_observation_request").Inc()
								default:
									p2pReceiveChannelOverflow.WithLabelValues("signed_observation_request").Inc()
								}
							}
						}
					case *gossipv1.GossipMessage_SignedChainGovernorConfig:
						if params.signedGovCfgRecvC != nil {
							params.signedGovCfgRecvC <- m.SignedChainGovernorConfig
						}
					case *gossipv1.GossipMessage_SignedChainGovernorStatus:
						if params.signedGovStatusRecvC != nil {
							params.signedGovStatusRecvC <- m.SignedChainGovernorStatus
						}
					default:
						p2pMessagesReceived.WithLabelValues("unknown").Inc()
						logger.Warn("received unknown message type on control topic (running outdated software?)",
							zap.Any("payload", msg.Message),
							zap.Binary("raw", envelope.Data),
							zap.String("from", envelope.GetFrom().String()))
					}
				}
			}()
		}

		// This routine processes attestation messages received from gossip. //////////////////////////////////////////////
		if attestationSubscription != nil {
			go func() {
				for {
					envelope, err := attestationSubscription.Next(ctx) // Note: sub.Next(ctx) will return an error once ctx is canceled
					if err != nil {
						errC <- fmt.Errorf("failed to receive pubsub message on attestation topic: %w", err)
						return
					}

					var msg gossipv1.GossipMessage
					err = proto.Unmarshal(envelope.Data, &msg)
					if err != nil {
						logger.Info("received invalid message on attestation topic",
							zap.Binary("data", envelope.Data),
							zap.String("from", envelope.GetFrom().String()))
						p2pMessagesReceived.WithLabelValues("invalid").Inc()
						continue
					}

					if envelope.GetFrom() == h.ID() {
						if logger.Level().Enabled(zapcore.DebugLevel) {
							logger.Debug("received message from ourselves on attestation topic, ignoring", zap.Any("payload", msg.Message))
						}
						p2pMessagesReceived.WithLabelValues("loopback").Inc()
						continue
					}

					if logger.Level().Enabled(zapcore.DebugLevel) {
						logger.Debug("received message on attestation topic",
							zap.Any("payload", msg.Message),
							zap.Binary("raw", envelope.Data),
							zap.String("from", envelope.GetFrom().String()))
					}

					switch m := msg.Message.(type) {
					case *gossipv1.GossipMessage_SignedObservation:
						if params.obsvRecvC != nil {
							if err := common.PostMsgWithTimestamp(m.SignedObservation, params.obsvRecvC); err == nil {
								p2pMessagesReceived.WithLabelValues("observation").Inc()
							} else {
								if params.components.WarnChannelOverflow {
									logger.Warn("Ignoring SignedObservation because obsvRecvC is full", zap.String("addr", hex.EncodeToString(m.SignedObservation.Addr)))
								}
								p2pReceiveChannelOverflow.WithLabelValues("observation").Inc()
							}
						}
					case *gossipv1.GossipMessage_SignedObservationBatch:
						if params.batchObsvRecvC != nil {
							if err := common.PostMsgWithTimestamp(m.SignedObservationBatch, params.batchObsvRecvC); err == nil {
								p2pMessagesReceived.WithLabelValues("batch_observation").Inc()
							} else {
								if params.components.WarnChannelOverflow {
									logger.Warn("Ignoring SignedObservationBatch because batchObsvRecvC is full", zap.String("addr", hex.EncodeToString(m.SignedObservationBatch.Addr)))
								}
								p2pReceiveChannelOverflow.WithLabelValues("batch_observation").Inc()
							}
						}
					default:
						p2pMessagesReceived.WithLabelValues("unknown").Inc()
						logger.Warn("received unknown message type on attestation topic (running outdated software?)",
							zap.Any("payload", msg.Message),
							zap.Binary("raw", envelope.Data),
							zap.String("from", envelope.GetFrom().String()))
					}
				}
			}()
		}

		// This routine processes signed VAA messages received from gossip. //////////////////////////////////////////////
		if vaaSubscription != nil {
			go func() {
				for {
					envelope, err := vaaSubscription.Next(ctx) // Note: sub.Next(ctx) will return an error once ctx is canceled
					if err != nil {
						errC <- fmt.Errorf("failed to receive pubsub message on vaa topic: %w", err)
						return
					}

					var msg gossipv1.GossipMessage
					err = proto.Unmarshal(envelope.Data, &msg)
					if err != nil {
						logger.Info("received invalid message on vaa topic",
							zap.Binary("data", envelope.Data),
							zap.String("from", envelope.GetFrom().String()))
						p2pMessagesReceived.WithLabelValues("invalid").Inc()
						continue
					}

					if envelope.GetFrom() == h.ID() {
						if logger.Level().Enabled(zapcore.DebugLevel) {
							logger.Debug("received message from ourselves on vaa topic, ignoring", zap.Any("payload", msg.Message))
						}
						p2pMessagesReceived.WithLabelValues("loopback").Inc()
						continue
					}

					if logger.Level().Enabled(zapcore.DebugLevel) {
						logger.Debug("received message on vaa topic",
							zap.Any("payload", msg.Message),
							zap.Binary("raw", envelope.Data),
							zap.String("from", envelope.GetFrom().String()))
					}

					switch m := msg.Message.(type) {
<<<<<<< HEAD
					case *gossipv1.GossipMessage_SignedHeartbeat: // TODO: Get rid of this after the cutover.
						s := m.SignedHeartbeat
						gs := params.gst.Get()
						if gs == nil {
							// No valid guardian set yet - dropping heartbeat
							if logger.Level().Enabled(params.components.SignedHeartbeatLogLevel) {
								logger.Log(params.components.SignedHeartbeatLogLevel, "skipping heartbeat - no guardian set",
									zap.Any("value", s),
									zap.String("from", envelope.GetFrom().String()))
							}
							break
						}
						if heartbeat, err := processSignedHeartbeat(envelope.GetFrom(), s, gs, params.gst, params.disableHeartbeatVerify); err != nil {
							p2pMessagesReceived.WithLabelValues("invalid_heartbeat").Inc()
							if logger.Level().Enabled(params.components.SignedHeartbeatLogLevel) {
								logger.Log(params.components.SignedHeartbeatLogLevel, "invalid signed heartbeat received",
									zap.Error(err),
									zap.Any("payload", msg.Message),
									zap.Any("value", s),
									zap.Binary("raw", envelope.Data),
									zap.String("from", envelope.GetFrom().String()))
							}
						} else {
							p2pMessagesReceived.WithLabelValues("valid_heartbeat").Inc()
							if logger.Level().Enabled(params.components.SignedHeartbeatLogLevel) {
								logger.Log(params.components.SignedHeartbeatLogLevel, "valid signed heartbeat received",
									zap.Any("value", heartbeat),
									zap.String("from", envelope.GetFrom().String()))
							}

							func() {
								if len(heartbeat.P2PNodeId) != 0 {
									params.components.ProtectedHostByGuardianKeyLock.Lock()
									defer params.components.ProtectedHostByGuardianKeyLock.Unlock()
									var peerId peer.ID
									if err = peerId.Unmarshal(heartbeat.P2PNodeId); err != nil {
										logger.Error("p2p_node_id_in_heartbeat_invalid",
											zap.Any("payload", msg.Message),
											zap.Any("value", s),
											zap.Binary("raw", envelope.Data),
											zap.String("from", envelope.GetFrom().String()))
									} else {
										guardianAddr := eth_common.BytesToAddress(s.GuardianAddr)
										if params.guardianSigner == nil || guardianAddr != ethcrypto.PubkeyToAddress(params.guardianSigner.PublicKey(ctx)) {
											prevPeerId, ok := params.components.ProtectedHostByGuardianKey[guardianAddr]
											if ok {
												if prevPeerId != peerId {
													logger.Info("p2p_guardian_peer_changed",
														zap.String("guardian_addr", guardianAddr.String()),
														zap.String("prevPeerId", prevPeerId.String()),
														zap.String("newPeerId", peerId.String()),
													)
													params.components.ConnMgr.Unprotect(prevPeerId, "heartbeat")
													params.components.ConnMgr.Protect(peerId, "heartbeat")
													params.components.ProtectedHostByGuardianKey[guardianAddr] = peerId
												}
											} else {
												params.components.ConnMgr.Protect(peerId, "heartbeat")
												params.components.ProtectedHostByGuardianKey[guardianAddr] = peerId
											}
										}
									}
								} else {
									if logger.Level().Enabled(zapcore.DebugLevel) {
										logger.Debug("p2p_node_id_not_in_heartbeat", zap.Error(err), zap.Any("payload", heartbeat.NodeName))
									}
								}
							}()
						}
					case *gossipv1.GossipMessage_SignedObservation: // TODO: Get rid of this after the cutover.
						if params.obsvRecvC != nil {
							if err := common.PostMsgWithTimestamp(m.SignedObservation, params.obsvRecvC); err == nil {
								p2pMessagesReceived.WithLabelValues("observation").Inc()
							} else {
								if params.components.WarnChannelOverflow {
									logger.Warn("Ignoring SignedObservation because obsvRecvC is full", zap.String("hash", hex.EncodeToString(m.SignedObservation.Hash)))
								}
								p2pReceiveChannelOverflow.WithLabelValues("observation").Inc()
							}
						}
					case *gossipv1.GossipMessage_SignedObservationBatch: // TODO: Get rid of this after the cutover.
						if params.batchObsvRecvC != nil {
							if err := common.PostMsgWithTimestamp(m.SignedObservationBatch, params.batchObsvRecvC); err == nil {
								p2pMessagesReceived.WithLabelValues("batch_observation").Inc()
							} else {
								if params.components.WarnChannelOverflow {
									logger.Warn("Ignoring SignedObservationBatch because obsvRecvC is full")
								}
								p2pReceiveChannelOverflow.WithLabelValues("batch_observation").Inc()
							}
						}
=======
>>>>>>> 772a7159
					case *gossipv1.GossipMessage_SignedVaaWithQuorum:
						if params.signedIncomingVaaRecvC != nil {
							select {
							case params.signedIncomingVaaRecvC <- m.SignedVaaWithQuorum:
								p2pMessagesReceived.WithLabelValues("signed_vaa_with_quorum").Inc()
							default:
								if params.components.WarnChannelOverflow {
									var hexStr string
									if vaa, err := vaa.Unmarshal(m.SignedVaaWithQuorum.Vaa); err == nil {
										hexStr = vaa.HexDigest()
									}
									logger.Warn("Ignoring SignedVaaWithQuorum because signedIncomingVaaRecvC full", zap.String("hash", hexStr))
								}
								p2pReceiveChannelOverflow.WithLabelValues("signed_vaa_with_quorum").Inc()
							}
						}
					default:
						p2pMessagesReceived.WithLabelValues("unknown").Inc()
						logger.Warn("received unknown message type on vaa topic (running outdated software?)",
							zap.Any("payload", msg.Message),
							zap.Binary("raw", envelope.Data),
							zap.String("from", envelope.GetFrom().String()))
					}
				}
			}()
		}

		// Wait for either a shutdown or a fatal error from a pubsub subscription.
		select {
		case <-ctx.Done():
			return nil
		case err := <-errC:
			return err
		}
	}
}

func createSignedHeartbeat(guardianSigner guardiansigner.GuardianSigner, heartbeat *gossipv1.Heartbeat) *gossipv1.SignedHeartbeat {
	ctx := context.Background()
	ourAddr := ethcrypto.PubkeyToAddress(guardianSigner.PublicKey(ctx))

	b, err := proto.Marshal(heartbeat)
	if err != nil {
		panic(err)
	}

	// Sign the heartbeat using our node's guardian signer.
	digest := heartbeatDigest(b)
	sig, err := guardianSigner.Sign(ctx, digest.Bytes())
	if err != nil {
		panic(err)
	}

	return &gossipv1.SignedHeartbeat{
		Heartbeat:    b,
		Signature:    sig,
		GuardianAddr: ourAddr.Bytes(),
	}
}

func processSignedHeartbeat(from peer.ID, s *gossipv1.SignedHeartbeat, gs *common.GuardianSet, gst *common.GuardianSetState, disableVerify bool) (*gossipv1.Heartbeat, error) {
	envelopeAddr := eth_common.BytesToAddress(s.GuardianAddr)
	idx, ok := gs.KeyIndex(envelopeAddr)
	var pk eth_common.Address
	if !ok {
		if !disableVerify {
			return nil, fmt.Errorf("invalid message: %s not in guardian set", envelopeAddr)
		}
	} else {
		pk = gs.Keys[idx]
	}

	digest := heartbeatDigest(s.Heartbeat)

	// SECURITY: see whitepapers/0009_guardian_key.md
	if len(heartbeatMessagePrefix)+len(s.Heartbeat) < 34 {
		return nil, fmt.Errorf("invalid message: too short")
	}

	pubKey, err := ethcrypto.Ecrecover(digest.Bytes(), s.Signature)
	if err != nil {
		return nil, errors.New("failed to recover public key")
	}

	signerAddr := eth_common.BytesToAddress(ethcrypto.Keccak256(pubKey[1:])[12:])
	if pk != signerAddr && !disableVerify {
		return nil, fmt.Errorf("invalid signer: %v", signerAddr)
	}

	var h gossipv1.Heartbeat
	err = proto.Unmarshal(s.Heartbeat, &h)
	if err != nil {
		return nil, fmt.Errorf("failed to unmarshal heartbeat: %w", err)
	}

	if time.Until(time.Unix(0, h.Timestamp)).Abs() > heartbeatMaxTimeDifference {
		return nil, fmt.Errorf("heartbeat is too old or too far into the future")
	}

	if h.GuardianAddr != signerAddr.String() {
		return nil, fmt.Errorf("GuardianAddr in heartbeat does not match signerAddr")
	}

	// Don't accept replayed heartbeats from other peers
	signedPeer, err := peer.IDFromBytes(h.P2PNodeId)
	if err != nil {
		return nil, fmt.Errorf("failed to decode peer ID from bytes: %w", err)
	}
	if signedPeer != from {
		return nil, fmt.Errorf("guardian signed peer does not match sending peer")
	}

	// Store verified heartbeat in global guardian set state.
	if err := gst.SetHeartbeat(signerAddr, from, &h); err != nil {
		return nil, fmt.Errorf("failed to store in guardian set state: %w", err)
	}

	collectNodeMetrics(signerAddr, from, &h)

	return &h, nil
}

func processSignedObservationRequest(s *gossipv1.SignedObservationRequest, gs *common.GuardianSet) (*gossipv1.ObservationRequest, error) {
	envelopeAddr := eth_common.BytesToAddress(s.GuardianAddr)
	idx, ok := gs.KeyIndex(envelopeAddr)
	var pk eth_common.Address
	if !ok {
		return nil, fmt.Errorf("invalid message: %s not in guardian set", envelopeAddr)
	} else {
		pk = gs.Keys[idx]
	}

	// SECURITY: see whitepapers/0009_guardian_key.md
	if len(signedObservationRequestPrefix)+len(s.ObservationRequest) < 34 {
		return nil, fmt.Errorf("invalid observation request: too short")
	}

	digest := signedObservationRequestDigest(s.ObservationRequest)

	pubKey, err := ethcrypto.Ecrecover(digest.Bytes(), s.Signature)
	if err != nil {
		return nil, errors.New("failed to recover public key")
	}

	signerAddr := eth_common.BytesToAddress(ethcrypto.Keccak256(pubKey[1:])[12:])
	if pk != signerAddr {
		return nil, fmt.Errorf("invalid signer: %v", signerAddr)
	}

	var h gossipv1.ObservationRequest
	err = proto.Unmarshal(s.ObservationRequest, &h)
	if err != nil {
		return nil, fmt.Errorf("failed to unmarshal observation request: %w", err)
	}

	// TODO: implement per-guardian rate limiting

	return &h, nil
}<|MERGE_RESOLUTION|>--- conflicted
+++ resolved
@@ -946,100 +946,6 @@
 					}
 
 					switch m := msg.Message.(type) {
-<<<<<<< HEAD
-					case *gossipv1.GossipMessage_SignedHeartbeat: // TODO: Get rid of this after the cutover.
-						s := m.SignedHeartbeat
-						gs := params.gst.Get()
-						if gs == nil {
-							// No valid guardian set yet - dropping heartbeat
-							if logger.Level().Enabled(params.components.SignedHeartbeatLogLevel) {
-								logger.Log(params.components.SignedHeartbeatLogLevel, "skipping heartbeat - no guardian set",
-									zap.Any("value", s),
-									zap.String("from", envelope.GetFrom().String()))
-							}
-							break
-						}
-						if heartbeat, err := processSignedHeartbeat(envelope.GetFrom(), s, gs, params.gst, params.disableHeartbeatVerify); err != nil {
-							p2pMessagesReceived.WithLabelValues("invalid_heartbeat").Inc()
-							if logger.Level().Enabled(params.components.SignedHeartbeatLogLevel) {
-								logger.Log(params.components.SignedHeartbeatLogLevel, "invalid signed heartbeat received",
-									zap.Error(err),
-									zap.Any("payload", msg.Message),
-									zap.Any("value", s),
-									zap.Binary("raw", envelope.Data),
-									zap.String("from", envelope.GetFrom().String()))
-							}
-						} else {
-							p2pMessagesReceived.WithLabelValues("valid_heartbeat").Inc()
-							if logger.Level().Enabled(params.components.SignedHeartbeatLogLevel) {
-								logger.Log(params.components.SignedHeartbeatLogLevel, "valid signed heartbeat received",
-									zap.Any("value", heartbeat),
-									zap.String("from", envelope.GetFrom().String()))
-							}
-
-							func() {
-								if len(heartbeat.P2PNodeId) != 0 {
-									params.components.ProtectedHostByGuardianKeyLock.Lock()
-									defer params.components.ProtectedHostByGuardianKeyLock.Unlock()
-									var peerId peer.ID
-									if err = peerId.Unmarshal(heartbeat.P2PNodeId); err != nil {
-										logger.Error("p2p_node_id_in_heartbeat_invalid",
-											zap.Any("payload", msg.Message),
-											zap.Any("value", s),
-											zap.Binary("raw", envelope.Data),
-											zap.String("from", envelope.GetFrom().String()))
-									} else {
-										guardianAddr := eth_common.BytesToAddress(s.GuardianAddr)
-										if params.guardianSigner == nil || guardianAddr != ethcrypto.PubkeyToAddress(params.guardianSigner.PublicKey(ctx)) {
-											prevPeerId, ok := params.components.ProtectedHostByGuardianKey[guardianAddr]
-											if ok {
-												if prevPeerId != peerId {
-													logger.Info("p2p_guardian_peer_changed",
-														zap.String("guardian_addr", guardianAddr.String()),
-														zap.String("prevPeerId", prevPeerId.String()),
-														zap.String("newPeerId", peerId.String()),
-													)
-													params.components.ConnMgr.Unprotect(prevPeerId, "heartbeat")
-													params.components.ConnMgr.Protect(peerId, "heartbeat")
-													params.components.ProtectedHostByGuardianKey[guardianAddr] = peerId
-												}
-											} else {
-												params.components.ConnMgr.Protect(peerId, "heartbeat")
-												params.components.ProtectedHostByGuardianKey[guardianAddr] = peerId
-											}
-										}
-									}
-								} else {
-									if logger.Level().Enabled(zapcore.DebugLevel) {
-										logger.Debug("p2p_node_id_not_in_heartbeat", zap.Error(err), zap.Any("payload", heartbeat.NodeName))
-									}
-								}
-							}()
-						}
-					case *gossipv1.GossipMessage_SignedObservation: // TODO: Get rid of this after the cutover.
-						if params.obsvRecvC != nil {
-							if err := common.PostMsgWithTimestamp(m.SignedObservation, params.obsvRecvC); err == nil {
-								p2pMessagesReceived.WithLabelValues("observation").Inc()
-							} else {
-								if params.components.WarnChannelOverflow {
-									logger.Warn("Ignoring SignedObservation because obsvRecvC is full", zap.String("hash", hex.EncodeToString(m.SignedObservation.Hash)))
-								}
-								p2pReceiveChannelOverflow.WithLabelValues("observation").Inc()
-							}
-						}
-					case *gossipv1.GossipMessage_SignedObservationBatch: // TODO: Get rid of this after the cutover.
-						if params.batchObsvRecvC != nil {
-							if err := common.PostMsgWithTimestamp(m.SignedObservationBatch, params.batchObsvRecvC); err == nil {
-								p2pMessagesReceived.WithLabelValues("batch_observation").Inc()
-							} else {
-								if params.components.WarnChannelOverflow {
-									logger.Warn("Ignoring SignedObservationBatch because obsvRecvC is full")
-								}
-								p2pReceiveChannelOverflow.WithLabelValues("batch_observation").Inc()
-							}
-						}
-=======
->>>>>>> 772a7159
 					case *gossipv1.GossipMessage_SignedVaaWithQuorum:
 						if params.signedIncomingVaaRecvC != nil {
 							select {
