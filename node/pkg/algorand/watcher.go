package algorand

import (
	"context"
	"encoding/base32"
	"encoding/binary"
	"encoding/hex"
	"encoding/json"
	"fmt"
	"github.com/algorand/go-algorand-sdk/client/v2/common/models"
	"github.com/algorand/go-algorand-sdk/client/v2/indexer"
	"github.com/algorand/go-algorand-sdk/types"
	"github.com/certusone/wormhole/node/pkg/common"
	"github.com/certusone/wormhole/node/pkg/p2p"
	"github.com/certusone/wormhole/node/pkg/readiness"
	"github.com/certusone/wormhole/node/pkg/supervisor"
	"github.com/certusone/wormhole/node/pkg/vaa"
	"github.com/prometheus/client_golang/prometheus"
	"github.com/prometheus/client_golang/prometheus/promauto"
	"go.uber.org/zap"
	"time"
	eth_common "github.com/ethereum/go-ethereum/common"
	gossipv1 "github.com/certusone/wormhole/node/pkg/proto/gossip/v1"
)

type (
	// Watcher is responsible for looking over Algorand blockchain and reporting new transactions to the appid
	Watcher struct {
		indexerRPC   string
		indexerToken string
		appid        uint64

		msgChan  chan *common.MessagePublication
		setChan  chan *common.GuardianSet
		obsvReqC chan *gossipv1.ObservationRequest

		next_round   uint64
		debug        bool
	}
)

var (
	algorandMessagesConfirmed = promauto.NewCounter(
		prometheus.CounterOpts{
			Name: "wormhole_algorand_observations_confirmed_total",
			Help: "Total number of verified Algorand observations found",
		})
	currentAlgorandHeight = promauto.NewGauge(
		prometheus.GaugeOpts{
			Name: "wormhole_algorand_current_height",
			Help: "Current Algorand block height",
		})
)


// NewWatcher creates a new Algorand appid watcher
func NewWatcher(
	indexerRPC   string,
	indexerToken string,
	appid        uint64,
	lockEvents   chan *common.MessagePublication,
	setEvents    chan *common.GuardianSet,
	obsvReqC     chan *gossipv1.ObservationRequest,
) *Watcher {
	return &Watcher{
		indexerRPC:   indexerRPC,
		indexerToken: indexerToken,
		appid:        appid,
		msgChan:      lockEvents,
		setChan:      setEvents,
		obsvReqC:     obsvReqC,
		next_round:   0,
		debug:        true,
	}
}

func lookAtTxn(e *Watcher, t models.Transaction, logger *zap.Logger) {
	for q := 0; q < len(t.InnerTxns); q++ {
		var it = t.InnerTxns[q]
		var at = it.ApplicationTransaction

		if (len(at.ApplicationArgs) != 3) || (at.ApplicationId != e.appid) || (len(it.Logs) == 0) {
			continue
		}

		if string(at.ApplicationArgs[0]) != "publishMessage" {
			continue

		}

		if e.debug {
			JSON, err := json.Marshal(it)
			if err != nil {
<<<<<<< HEAD
				logger.Info("Cannot JSON marshal transaction", zap.Error(err))
=======
				logger.Error("Cannot JSON marshal transaction", zap.Error(err))
>>>>>>> d9655fd7
			} else {
				logger.Info(string(JSON))
			}
		}

		emitter, err := types.DecodeAddress(it.Sender)
		if err != nil {
<<<<<<< HEAD
			logger.Info("DecodeAddress", zap.Error(err))
=======
			logger.Error("DecodeAddress", zap.Error(err))
>>>>>>> d9655fd7
			continue;
		}

		var a vaa.Address
		copy(a[:], emitter[:]) // 32 bytes = 8edf5b0e108c3a1a0a4b704cc89591f2ad8d50df24e991567e640ed720a94be2
                                                             
		if e.debug {
<<<<<<< HEAD
			logger.Info("emitter: " + hex.EncodeToString(emitter[:]))
=======
			logger.Error("emitter: " + hex.EncodeToString(emitter[:]))
>>>>>>> d9655fd7
		}

		id, err := base32.StdEncoding.WithPadding(base32.NoPadding).DecodeString(t.Id)
		if err != nil {
<<<<<<< HEAD
			logger.Info("Base32 DecodeString", zap.Error(err))
=======
			logger.Error("Base32 DecodeString", zap.Error(err))
>>>>>>> d9655fd7
			continue;
		}

		if e.debug {
			logger.Info("id: " + hex.EncodeToString(id) + " " + t.Id)
		}

		var txHash = eth_common.BytesToHash(id)   // 32 bytes = d3b136a6a182a40554b2fafbc8d12a7a22737c10c81e33b33d1dcb74c532708b

		observation := &common.MessagePublication{
			TxHash:           txHash,
			Timestamp:        time.Unix(int64(it.RoundTime), 0),
			Nonce:            uint32(binary.BigEndian.Uint64(at.ApplicationArgs[2])),
			Sequence:         binary.BigEndian.Uint64(it.Logs[0]),
			EmitterChain:     vaa.ChainIDAlgorand,
			EmitterAddress:   a,
			Payload:          at.ApplicationArgs[1],
			ConsistencyLevel: 0,
		}
		
		algorandMessagesConfirmed.Inc()

		logger.Info("message observed",
			zap.Time("timestamp", observation.Timestamp),
			zap.Uint32("nonce", observation.Nonce),
			zap.Uint64("sequence", observation.Sequence),
			zap.Stringer("emitter_chain", observation.EmitterChain),
			zap.Stringer("emitter_address", observation.EmitterAddress),
			zap.Binary("payload", observation.Payload),
			zap.Uint8("consistency_level", observation.ConsistencyLevel),
		)

		e.msgChan <- observation
	}
}

func (e *Watcher) Run(ctx context.Context) error {
	// an odd thing to broadcast... 
	p2p.DefaultRegistry.SetNetworkStats(vaa.ChainIDAlgorand, &gossipv1.Heartbeat_Network{
		ContractAddress: fmt.Sprintf("%d", e.appid),
	})

	logger := supervisor.Logger(ctx)
	errC := make(chan error)

	logger.Info("Algorand watcher connecting", zap.String("url", e.indexerRPC))

	go func() {
		timer := time.NewTicker(time.Second * 1)
		defer timer.Stop()

		indexerClient, err := indexer.MakeClient(e.indexerRPC, e.indexerToken)
		if err != nil {
<<<<<<< HEAD
			logger.Info("indexer make client", zap.Error(err))
=======
			logger.Error("indexer make client", zap.Error(err))
>>>>>>> d9655fd7
			p2p.DefaultRegistry.AddErrorCount(vaa.ChainIDAlgorand, 1)
			errC <- err
			return
		}

		// Parameters
		var notePrefix = "publishMessage"

		if e.next_round == 0 {
			// What is the latest round...
			result, err := indexerClient.SearchForTransactions().Limit(0).Do(context.Background())
			if err != nil {
<<<<<<< HEAD
				logger.Info("SearchForTransaction", zap.Error(err))
=======
				logger.Error("SearchForTransaction", zap.Error(err))
>>>>>>> d9655fd7
				p2p.DefaultRegistry.AddErrorCount(vaa.ChainIDAlgorand, 1)
				errC <- err
				return
			}
			e.next_round = result.CurrentRound + 1
			logger.Info(fmt.Sprintf("Algorand next_round set to %d", e.next_round))
		}

		for {
			select {
			case <-ctx.Done():
				return
			case r := <-e.obsvReqC:
				if vaa.ChainID(r.ChainId) != vaa.ChainIDAlgorand {
					panic("invalid chain ID")
				}

				logger.Info("Received obsv request",
					zap.String("tx_hash", hex.EncodeToString(r.TxHash)),
					zap.String("base32_tx_hash", base32.StdEncoding.WithPadding(base32.NoPadding).EncodeToString(r.TxHash)))

				result, err := indexerClient.SearchForTransactions().TXID(base32.StdEncoding.WithPadding(base32.NoPadding).EncodeToString(r.TxHash)).Do(context.Background())
				if err != nil {
<<<<<<< HEAD
					logger.Info("SearchForTransactions", zap.Error(err))
=======
					logger.Error("SearchForTransactions", zap.Error(err))
>>>>>>> d9655fd7
					p2p.DefaultRegistry.AddErrorCount(vaa.ChainIDAlgorand, 1)
					errC <- err
					return
				}
				for i := 0; i < len(result.Transactions); i++ {
					var t = result.Transactions[i]
					lookAtTxn(e, t, logger)
				}

			case <-timer.C:
				var nextToken = ""
				for {
					result, err := indexerClient.SearchForTransactions().NotePrefix([]byte(notePrefix)).MinRound(e.next_round).NextToken(nextToken).Do(context.Background())
					if err != nil {
<<<<<<< HEAD
						logger.Info("SearchForTransaction", zap.Error(err))
=======
						logger.Error("SearchForTransaction", zap.Error(err))
>>>>>>> d9655fd7
						p2p.DefaultRegistry.AddErrorCount(vaa.ChainIDAlgorand, 1)
						errC <- err
						return
					}

					for i := 0; i < len(result.Transactions); i++ {
						var t = result.Transactions[i]
						lookAtTxn(e, t, logger)
					}

					if result.NextToken != "" {
						nextToken = result.NextToken
					} else {
						e.next_round = result.CurrentRound + 1
						break
					}
				}
				readiness.SetReady(common.ReadinessAlgorandSyncing)
				currentAlgorandHeight.Set(float64(e.next_round - 1))
				p2p.DefaultRegistry.SetNetworkStats(vaa.ChainIDAlgorand, &gossipv1.Heartbeat_Network{
					Height:          int64(e.next_round - 1),
					ContractAddress: fmt.Sprintf("%d", e.appid),
				})
			}
		}
	}()

	select {
	case <-ctx.Done():
		return ctx.Err()
	case err := <-errC:
		return err
	}
}<|MERGE_RESOLUTION|>--- conflicted
+++ resolved
@@ -91,11 +91,7 @@
 		if e.debug {
 			JSON, err := json.Marshal(it)
 			if err != nil {
-<<<<<<< HEAD
-				logger.Info("Cannot JSON marshal transaction", zap.Error(err))
-=======
 				logger.Error("Cannot JSON marshal transaction", zap.Error(err))
->>>>>>> d9655fd7
 			} else {
 				logger.Info(string(JSON))
 			}
@@ -103,11 +99,7 @@
 
 		emitter, err := types.DecodeAddress(it.Sender)
 		if err != nil {
-<<<<<<< HEAD
-			logger.Info("DecodeAddress", zap.Error(err))
-=======
 			logger.Error("DecodeAddress", zap.Error(err))
->>>>>>> d9655fd7
 			continue;
 		}
 
@@ -115,20 +107,12 @@
 		copy(a[:], emitter[:]) // 32 bytes = 8edf5b0e108c3a1a0a4b704cc89591f2ad8d50df24e991567e640ed720a94be2
                                                              
 		if e.debug {
-<<<<<<< HEAD
-			logger.Info("emitter: " + hex.EncodeToString(emitter[:]))
-=======
 			logger.Error("emitter: " + hex.EncodeToString(emitter[:]))
->>>>>>> d9655fd7
 		}
 
 		id, err := base32.StdEncoding.WithPadding(base32.NoPadding).DecodeString(t.Id)
 		if err != nil {
-<<<<<<< HEAD
-			logger.Info("Base32 DecodeString", zap.Error(err))
-=======
 			logger.Error("Base32 DecodeString", zap.Error(err))
->>>>>>> d9655fd7
 			continue;
 		}
 
@@ -182,11 +166,7 @@
 
 		indexerClient, err := indexer.MakeClient(e.indexerRPC, e.indexerToken)
 		if err != nil {
-<<<<<<< HEAD
-			logger.Info("indexer make client", zap.Error(err))
-=======
 			logger.Error("indexer make client", zap.Error(err))
->>>>>>> d9655fd7
 			p2p.DefaultRegistry.AddErrorCount(vaa.ChainIDAlgorand, 1)
 			errC <- err
 			return
@@ -199,11 +179,7 @@
 			// What is the latest round...
 			result, err := indexerClient.SearchForTransactions().Limit(0).Do(context.Background())
 			if err != nil {
-<<<<<<< HEAD
-				logger.Info("SearchForTransaction", zap.Error(err))
-=======
 				logger.Error("SearchForTransaction", zap.Error(err))
->>>>>>> d9655fd7
 				p2p.DefaultRegistry.AddErrorCount(vaa.ChainIDAlgorand, 1)
 				errC <- err
 				return
@@ -227,11 +203,7 @@
 
 				result, err := indexerClient.SearchForTransactions().TXID(base32.StdEncoding.WithPadding(base32.NoPadding).EncodeToString(r.TxHash)).Do(context.Background())
 				if err != nil {
-<<<<<<< HEAD
-					logger.Info("SearchForTransactions", zap.Error(err))
-=======
 					logger.Error("SearchForTransactions", zap.Error(err))
->>>>>>> d9655fd7
 					p2p.DefaultRegistry.AddErrorCount(vaa.ChainIDAlgorand, 1)
 					errC <- err
 					return
@@ -246,11 +218,7 @@
 				for {
 					result, err := indexerClient.SearchForTransactions().NotePrefix([]byte(notePrefix)).MinRound(e.next_round).NextToken(nextToken).Do(context.Background())
 					if err != nil {
-<<<<<<< HEAD
-						logger.Info("SearchForTransaction", zap.Error(err))
-=======
 						logger.Error("SearchForTransaction", zap.Error(err))
->>>>>>> d9655fd7
 						p2p.DefaultRegistry.AddErrorCount(vaa.ChainIDAlgorand, 1)
 						errC <- err
 						return
