--- conflicted
+++ resolved
@@ -1,355 +1,130 @@
-package db
+package processor
 
 import (
-	"bytes"
-	"crypto/ecdsa"
-	"crypto/rand"
-	"fmt"
-	math_rand "math/rand"
-	"os"
-	"runtime"
-	"sync"
-	"sync/atomic"
-
-	"github.com/dgraph-io/badger/v3"
-	"github.com/ethereum/go-ethereum/crypto"
-	"github.com/wormhole-foundation/wormhole/sdk/vaa"
-	"go.uber.org/zap"
-
-	"testing"
+	"encoding/hex"
 	"time"
 
-	"github.com/stretchr/testify/assert"
-	"github.com/stretchr/testify/require"
+	"github.com/mr-tron/base58"
+
+	"github.com/prometheus/client_golang/prometheus"
+	"github.com/prometheus/client_golang/prometheus/promauto"
+
+	ethCommon "github.com/ethereum/go-ethereum/common"
+	"github.com/ethereum/go-ethereum/crypto"
+	"go.uber.org/zap"
+	"go.uber.org/zap/zapcore"
+
+	"github.com/certusone/wormhole/node/pkg/common"
+	"github.com/wormhole-foundation/wormhole/sdk/vaa"
 )
 
-func getVAA() vaa.VAA {
-	return getVAAWithSeqNum(1)
-}
+var (
+	// SECURITY: source_chain/target_chain are untrusted uint8 values. An attacker could cause a maximum of 255**2 label
+	// pairs to be created, which is acceptable.
 
-func getVAAWithSeqNum(seqNum uint64) vaa.VAA {
-	var payload = []byte{97, 97, 97, 97, 97, 97}
-	var governanceEmitter = vaa.Address{0, 0, 0, 0, 0, 0, 0, 0, 0, 0, 0, 0, 0, 0, 0, 0, 0, 0, 0, 0, 0, 0, 0, 0, 0, 0, 0, 0, 0, 0, 0, 4}
+	messagesObservedTotal = promauto.NewCounterVec(
+		prometheus.CounterOpts{
+			Name: "wormhole_message_observations_total",
+			Help: "Total number of messages observed",
+		},
+		[]string{"emitter_chain"})
+)
 
-	return vaa.VAA{
-		Version:          uint8(1),
-		GuardianSetIndex: uint32(1),
-		Signatures:       nil,
-		Timestamp:        time.Unix(0, 0),
-		Nonce:            uint32(1),
-		Sequence:         seqNum,
-		ConsistencyLevel: uint8(32),
-		EmitterChain:     vaa.ChainIDSolana,
-		EmitterAddress:   governanceEmitter,
-		Payload:          payload,
-	}
-}
-
-// Testing the expected default behavior of a CreateGovernanceVAA
-func TestVaaIDFromString(t *testing.T) {
-	vaaIdString := "1/0000000000000000000000000000000000000000000000000000000000000004/1"
-	vaaID, _ := VaaIDFromString(vaaIdString)
-	expectAddr := vaa.Address{0, 0, 0, 0, 0, 0, 0, 0, 0, 0, 0, 0, 0, 0, 0, 0, 0, 0, 0, 0, 0, 0, 0, 0, 0, 0, 0, 0, 0, 0, 0, 4}
-
-	assert.Equal(t, vaa.ChainIDSolana, vaaID.EmitterChain)
-	assert.Equal(t, expectAddr, vaaID.EmitterAddress)
-	assert.Equal(t, uint64(1), vaaID.Sequence)
-}
-
-func TestVaaIDFromVAA(t *testing.T) {
-	testVaa := getVAA()
-	vaaID := VaaIDFromVAA(&testVaa)
-	expectAddr := vaa.Address{0, 0, 0, 0, 0, 0, 0, 0, 0, 0, 0, 0, 0, 0, 0, 0, 0, 0, 0, 0, 0, 0, 0, 0, 0, 0, 0, 0, 0, 0, 0, 4}
-
-	assert.Equal(t, vaa.ChainIDSolana, vaaID.EmitterChain)
-	assert.Equal(t, expectAddr, vaaID.EmitterAddress)
-	assert.Equal(t, uint64(1), vaaID.Sequence)
-}
-
-func TestBytes(t *testing.T) {
-	vaaIdString := "1/0000000000000000000000000000000000000000000000000000000000000004/1"
-	vaaID, _ := VaaIDFromString(vaaIdString)
-	expected := []byte{0x73, 0x69, 0x67, 0x6e, 0x65, 0x64, 0x2f, 0x31, 0x2f, 0x30, 0x30, 0x30, 0x30, 0x30, 0x30, 0x30, 0x30, 0x30, 0x30, 0x30, 0x30, 0x30, 0x30, 0x30, 0x30, 0x30, 0x30, 0x30, 0x30, 0x30, 0x30, 0x30, 0x30, 0x30, 0x30, 0x30, 0x30, 0x30, 0x30, 0x30, 0x30, 0x30, 0x30, 0x30, 0x30, 0x30, 0x30, 0x30, 0x30, 0x30, 0x30, 0x30, 0x30, 0x30, 0x30, 0x30, 0x30, 0x30, 0x30, 0x30, 0x30, 0x30, 0x30, 0x30, 0x30, 0x30, 0x30, 0x30, 0x30, 0x30, 0x30, 0x30, 0x34, 0x2f, 0x31}
-
-	assert.Equal(t, expected, vaaID.Bytes())
-}
-
-func TestEmitterPrefixBytesWithChainIDAndAddress(t *testing.T) {
-	vaaIdString := "1/0000000000000000000000000000000000000000000000000000000000000004/1"
-	vaaID, _ := VaaIDFromString(vaaIdString)
-	expected := []byte{0x73, 0x69, 0x67, 0x6e, 0x65, 0x64, 0x2f, 0x31, 0x2f, 0x30, 0x30, 0x30, 0x30, 0x30, 0x30, 0x30, 0x30, 0x30, 0x30, 0x30, 0x30, 0x30, 0x30, 0x30, 0x30, 0x30, 0x30, 0x30, 0x30, 0x30, 0x30, 0x30, 0x30, 0x30, 0x30, 0x30, 0x30, 0x30, 0x30, 0x30, 0x30, 0x30, 0x30, 0x30, 0x30, 0x30, 0x30, 0x30, 0x30, 0x30, 0x30, 0x30, 0x30, 0x30, 0x30, 0x30, 0x30, 0x30, 0x30, 0x30, 0x30, 0x30, 0x30, 0x30, 0x30, 0x30, 0x30, 0x30, 0x30, 0x30, 0x30, 0x30, 0x34}
-
-	assert.Equal(t, expected, vaaID.EmitterPrefixBytes())
-}
-
-func TestEmitterPrefixBytesWithOnlyChainID(t *testing.T) {
-	vaaID := VAAID{EmitterChain: vaa.ChainID(26)}
-	assert.Equal(t, []byte("signed/26"), vaaID.EmitterPrefixBytes())
-}
-
-func TestStoreSignedVAAUnsigned(t *testing.T) {
-	dbPath := t.TempDir()
-	db := OpenDb(zap.NewNop(), &dbPath)
-	defer db.Close()
-	defer os.Remove(dbPath)
-
-	testVaa := getVAA()
-
-	// Should panic because the VAA is not signed
-	assert.Panics(t, func() { db.StoreSignedVAA(&testVaa) }, "The code did not panic") //nolint:errcheck
-}
-
-func TestStoreSignedVAASigned(t *testing.T) {
-	dbPath := t.TempDir()
-	db := OpenDb(zap.NewNop(), &dbPath)
-	defer db.Close()
-	defer os.Remove(dbPath)
-
-	testVaa := getVAA()
-
-	privKey, _ := ecdsa.GenerateKey(crypto.S256(), rand.Reader)
-	testVaa.AddSignature(privKey, 0)
-
-	err2 := db.StoreSignedVAA(&testVaa)
-	assert.NoError(t, err2)
-}
-
-func TestStoreSignedVAABatch(t *testing.T) {
-<<<<<<< HEAD
-	dbPath := t.TempDir()
-	db, err := Open(dbPath)
-	if err != nil {
-		t.Error("failed to open database")
-	}
-	defer db.Close()
-	defer os.Remove(dbPath)
-
-	privKey, err := ecdsa.GenerateKey(crypto.S256(), rand.Reader)
-	require.NoError(t, err)
-
-	require.Less(t, int64(0), db.db.MaxBatchCount()) // In testing this was 104857.
-	require.Less(t, int64(0), db.db.MaxBatchSize())  // In testing this was 10066329.
-
-	// Make sure we exceed the max batch size.
-	numVAAs := uint64(db.db.MaxBatchCount() + 1)
-
-	// Build the VAA batch.
-	vaaBatch := make([]*vaa.VAA, 0, numVAAs)
-	for seqNum := uint64(0); seqNum < numVAAs; seqNum++ {
-		v := getVAAWithSeqNum(seqNum)
-		v.AddSignature(privKey, 0)
-		vaaBatch = append(vaaBatch, &v)
+// handleMessage processes a message received from a chain and instantiates our deterministic copy of the VAA. An
+// event may be received multiple times and must be handled in an idempotent fashion.
+func (p *Processor) handleMessage(k *common.MessagePublication) {
+	if p.gs == nil {
+		p.logger.Warn("dropping observation since we haven't initialized our guardian set yet",
+			zap.String("message_id", k.MessageIDString()),
+			zap.Uint32("nonce", k.Nonce),
+			zap.Stringer("txhash", k.TxHash),
+			zap.Time("timestamp", k.Timestamp),
+		)
+		return
 	}
 
-	// Store the batch in the database.
-	err = db.StoreSignedVAABatch(vaaBatch)
-	require.NoError(t, err)
+	messagesObservedTotal.WithLabelValues(k.EmitterChain.String()).Inc()
 
-	// Verify all the VAAs are in the database.
-	for _, v := range vaaBatch {
-		storedBytes, err := db.GetSignedVAABytes(*VaaIDFromVAA(v))
-		require.NoError(t, err)
+	// All nodes will create the exact same VAA and sign its digest.
+	// Consensus is established on this digest.
 
-		origBytes, err := v.Marshal()
-		require.NoError(t, err)
-
-		assert.True(t, bytes.Equal(origBytes, storedBytes))
+	v := &VAA{
+		VAA: vaa.VAA{
+			Version:          vaa.SupportedVAAVersion,
+			GuardianSetIndex: p.gs.Index,
+			Signatures:       nil,
+			Timestamp:        k.Timestamp,
+			Nonce:            k.Nonce,
+			EmitterChain:     k.EmitterChain,
+			EmitterAddress:   k.EmitterAddress,
+			Payload:          k.Payload,
+			Sequence:         k.Sequence,
+			ConsistencyLevel: k.ConsistencyLevel,
+		},
+		Unreliable:    k.Unreliable,
+		Reobservation: k.IsReobservation,
 	}
 
-	// Verify that updates work as well by tweaking the VAAs and rewriting them.
-	for _, v := range vaaBatch {
-		v.Nonce += 1
+	// Generate digest of the unsigned VAA.
+	digest := v.SigningDigest()
+	hash := hex.EncodeToString(digest.Bytes())
+
+	// Sign the digest using our node's guardian key.
+	signature, err := crypto.Sign(digest.Bytes(), p.gk)
+	if err != nil {
+		panic(err)
 	}
 
-	// Store the updated batch in the database.
-	err = db.StoreSignedVAABatch(vaaBatch)
-	require.NoError(t, err)
+	shouldPublishImmediately := p.shouldPublishImmediately(&v.VAA)
 
-	// Verify all the updated VAAs are in the database.
-	for _, v := range vaaBatch {
-		storedBytes, err := db.GetSignedVAABytes(*VaaIDFromVAA(v))
-		require.NoError(t, err)
-
-		origBytes, err := v.Marshal()
-		require.NoError(t, err)
-
-		assert.True(t, bytes.Equal(origBytes, storedBytes))
-	}
-}
-
-func TestGetSignedVAABytes(t *testing.T) {
-=======
->>>>>>> 7002ccaf
-	dbPath := t.TempDir()
-	db := OpenDb(zap.NewNop(), &dbPath)
-	defer db.Close()
-	defer os.Remove(dbPath)
-
-	privKey, err := ecdsa.GenerateKey(crypto.S256(), rand.Reader)
-	require.NoError(t, err)
-
-	require.Less(t, int64(0), db.db.MaxBatchCount()) // In testing this was 104857.
-	require.Less(t, int64(0), db.db.MaxBatchSize())  // In testing this was 10066329.
-
-	// Make sure we exceed the max batch size.
-	numVAAs := uint64(db.db.MaxBatchCount() + 1)
-
-	// Build the VAA batch.
-	vaaBatch := make([]*vaa.VAA, 0, numVAAs)
-	for seqNum := uint64(0); seqNum < numVAAs; seqNum++ {
-		v := getVAAWithSeqNum(seqNum)
-		v.AddSignature(privKey, 0)
-		vaaBatch = append(vaaBatch, &v)
+	if p.logger.Core().Enabled(zapcore.DebugLevel) {
+		p.logger.Debug("observed and signed confirmed message publication",
+			zap.String("message_id", k.MessageIDString()),
+			zap.Stringer("txhash", k.TxHash),
+			zap.String("txhash_b58", base58.Encode(k.TxHash.Bytes())),
+			zap.String("hash", hash),
+			zap.Uint32("nonce", k.Nonce),
+			zap.Time("timestamp", k.Timestamp),
+			zap.Uint8("consistency_level", k.ConsistencyLevel),
+			zap.String("signature", hex.EncodeToString(signature)),
+			zap.Bool("shouldPublishImmediately", shouldPublishImmediately),
+			zap.Bool("isReobservation", k.IsReobservation),
+		)
 	}
 
-	// Store the batch in the database.
-	err = db.StoreSignedVAABatch(vaaBatch)
-	require.NoError(t, err)
+	// Broadcast the signature.
+	ourObs, msg := p.broadcastSignature(v.MessageID(), k.TxHash.Bytes(), digest, signature, shouldPublishImmediately)
 
-	// Verify all the VAAs are in the database.
-	for _, v := range vaaBatch {
-		storedBytes, err := db.GetSignedVAABytes(*VaaIDFromVAA(v))
-		require.NoError(t, err)
+	// Indicate that we observed this one.
+	observationsReceivedTotal.Inc()
+	observationsReceivedByGuardianAddressTotal.WithLabelValues(p.ourAddr.Hex()).Inc()
 
-		origBytes, err := v.Marshal()
-		require.NoError(t, err)
+	// Get / create our state entry.
+	s := p.state.signatures[hash]
+	if s == nil {
+		s = &state{
+			firstObserved: time.Now(),
+			nextRetry:     time.Now().Add(nextRetryDuration(0)),
+			signatures:    map[ethCommon.Address][]byte{},
+			source:        "loopback",
+		}
 
-		assert.True(t, bytes.Equal(origBytes, storedBytes))
+		p.state.signatures[hash] = s
 	}
 
-	// Verify that updates work as well by tweaking the VAAs and rewriting them.
-	for _, v := range vaaBatch {
-		v.Nonce += 1
-	}
+	// Update our state.
+	s.ourObservation = v
+	s.txHash = k.TxHash.Bytes()
+	s.source = v.GetEmitterChain().String()
+	s.gs = p.gs // guaranteed to match ourObservation - there's no concurrent access to p.gs
+	s.signatures[p.ourAddr] = signature
+	s.ourObs = ourObs
+	s.ourMsg = msg
 
-	// Store the updated batch in the database.
-	err = db.StoreSignedVAABatch(vaaBatch)
-	require.NoError(t, err)
-
-	// Verify all the updated VAAs are in the database.
-	for _, v := range vaaBatch {
-		storedBytes, err := db.GetSignedVAABytes(*VaaIDFromVAA(v))
-		require.NoError(t, err)
-
-		origBytes, err := v.Marshal()
-		require.NoError(t, err)
-
-		assert.True(t, bytes.Equal(origBytes, storedBytes))
-	}
-}
-
-func TestGetSignedVAABytes(t *testing.T) {
-	dbPath := t.TempDir()
-	db := OpenDb(zap.NewNop(), &dbPath)
-	defer db.Close()
-	defer os.Remove(dbPath)
-
-	testVaa := getVAA()
-
-	vaaID := VaaIDFromVAA(&testVaa)
-
-	privKey, _ := ecdsa.GenerateKey(crypto.S256(), rand.Reader)
-	testVaa.AddSignature(privKey, 0)
-
-	// Store full VAA
-	err2 := db.StoreSignedVAA(&testVaa)
-	assert.NoError(t, err2)
-
-	// Retrieve it using vaaID
-	vaaBytes, err2 := db.GetSignedVAABytes(*vaaID)
-	assert.NoError(t, err2)
-
-	testVaaBytes, err3 := testVaa.Marshal()
-	assert.NoError(t, err3)
-
-	assert.Equal(t, testVaaBytes, vaaBytes)
-}
-
-func TestFindEmitterSequenceGap(t *testing.T) {
-	dbPath := t.TempDir()
-	db := OpenDb(zap.NewNop(), &dbPath)
-	defer db.Close()
-	defer os.Remove(dbPath)
-
-	testVaa := getVAA()
-
-	vaaID := VaaIDFromVAA(&testVaa)
-
-	privKey, _ := ecdsa.GenerateKey(crypto.S256(), rand.Reader)
-	testVaa.AddSignature(privKey, 0)
-
-	// Store full VAA
-	err2 := db.StoreSignedVAA(&testVaa)
-	assert.NoError(t, err2)
-
-	resp, firstSeq, lastSeq, err := db.FindEmitterSequenceGap(*vaaID)
-
-	assert.Equal(t, []uint64{0x0}, resp)
-	assert.Equal(t, uint64(0x0), firstSeq)
-	assert.Equal(t, uint64(0x1), lastSeq)
-	assert.NoError(t, err)
-}
-
-// BenchmarkVaaLookup benchmarks db.GetSignedVAABytes
-// You need to set the environment variable WH_DBPATH to a path with a populated BadgerDB.
-// You may want to play with the CONCURRENCY parameter.
-func BenchmarkVaaLookup(b *testing.B) {
-	CONCURRENCY := runtime.NumCPU()
-	dbPath := os.Getenv("WH_DBPATH")
-	require.NotEqual(b, dbPath, "")
-
-	// open DB
-	optionsDB := badger.DefaultOptions(dbPath)
-	optionsDB.Logger = nil
-	badgerDb, err := badger.Open(optionsDB)
-	require.NoError(b, err)
-	db := &Database{
-		db: badgerDb,
-	}
-
-	if err != nil {
-		b.Error("failed to open database")
-	}
-	defer db.Close()
-
-	vaaIds := make(chan *VAAID, b.N)
-
-	for i := 0; i < b.N; i++ {
-		randId := math_rand.Intn(250000) //nolint
-		randId = 250000 - (i / 18)
-		vaaId, err := VaaIDFromString(fmt.Sprintf("4/000000000000000000000000b6f6d86a8f9879a9c87f643768d9efc38c1da6e7/%d", randId))
-		assert.NoError(b, err)
-		vaaIds <- vaaId
-	}
-
-	b.ResetTimer()
-
-	// actual timed code
-	var errCtr atomic.Int32
-	var wg sync.WaitGroup
-
-	for i := 0; i < CONCURRENCY; i++ {
-		wg.Add(1)
-		go func() {
-			for {
-				select {
-				case vaaId := <-vaaIds:
-					_, err = db.GetSignedVAABytes(*vaaId)
-					if err != nil {
-						fmt.Printf("error retrieving %s/%s/%d: %s\n", vaaId.EmitterChain, vaaId.EmitterAddress, vaaId.Sequence, err)
-						errCtr.Add(1)
-					}
-				default:
-					wg.Done()
-					return
-				}
-			}
-		}()
-	}
-
-	wg.Wait()
-
-	if int(errCtr.Load()) > b.N/3 {
-		b.Error("More than 1/3 of GetSignedVAABytes failed.")
+	// Fast path for our own signature.
+	if !s.submitted {
+		start := time.Now()
+		p.checkForQuorum(ourObs, s, s.gs, hash)
+		timeToHandleObservation.Observe(float64(time.Since(start).Microseconds()))
 	}
 }