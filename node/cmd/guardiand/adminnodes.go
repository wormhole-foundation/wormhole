package guardiand

import (
	"context"
	"fmt"
	publicrpcv1 "github.com/certusone/wormhole/node/pkg/proto/publicrpc/v1"
	"github.com/certusone/wormhole/node/pkg/vaa"
	"github.com/spf13/cobra"
	"log"
	"os"
	"sort"
	"strings"
	"text/tabwriter"
	"time"
)

// How to test in container:
//    kubectl exec guardian-0 -- /guardiand admin list-nodes --socket /tmp/admin.sock

var (
	showDetails bool
	only        []string
)

func init() {
	AdminClientListNodes.Flags().BoolVar(&showDetails, "showDetails", false, "Show error counter and contract addresses")
	AdminClientListNodes.Flags().StringSliceVar(&only, "only", nil, "Show only networks with the given name")
}

var AdminClientListNodes = &cobra.Command{
	Use:   "list-nodes",
	Short: "Fetches an aggregated list of guardian nodes",
	Run:   runListNodes,
}

func runListNodes(cmd *cobra.Command, args []string) {
	ctx := context.Background()
	conn, err, c := getPublicRPCServiceClient(ctx, *clientSocketPath)
	defer conn.Close()
	if err != nil {
		log.Fatalf("failed to get publicrpc client: %v", err)
	}

	lastHeartbeats, err := c.GetLastHeartbeats(ctx, &publicrpcv1.GetLastHeartbeatsRequest{})
	if err != nil {
		log.Fatalf("failed to list nodes: %v", err)
	}

	gs, err := c.GetCurrentGuardianSet(ctx, &publicrpcv1.GetCurrentGuardianSetRequest{})
	if err != nil {
		log.Fatalf("failed to list current guardian get: %v", err)
	}

	log.Printf("current guardian set index: %d (%d guardians)",
		gs.GuardianSet.Index, len(gs.GuardianSet.Addresses))

	nodes := lastHeartbeats.Entries

	sort.Slice(nodes, func(i, j int) bool {
		if nodes[i].RawHeartbeat == nil || nodes[j].RawHeartbeat == nil {
			return false
		}
		return nodes[i].RawHeartbeat.NodeName < nodes[j].RawHeartbeat.NodeName
	})

	log.Printf("%d nodes in guardian state set", len(nodes))

	// Check if any node is sending Ropsten metrics
	var isTestnet bool
	for _, node := range nodes {
		for _, network := range node.RawHeartbeat.Networks {
			if vaa.ChainID(network.Id) == vaa.ChainIDEthereumRopsten {
				isTestnet = true
			}
		}
	}

	w := tabwriter.NewWriter(os.Stdout, 0, 8, 2, ' ', 0)

	headers := []string{
		"Node key",
		"Guardian key",
		"Node name",
		"Version",
		"Last seen",
	}

	if showDetails {
		headers = append(headers, "Uptime")
	}

	type network struct {
		string
		vaa.ChainID
	}

	networks := []network{
		{"Solana", vaa.ChainIDSolana},
		{"Ethereum", vaa.ChainIDEthereum},
		{"Terra", vaa.ChainIDTerra},
		{"BSC", vaa.ChainIDBSC},
		{"Polygon", vaa.ChainIDPolygon},
		{"Avalanche", vaa.ChainIDAvalanche},
		{"Oasis", vaa.ChainIDOasis},
<<<<<<< HEAD
		{"Karura", vaa.ChainIDKarura},
		{"Acala", vaa.ChainIDAcala},
=======
		{"Fantom", vaa.ChainIDFantom},
>>>>>>> 21e2a710
	}

	if isTestnet {
		networks = append(networks, network{"Ropsten", vaa.ChainIDEthereumRopsten})
		networks = append(networks, network{"Karura", vaa.ChainIDKarura})
		networks = append(networks, network{"Acala", vaa.ChainIDAcala})
	}

	if len(only) > 0 {
		var filtered []network
		for _, network := range networks {
			for _, name := range only {
				if strings.EqualFold(network.string, name) {
					filtered = append(filtered, network)
				}
			}
		}
		networks = filtered
	}

	for _, k := range networks {
		headers = append(headers, k.string)
	}

	for _, header := range headers {
		_, _ = fmt.Fprintf(w, "%s\t", header)
	}
	_, _ = fmt.Fprintln(w)

	for _, h := range nodes {
		if h.RawHeartbeat == nil {
			continue
		}

		last := time.Unix(0, h.RawHeartbeat.Timestamp)
		boot := time.Unix(0, h.RawHeartbeat.BootTimestamp)

		heights := map[vaa.ChainID]int64{}
		truncAddrs := make(map[vaa.ChainID]string)
		errors := map[vaa.ChainID]uint64{}
		for _, n := range h.RawHeartbeat.Networks {
			heights[vaa.ChainID(n.Id)] = n.Height
			errors[vaa.ChainID(n.Id)] = n.ErrorCount
			if len(n.ContractAddress) >= 16 {
				truncAddrs[vaa.ChainID(n.Id)] = n.ContractAddress[:16]
			} else {
				truncAddrs[vaa.ChainID(n.Id)] = "INVALID"
			}
		}

		fields := []string{
			h.P2PNodeAddr,
			h.RawHeartbeat.GuardianAddr,
			h.RawHeartbeat.NodeName,
			h.RawHeartbeat.Version,
			time.Since(last).String(),
		}

		if showDetails {
			fields = append(fields, time.Since(boot).String())
		}

		for _, n := range networks {
			if showDetails {
				fields = append(fields, fmt.Sprintf("%s %d (%d)",
					truncAddrs[n.ChainID], heights[n.ChainID], errors[n.ChainID]))
			} else {
				fields = append(fields, fmt.Sprintf("%d", heights[n.ChainID]))
			}
		}

		for _, field := range fields {
			_, _ = fmt.Fprintf(w, "%s\t", field)
		}

		_, _ = fmt.Fprintln(w)
	}

	w.Flush()
	fmt.Print("\n")

	for _, addr := range gs.GuardianSet.Addresses {
		var found bool
		for _, h := range nodes {
			if h.VerifiedGuardianAddr == addr {
				found = true
			}
		}

		if !found {
			fmt.Printf("Missing guardian: %s\n", addr)
		}
	}

	fmt.Println("\n[do not parse - use the gRPC or REST API for scripting]")
}<|MERGE_RESOLUTION|>--- conflicted
+++ resolved
@@ -102,12 +102,9 @@
 		{"Polygon", vaa.ChainIDPolygon},
 		{"Avalanche", vaa.ChainIDAvalanche},
 		{"Oasis", vaa.ChainIDOasis},
-<<<<<<< HEAD
 		{"Karura", vaa.ChainIDKarura},
 		{"Acala", vaa.ChainIDAcala},
-=======
 		{"Fantom", vaa.ChainIDFantom},
->>>>>>> 21e2a710
 	}
 
 	if isTestnet {
