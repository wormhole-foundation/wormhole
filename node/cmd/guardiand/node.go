package guardiand

import (
	"context"
	"encoding/base64"
	"encoding/hex"
	"fmt"
	"github.com/certusone/wormhole/node/pkg/db"
	"github.com/certusone/wormhole/node/pkg/notify/discord"
	"github.com/certusone/wormhole/node/pkg/telemetry"
	"github.com/certusone/wormhole/node/pkg/version"
	"github.com/gagliardetto/solana-go/rpc"
	"go.uber.org/zap/zapcore"
	"log"
	"net/http"
	_ "net/http/pprof"
	"os"
	"path"
	"strings"

	solana_types "github.com/gagliardetto/solana-go"
	"github.com/gorilla/mux"
	"github.com/prometheus/client_golang/prometheus/promhttp"

	"github.com/certusone/wormhole/node/pkg/common"
	"github.com/certusone/wormhole/node/pkg/devnet"
	"github.com/certusone/wormhole/node/pkg/ethereum"
	"github.com/certusone/wormhole/node/pkg/p2p"
	"github.com/certusone/wormhole/node/pkg/processor"
	gossipv1 "github.com/certusone/wormhole/node/pkg/proto/gossip/v1"
	"github.com/certusone/wormhole/node/pkg/readiness"
	"github.com/certusone/wormhole/node/pkg/reporter"
	solana "github.com/certusone/wormhole/node/pkg/solana"
	"github.com/certusone/wormhole/node/pkg/supervisor"
	"github.com/certusone/wormhole/node/pkg/vaa"
	eth_common "github.com/ethereum/go-ethereum/common"
	ethcrypto "github.com/ethereum/go-ethereum/crypto"
	"github.com/libp2p/go-libp2p-core/crypto"
	"github.com/libp2p/go-libp2p-core/peer"
	"github.com/spf13/cobra"
	"go.uber.org/zap"

	"github.com/certusone/wormhole/node/pkg/terra"

	"github.com/certusone/wormhole/node/pkg/algorand"

	ipfslog "github.com/ipfs/go-log/v2"
)

var (
	p2pNetworkID *string
	p2pPort      *uint
	p2pBootstrap *string

	nodeKeyPath *string

	adminSocketPath *string

	dataDir *string

	statusAddr *string

	guardianKeyPath *string
	solanaContract  *string

	ethRPC      *string
	ethContract *string

	bscRPC      *string
	bscContract *string

	polygonRPC      *string
	polygonContract *string

	ethRopstenRPC      *string
	ethRopstenContract *string

	auroraRPC      *string
	auroraContract *string

	fantomRPC      *string
	fantomContract *string

	avalancheRPC      *string
	avalancheContract *string

	oasisRPC      *string
	oasisContract *string

	karuraRPC      *string
	karuraContract *string

	acalaRPC      *string
	acalaContract *string

	klaytnRPC      *string
	klaytnContract *string

	terraWS       *string
	terraLCD      *string
	terraContract *string

	algorandIndexerRPC   *string
	algorandIndexerToken *string
	algorandAppID *uint64

	solanaWsRPC *string
	solanaRPC   *string

	logLevel *string

	unsafeDevMode   *bool
	testnetMode     *bool
	devNumGuardians *uint
	nodeName        *string

	publicRPC *string
	publicWeb *string

	tlsHostname *string
	tlsProdEnv  *bool

	disableHeartbeatVerify *bool
	disableTelemetry       *bool

	telemetryKey *string

	discordToken   *string
	discordChannel *string

	bigTablePersistenceEnabled *bool
	bigTableGCPProject         *string
	bigTableInstanceName       *string
	bigTableTableName          *string
	bigTableTopicName          *string
	bigTableKeyPath            *string
)

func init() {
	p2pNetworkID = NodeCmd.Flags().String("network", "/wormhole/dev", "P2P network identifier")
	p2pPort = NodeCmd.Flags().Uint("port", 8999, "P2P UDP listener port")
	p2pBootstrap = NodeCmd.Flags().String("bootstrap", "", "P2P bootstrap peers (comma-separated)")

	statusAddr = NodeCmd.Flags().String("statusAddr", "[::]:6060", "Listen address for status server (disabled if blank)")

	nodeKeyPath = NodeCmd.Flags().String("nodeKey", "", "Path to node key (will be generated if it doesn't exist)")

	adminSocketPath = NodeCmd.Flags().String("adminSocket", "", "Admin gRPC service UNIX domain socket path")

	dataDir = NodeCmd.Flags().String("dataDir", "", "Data directory")

	guardianKeyPath = NodeCmd.Flags().String("guardianKey", "", "Path to guardian key (required)")
	solanaContract = NodeCmd.Flags().String("solanaContract", "", "Address of the Solana program (required)")

	ethRPC = NodeCmd.Flags().String("ethRPC", "", "Ethereum RPC URL")
	ethContract = NodeCmd.Flags().String("ethContract", "", "Ethereum contract address")

	bscRPC = NodeCmd.Flags().String("bscRPC", "", "Binance Smart Chain RPC URL")
	bscContract = NodeCmd.Flags().String("bscContract", "", "Binance Smart Chain contract address")

	polygonRPC = NodeCmd.Flags().String("polygonRPC", "", "Polygon RPC URL")
	polygonContract = NodeCmd.Flags().String("polygonContract", "", "Polygon contract address")

	ethRopstenRPC = NodeCmd.Flags().String("ethRopstenRPC", "", "Ethereum Ropsten RPC URL")
	ethRopstenContract = NodeCmd.Flags().String("ethRopstenContract", "", "Ethereum Ropsten contract address")

	avalancheRPC = NodeCmd.Flags().String("avalancheRPC", "", "Avalanche RPC URL")
	avalancheContract = NodeCmd.Flags().String("avalancheContract", "", "Avalanche contract address")

	oasisRPC = NodeCmd.Flags().String("oasisRPC", "", "Oasis RPC URL")
	oasisContract = NodeCmd.Flags().String("oasisContract", "", "Oasis contract address")

	auroraRPC = NodeCmd.Flags().String("auroraRPC", "", "Aurora Websocket RPC URL")
	auroraContract = NodeCmd.Flags().String("auroraContract", "", "Aurora contract address")

	fantomRPC = NodeCmd.Flags().String("fantomRPC", "", "Fantom Websocket RPC URL")
	fantomContract = NodeCmd.Flags().String("fantomContract", "", "Fantom contract address")

	karuraRPC = NodeCmd.Flags().String("karuraRPC", "", "Karura RPC URL")
	karuraContract = NodeCmd.Flags().String("karuraContract", "", "Karura contract address")

	acalaRPC = NodeCmd.Flags().String("acalaRPC", "", "Acala RPC URL")
	acalaContract = NodeCmd.Flags().String("acalaContract", "", "Acala contract address")

	klaytnRPC = NodeCmd.Flags().String("klaytnRPC", "", "Klaytn RPC URL")
	klaytnContract = NodeCmd.Flags().String("klaytnContract", "", "Klaytn contract address")

	terraWS = NodeCmd.Flags().String("terraWS", "", "Path to terrad root for websocket connection")
	terraLCD = NodeCmd.Flags().String("terraLCD", "", "Path to LCD service root for http calls")
	terraContract = NodeCmd.Flags().String("terraContract", "", "Wormhole contract address on Terra blockchain")

	algorandIndexerRPC = NodeCmd.Flags().String("algorandIndexerRPC", "", "Algorand Indexer RPC URL")
	algorandIndexerToken = NodeCmd.Flags().String("algorandIndexerToken", "", "Algorand Indexer access token")
	algorandAppID = NodeCmd.Flags().Uint64("algorandAppID", 0, "Algorand app id")

	solanaWsRPC = NodeCmd.Flags().String("solanaWS", "", "Solana Websocket URL (required")
	solanaRPC = NodeCmd.Flags().String("solanaRPC", "", "Solana RPC URL (required")

	logLevel = NodeCmd.Flags().String("logLevel", "info", "Logging level (debug, info, warn, error, dpanic, panic, fatal)")

	unsafeDevMode = NodeCmd.Flags().Bool("unsafeDevMode", false, "Launch node in unsafe, deterministic devnet mode")
	testnetMode = NodeCmd.Flags().Bool("testnetMode", false, "Launch node in testnet mode (enables testnet-only features like Ropsten)")
	devNumGuardians = NodeCmd.Flags().Uint("devNumGuardians", 5, "Number of devnet guardians to include in guardian set")
	nodeName = NodeCmd.Flags().String("nodeName", "", "Node name to announce in gossip heartbeats")

	publicRPC = NodeCmd.Flags().String("publicRPC", "", "Listen address for public gRPC interface")
	publicWeb = NodeCmd.Flags().String("publicWeb", "", "Listen address for public REST and gRPC Web interface")

	tlsHostname = NodeCmd.Flags().String("tlsHostname", "", "If set, serve publicWeb as TLS with this hostname using Let's Encrypt")
	tlsProdEnv = NodeCmd.Flags().Bool("tlsProdEnv", false,
		"Use the production Let's Encrypt environment instead of staging")

	disableHeartbeatVerify = NodeCmd.Flags().Bool("disableHeartbeatVerify", false,
		"Disable heartbeat signature verification (useful during network startup)")
	disableTelemetry = NodeCmd.Flags().Bool("disableTelemetry", false,
		"Disable telemetry")

	telemetryKey = NodeCmd.Flags().String("telemetryKey", "",
		"Telemetry write key")

	discordToken = NodeCmd.Flags().String("discordToken", "", "Discord bot token (optional)")
	discordChannel = NodeCmd.Flags().String("discordChannel", "", "Discord channel name (optional)")

	bigTablePersistenceEnabled = NodeCmd.Flags().Bool("bigTablePersistenceEnabled", false, "Turn on forwarding events to BigTable")
	bigTableGCPProject = NodeCmd.Flags().String("bigTableGCPProject", "", "Google Cloud project ID for storing events")
	bigTableInstanceName = NodeCmd.Flags().String("bigTableInstanceName", "", "BigTable instance name for storing events")
	bigTableTableName = NodeCmd.Flags().String("bigTableTableName", "", "BigTable table name to store events in")
	bigTableTopicName = NodeCmd.Flags().String("bigTableTopicName", "", "GCP topic name to publish to")
	bigTableKeyPath = NodeCmd.Flags().String("bigTableKeyPath", "", "Path to json Service Account key")
}

var (
	rootCtx       context.Context
	rootCtxCancel context.CancelFunc
)

// "Why would anyone do this?" are famous last words.
//
// We already forcibly override RPC URLs and keys in dev mode to prevent security
// risks from operator error, but an extra warning won't hurt.
const devwarning = `
        +++++++++++++++++++++++++++++++++++++++++++++++++++
        |   NODE IS RUNNING IN INSECURE DEVELOPMENT MODE  |
        |                                                 |
        |      Do not use -unsafeDevMode in prod.         |
        +++++++++++++++++++++++++++++++++++++++++++++++++++

`

// NodeCmd represents the node command
var NodeCmd = &cobra.Command{
	Use:   "node",
	Short: "Run the guardiand node",
	Run:   runNode,
}

func runNode(cmd *cobra.Command, args []string) {
	if *unsafeDevMode {
		fmt.Print(devwarning)
	}

	common.LockMemory()
	common.SetRestrictiveUmask()

	// Refuse to run as root in production mode.
	if !*unsafeDevMode && os.Geteuid() == 0 {
		fmt.Println("can't run as uid 0")
		os.Exit(1)
	}

	// Set up logging. The go-log zap wrapper that libp2p uses is compatible with our
	// usage of zap in supervisor, which is nice.
	lvl, err := ipfslog.LevelFromString(*logLevel)
	if err != nil {
		fmt.Println("Invalid log level")
		os.Exit(1)
	}

	logger := zap.New(zapcore.NewCore(
		consoleEncoder{zapcore.NewConsoleEncoder(
			zap.NewDevelopmentEncoderConfig())},
		zapcore.AddSync(zapcore.Lock(os.Stderr)),
		zap.NewAtomicLevelAt(zapcore.Level(lvl))))

	if *unsafeDevMode {
		// Use the hostname as nodeName. For production, we don't want to do this to
		// prevent accidentally leaking sensitive hostnames.
		hostname, err := os.Hostname()
		if err != nil {
			panic(err)
		}
		*nodeName = hostname

		// Put node name into the log for development.
		logger = logger.Named(*nodeName)
	}

	// Override the default go-log config, which uses a magic environment variable.
	ipfslog.SetAllLoggers(lvl)

	// Register components for readiness checks.
	readiness.RegisterComponent(common.ReadinessEthSyncing)
	readiness.RegisterComponent(common.ReadinessSolanaSyncing)
	readiness.RegisterComponent(common.ReadinessTerraSyncing)
<<<<<<< HEAD
	readiness.RegisterComponent(common.ReadinessAlgorandSyncing)
=======
	if *testnetMode || *unsafeDevMode {
		readiness.RegisterComponent(common.ReadinessAlgorandSyncing)
	}
>>>>>>> d9655fd7
	readiness.RegisterComponent(common.ReadinessBSCSyncing)
	readiness.RegisterComponent(common.ReadinessPolygonSyncing)
	readiness.RegisterComponent(common.ReadinessAvalancheSyncing)
	readiness.RegisterComponent(common.ReadinessOasisSyncing)
	readiness.RegisterComponent(common.ReadinessAuroraSyncing)
	readiness.RegisterComponent(common.ReadinessFantomSyncing)

	if *testnetMode {
		readiness.RegisterComponent(common.ReadinessEthRopstenSyncing)
		readiness.RegisterComponent(common.ReadinessKaruraSyncing)
		readiness.RegisterComponent(common.ReadinessAcalaSyncing)
		readiness.RegisterComponent(common.ReadinessKlaytnSyncing)
	}

	if *statusAddr != "" {
		// Use a custom routing instead of using http.DefaultServeMux directly to avoid accidentally exposing packages
		// that register themselves with it by default (like pprof).
		router := mux.NewRouter()

		// pprof server. NOT necessarily safe to expose publicly - only enable it in dev mode to avoid exposing it by
		// accident. There's benefit to having pprof enabled on production nodes, but we would likely want to expose it
		// via a dedicated port listening on localhost, or via the admin UNIX socket.
		if *unsafeDevMode {
			// Pass requests to http.DefaultServeMux, which pprof automatically registers with as an import side-effect.
			router.PathPrefix("/debug/pprof/").Handler(http.DefaultServeMux)
		}

		// Simple endpoint exposing node readiness (safe to expose to untrusted clients)
		router.HandleFunc("/readyz", readiness.Handler)

		// Prometheus metrics (safe to expose to untrusted clients)
		router.Handle("/metrics", promhttp.Handler())

		go func() {
			logger.Info("status server listening on [::]:6060")
			logger.Error("status server crashed", zap.Error(http.ListenAndServe(*statusAddr, router)))
		}()
	}

	// In devnet mode, we automatically set a number of flags that rely on deterministic keys.
	if *unsafeDevMode {
		g0key, err := peer.IDFromPrivateKey(devnet.DeterministicP2PPrivKeyByIndex(0))
		if err != nil {
			panic(err)
		}

		// Use the first guardian node as bootstrap
		*p2pBootstrap = fmt.Sprintf("/dns4/guardian-0.guardian/udp/%d/quic/p2p/%s", *p2pPort, g0key.String())

		// Deterministic ganache ETH devnet address.
		*ethContract = devnet.GanacheWormholeContractAddress.Hex()
		*bscContract = devnet.GanacheWormholeContractAddress.Hex()
		*polygonContract = devnet.GanacheWormholeContractAddress.Hex()
		*avalancheContract = devnet.GanacheWormholeContractAddress.Hex()
		*oasisContract = devnet.GanacheWormholeContractAddress.Hex()
		*auroraContract = devnet.GanacheWormholeContractAddress.Hex()
		*fantomContract = devnet.GanacheWormholeContractAddress.Hex()
		*karuraContract = devnet.GanacheWormholeContractAddress.Hex()
		*acalaContract = devnet.GanacheWormholeContractAddress.Hex()
		*klaytnContract = devnet.GanacheWormholeContractAddress.Hex()
	}

	// Verify flags

	if *nodeKeyPath == "" && !*unsafeDevMode { // In devnet mode, keys are deterministically generated.
		logger.Fatal("Please specify --nodeKey")
	}
	if *guardianKeyPath == "" {
		logger.Fatal("Please specify --guardianKey")
	}
	if *adminSocketPath == "" {
		logger.Fatal("Please specify --adminSocket")
	}
	if *dataDir == "" {
		logger.Fatal("Please specify --dataDir")
	}
	if *ethRPC == "" {
		logger.Fatal("Please specify --ethRPC")
	}
	if *ethContract == "" {
		logger.Fatal("Please specify --ethContract")
	}
	if *bscRPC == "" {
		logger.Fatal("Please specify --bscRPC")
	}
	if *bscContract == "" {
		logger.Fatal("Please specify --bscContract")
	}
	if *polygonRPC == "" {
		logger.Fatal("Please specify --polygonRPC")
	}
	if *polygonContract == "" {
		logger.Fatal("Please specify --polygonContract")
	}
	if *avalancheRPC == "" {
		logger.Fatal("Please specify --avalancheRPC")
	}
	if *oasisRPC == "" {
		logger.Fatal("Please specify --oasisRPC")
	}
	if *fantomRPC == "" {
		logger.Fatal("Please specify --fantomRPC")
	}
	if *fantomContract == "" && !*unsafeDevMode {
		logger.Fatal("Please specify --fantomContract")
	}
	if *auroraRPC == "" {
		logger.Fatal("Please specify --auroraRPC")
	}
	if *auroraContract == "" && !*unsafeDevMode {
		logger.Fatal("Please specify --auroraContract")
	}
	if *testnetMode {
		if *ethRopstenRPC == "" {
			logger.Fatal("Please specify --ethRopstenRPC")
		}
		if *ethRopstenContract == "" {
			logger.Fatal("Please specify --ethRopstenContract")
		}
		if *karuraRPC == "" {
			logger.Fatal("Please specify --karuraRPC")
		}
		if *karuraContract == "" {
			logger.Fatal("Please specify --karuraContract")
		}
		if *acalaRPC == "" {
			logger.Fatal("Please specify --acalaRPC")
		}
		if *acalaContract == "" {
			logger.Fatal("Please specify --acalaContract")
		}
		if *klaytnRPC == "" {
			logger.Fatal("Please specify --klaytnRPC")
		}
		if *klaytnContract == "" {
			logger.Fatal("Please specify --klaytnContract")
		}
	} else {
		if *ethRopstenRPC != "" {
			logger.Fatal("Please do not specify --ethRopstenRPC in non-testnet mode")
		}
		if *ethRopstenContract != "" {
			logger.Fatal("Please do not specify --ethRopstenContract in non-testnet mode")
		}
		if *karuraRPC != "" && !*unsafeDevMode {
			logger.Fatal("Please do not specify --karuraRPC")
		}
		if *karuraContract != "" && !*unsafeDevMode {
			logger.Fatal("Please do not specify --karuraContract")
		}
		if *acalaRPC != "" && !*unsafeDevMode {
			logger.Fatal("Please do not specify --acalaRPC")
		}
		if *acalaContract != "" && !*unsafeDevMode {
			logger.Fatal("Please do not specify --acalaContract")
		}
		if *klaytnRPC != "" && !*unsafeDevMode {
			logger.Fatal("Please do not specify --klaytnRPC")
		}
		if *klaytnContract != "" && !*unsafeDevMode {
			logger.Fatal("Please do not specify --klaytnContract")
		}
	}
	if *nodeName == "" {
		logger.Fatal("Please specify --nodeName")
	}

	if *solanaContract == "" {
		logger.Fatal("Please specify --solanaContract")
	}
	if *solanaWsRPC == "" {
		logger.Fatal("Please specify --solanaWsUrl")
	}
	if *solanaRPC == "" {
		logger.Fatal("Please specify --solanaUrl")
	}

	if *terraWS == "" {
		logger.Fatal("Please specify --terraWS")
	}
	if *terraLCD == "" {
		logger.Fatal("Please specify --terraLCD")
	}
	if *terraContract == "" {
		logger.Fatal("Please specify --terraContract")
	}
<<<<<<< HEAD
	if *algorandIndexerRPC == "" {
		logger.Fatal("Please specify --algorandIndexerRPC")
	}
	if *algorandAppID == 0 {
		logger.Fatal("Please specify --algorandAppID")
=======
	if *testnetMode || *unsafeDevMode {
		if *algorandIndexerRPC == "" {
			logger.Fatal("Please specify --algorandIndexerRPC")
		}
		if *algorandIndexerToken == "" {
			logger.Fatal("Please specify --algorandIndexerToken")
		}
		if *algorandAppID == 0 {
			logger.Fatal("Please specify --algorandAppID")
		}
>>>>>>> d9655fd7
	}
	if *bigTablePersistenceEnabled {
		if *bigTableGCPProject == "" {
			logger.Fatal("Please specify --bigTableGCPProject")
		}
		if *bigTableInstanceName == "" {
			logger.Fatal("Please specify --bigTableInstanceName")
		}
		if *bigTableTableName == "" {
			logger.Fatal("Please specify --bigTableTableName")
		}
		if *bigTableTopicName == "" {
			logger.Fatal("Please specify --bigTableTopicName")
		}
		if *bigTableKeyPath == "" {
			logger.Fatal("Please specify --bigTableKeyPath")
		}
	}

	// Complain about Infura on mainnet.
	//
	// As it turns out, Infura has a bug where it would sometimes incorrectly round
	// block timestamps, which causes consensus issues - the timestamp is part of
	// the VAA and nodes using Infura would sometimes derive an incorrect VAA,
	// accidentally attacking the network by signing a conflicting VAA.
	//
	// Node operators do not usually rely on Infura in the first place - doing
	// so is insecure, since nodes blindly trust the connected nodes to verify
	// on-chain message proofs. However, node operators sometimes used
	// Infura during migrations where their primary node was offline, causing
	// the aforementioned consensus oddities which were eventually found to
	// be Infura-related. This is generally to the detriment of network security
	// and a judgement call made by individual operators. In the case of Infura,
	// we know it's actively dangerous so let's make an opinionated argument.
	//
	// Insert "I'm a sign, not a cop" meme.
	//
	if strings.Contains(*ethRPC, "mainnet.infura.io") ||
		strings.Contains(*polygonRPC, "polygon-mainnet.infura.io") {
		logger.Fatal("Infura is known to send incorrect blocks - please use your own nodes")
	}

	ethContractAddr := eth_common.HexToAddress(*ethContract)
	bscContractAddr := eth_common.HexToAddress(*bscContract)
	polygonContractAddr := eth_common.HexToAddress(*polygonContract)
	ethRopstenContractAddr := eth_common.HexToAddress(*ethRopstenContract)
	avalancheContractAddr := eth_common.HexToAddress(*avalancheContract)
	oasisContractAddr := eth_common.HexToAddress(*oasisContract)
	auroraContractAddr := eth_common.HexToAddress(*auroraContract)
	fantomContractAddr := eth_common.HexToAddress(*fantomContract)
	karuraContractAddr := eth_common.HexToAddress(*karuraContract)
	acalaContractAddr := eth_common.HexToAddress(*acalaContract)
	klaytnContractAddr := eth_common.HexToAddress(*klaytnContract)
	solAddress, err := solana_types.PublicKeyFromBase58(*solanaContract)
	if err != nil {
		logger.Fatal("invalid Solana contract address", zap.Error(err))
	}

	// In devnet mode, we generate a deterministic guardian key and write it to disk.
	if *unsafeDevMode {
		gk, err := generateDevnetGuardianKey()
		if err != nil {
			logger.Fatal("failed to generate devnet guardian key", zap.Error(err))
		}

		err = writeGuardianKey(gk, "auto-generated deterministic devnet key", *guardianKeyPath, true)
		if err != nil {
			logger.Fatal("failed to write devnet guardian key", zap.Error(err))
		}
	}

	// Database
	dbPath := path.Join(*dataDir, "db")
	if err := os.MkdirAll(dbPath, 0700); err != nil {
		logger.Fatal("failed to create database directory", zap.Error(err))
	}
	db, err := db.Open(dbPath)
	if err != nil {
		logger.Fatal("failed to open database", zap.Error(err))
	}
	defer db.Close()

	// Guardian key
	gk, err := loadGuardianKey(*guardianKeyPath)
	if err != nil {
		logger.Fatal("failed to load guardian key", zap.Error(err))
	}

	guardianAddr := ethcrypto.PubkeyToAddress(gk.PublicKey).String()
	logger.Info("Loaded guardian key", zap.String(
		"address", guardianAddr))

	p2p.DefaultRegistry.SetGuardianAddress(guardianAddr)

	// Node's main lifecycle context.
	rootCtx, rootCtxCancel = context.WithCancel(context.Background())
	defer rootCtxCancel()

	// Ethereum lock event channel
	lockC := make(chan *common.MessagePublication)

	// Ethereum incoming guardian set updates
	setC := make(chan *common.GuardianSet)

	// Outbound gossip message queue
	sendC := make(chan []byte)

	// Inbound observations
	obsvC := make(chan *gossipv1.SignedObservation, 50)

	// Inbound signed VAAs
	signedInC := make(chan *gossipv1.SignedVAAWithQuorum, 50)

	// Inbound observation requests from the p2p service (for all chains)
	obsvReqC := make(chan *gossipv1.ObservationRequest, 50)

	// Outbound observation requests
	obsvReqSendC := make(chan *gossipv1.ObservationRequest)

	// Injected VAAs (manually generated rather than created via observation)
	injectC := make(chan *vaa.VAA)

	// Guardian set state managed by processor
	gst := common.NewGuardianSetState()

	// Per-chain observation requests
	chainObsvReqC := make(map[vaa.ChainID]chan *gossipv1.ObservationRequest)

	// Observation request channel for each chain supporting observation requests.
	chainObsvReqC[vaa.ChainIDSolana] = make(chan *gossipv1.ObservationRequest)
	chainObsvReqC[vaa.ChainIDEthereum] = make(chan *gossipv1.ObservationRequest)
	chainObsvReqC[vaa.ChainIDTerra] = make(chan *gossipv1.ObservationRequest)
	chainObsvReqC[vaa.ChainIDBSC] = make(chan *gossipv1.ObservationRequest)
	chainObsvReqC[vaa.ChainIDPolygon] = make(chan *gossipv1.ObservationRequest)
	chainObsvReqC[vaa.ChainIDAvalanche] = make(chan *gossipv1.ObservationRequest)
	chainObsvReqC[vaa.ChainIDOasis] = make(chan *gossipv1.ObservationRequest)
<<<<<<< HEAD
	chainObsvReqC[vaa.ChainIDAlgorand] = make(chan *gossipv1.ObservationRequest)
=======
	if *testnetMode || *unsafeDevMode {
		chainObsvReqC[vaa.ChainIDAlgorand] = make(chan *gossipv1.ObservationRequest)
	}
>>>>>>> d9655fd7
	chainObsvReqC[vaa.ChainIDAurora] = make(chan *gossipv1.ObservationRequest)
	chainObsvReqC[vaa.ChainIDFantom] = make(chan *gossipv1.ObservationRequest)

	if *testnetMode {
		chainObsvReqC[vaa.ChainIDKarura] = make(chan *gossipv1.ObservationRequest)
		chainObsvReqC[vaa.ChainIDAcala] = make(chan *gossipv1.ObservationRequest)
		chainObsvReqC[vaa.ChainIDKlaytn] = make(chan *gossipv1.ObservationRequest)
		chainObsvReqC[vaa.ChainIDEthereumRopsten] = make(chan *gossipv1.ObservationRequest)
	}

	// Multiplex observation requests to the appropriate chain
	go func() {
		for {
			select {
			case <-rootCtx.Done():
				return
			case req := <-obsvReqC:
				if channel, ok := chainObsvReqC[vaa.ChainID(req.ChainId)]; ok {
					channel <- req
				} else {
					logger.Error("unknown chain ID for reobservation request",
						zap.Uint32("chain_id", req.ChainId),
						zap.String("tx_hash", hex.EncodeToString(req.TxHash)))
				}
			}
		}
	}()

	var notifier *discord.DiscordNotifier
	if *discordToken != "" {
		notifier, err = discord.NewDiscordNotifier(*discordToken, *discordChannel, logger)
		if err != nil {
			logger.Error("failed to initialize Discord bot", zap.Error(err))
		}
	}

	// Load p2p private key
	var priv crypto.PrivKey
	if *unsafeDevMode {
		idx, err := devnet.GetDevnetIndex()
		if err != nil {
			logger.Fatal("Failed to parse hostname - are we running in devnet?")
		}
		priv = devnet.DeterministicP2PPrivKeyByIndex(int64(idx))
	} else {
		priv, err = common.GetOrCreateNodeKey(logger, *nodeKeyPath)
		if err != nil {
			logger.Fatal("Failed to load node key", zap.Error(err))
		}
	}

	// Enable unless it is disabled. For devnet, only when --telemetryKey is set.
	if !*disableTelemetry && (!*unsafeDevMode || *unsafeDevMode && *telemetryKey != "") {
		logger.Info("Telemetry enabled")

		if *telemetryKey == "" {
			logger.Fatal("Please specify --telemetryKey")
		}

		creds, err := decryptTelemetryServiceAccount()
		if err != nil {
			logger.Fatal("Failed to decrypt telemetry service account", zap.Error(err))
		}

		// Get libp2p peer ID from private key
		pk := priv.GetPublic()
		peerID, err := peer.IDFromPublicKey(pk)
		if err != nil {
			logger.Fatal("Failed to get peer ID from private key", zap.Error(err))
		}

		tm, err := telemetry.New(context.Background(), telemetryProject, creds, map[string]string{
			"node_name":     *nodeName,
			"node_key":      peerID.Pretty(),
			"guardian_addr": guardianAddr,
			"network":       *p2pNetworkID,
			"version":       version.Version(),
		})
		if err != nil {
			logger.Fatal("Failed to initialize telemetry", zap.Error(err))
		}
		defer tm.Close()
		logger = tm.WrapLogger(logger)
	} else {
		logger.Info("Telemetry disabled")
	}

	// Redirect ipfs logs to plain zap
	ipfslog.SetPrimaryCore(logger.Core())

	// provides methods for reporting progress toward message attestation, and channels for receiving attestation lifecyclye events.
	attestationEvents := reporter.EventListener(logger)

	publicrpcService, publicrpcServer, err := publicrpcServiceRunnable(logger, *publicRPC, db, gst)

	if err != nil {
		log.Fatal("failed to create publicrpc service socket", zap.Error(err))
	}

	// local admin service socket
	adminService, err := adminServiceRunnable(logger, *adminSocketPath, injectC, signedInC, obsvReqSendC, db, gst)
	if err != nil {
		logger.Fatal("failed to create admin service socket", zap.Error(err))
	}

	publicwebService, err := publicwebServiceRunnable(logger, *publicWeb, *adminSocketPath, publicrpcServer,
		*tlsHostname, *tlsProdEnv, path.Join(*dataDir, "autocert"))
	if err != nil {
		log.Fatal("failed to create publicrpc service socket", zap.Error(err))
	}

	// Run supervisor.
	supervisor.New(rootCtx, logger, func(ctx context.Context) error {
		if err := supervisor.Run(ctx, "p2p", p2p.Run(
			obsvC, obsvReqC, obsvReqSendC, sendC, signedInC, priv, gk, gst, *p2pPort, *p2pNetworkID, *p2pBootstrap, *nodeName, *disableHeartbeatVerify, rootCtxCancel)); err != nil {
			return err
		}

		if err := supervisor.Run(ctx, "ethwatch",
			ethereum.NewEthWatcher(*ethRPC, ethContractAddr, "eth", common.ReadinessEthSyncing, vaa.ChainIDEthereum, lockC, setC, 1, chainObsvReqC[vaa.ChainIDEthereum]).Run); err != nil {
			return err
		}

		if err := supervisor.Run(ctx, "bscwatch",
			ethereum.NewEthWatcher(*bscRPC, bscContractAddr, "bsc", common.ReadinessBSCSyncing, vaa.ChainIDBSC, lockC, nil, 1, chainObsvReqC[vaa.ChainIDBSC]).Run); err != nil {
			return err
		}

		if err := supervisor.Run(ctx, "polygonwatch",
			ethereum.NewEthWatcher(*polygonRPC, polygonContractAddr, "polygon", common.ReadinessPolygonSyncing, vaa.ChainIDPolygon, lockC, nil, 512, chainObsvReqC[vaa.ChainIDPolygon]).Run); err != nil {
			// Special case: Polygon can fork like PoW Ethereum, and it's not clear what the safe number of blocks is
			//
			// Hardcode the minimum number of confirmations to 512 regardless of what the smart contract specifies to protect
			// developers from accidentally specifying an unsafe number of confirmations. We can remove this restriction as soon
			// as specific public guidance exists for Polygon developers.
			return err
		}
		if err := supervisor.Run(ctx, "avalanchewatch",
			ethereum.NewEthWatcher(*avalancheRPC, avalancheContractAddr, "avalanche", common.ReadinessAvalancheSyncing, vaa.ChainIDAvalanche, lockC, nil, 1, chainObsvReqC[vaa.ChainIDAvalanche]).Run); err != nil {
			return err
		}
		if err := supervisor.Run(ctx, "oasiswatch",
			ethereum.NewEthWatcher(*oasisRPC, oasisContractAddr, "oasis", common.ReadinessOasisSyncing, vaa.ChainIDOasis, lockC, nil, 1, chainObsvReqC[vaa.ChainIDOasis]).Run); err != nil {
			return err
		}
		if err := supervisor.Run(ctx, "aurorawatch",
			ethereum.NewEthWatcher(*auroraRPC, auroraContractAddr, "aurora", common.ReadinessAuroraSyncing, vaa.ChainIDAurora, lockC, nil, 1, chainObsvReqC[vaa.ChainIDAurora]).Run); err != nil {
			return err
		}
		if err := supervisor.Run(ctx, "fantomwatch",
			ethereum.NewEthWatcher(*fantomRPC, fantomContractAddr, "fantom", common.ReadinessFantomSyncing, vaa.ChainIDFantom, lockC, nil, 1, chainObsvReqC[vaa.ChainIDFantom]).Run); err != nil {
			return err
		}

		if *testnetMode {
			if err := supervisor.Run(ctx, "ethropstenwatch",
				ethereum.NewEthWatcher(*ethRopstenRPC, ethRopstenContractAddr, "ethropsten", common.ReadinessEthRopstenSyncing, vaa.ChainIDEthereumRopsten, lockC, nil, 1, chainObsvReqC[vaa.ChainIDEthereumRopsten]).Run); err != nil {
				return err
			}
			if err := supervisor.Run(ctx, "karurawatch",
				ethereum.NewEthWatcher(*karuraRPC, karuraContractAddr, "karura", common.ReadinessKaruraSyncing, vaa.ChainIDKarura, lockC, nil, 1, chainObsvReqC[vaa.ChainIDKarura]).Run); err != nil {
				return err
			}
			if err := supervisor.Run(ctx, "acalawatch",
				ethereum.NewEthWatcher(*acalaRPC, acalaContractAddr, "acala", common.ReadinessAcalaSyncing, vaa.ChainIDAcala, lockC, nil, 1, chainObsvReqC[vaa.ChainIDAcala]).Run); err != nil {
				return err
			}
			if err := supervisor.Run(ctx, "klaytnwatch",
				ethereum.NewEthWatcher(*klaytnRPC, klaytnContractAddr, "klaytn", common.ReadinessKlaytnSyncing, vaa.ChainIDKlaytn, lockC, nil, 1, chainObsvReqC[vaa.ChainIDKlaytn]).Run); err != nil {
				return err
			}
		}

		// Start Terra watcher only if configured
		logger.Info("Starting Terra watcher")
		if err := supervisor.Run(ctx, "terrawatch",
			terra.NewWatcher(*terraWS, *terraLCD, *terraContract, lockC, setC, chainObsvReqC[vaa.ChainIDTerra]).Run); err != nil {
			return err
		}

<<<<<<< HEAD
		if err := supervisor.Run(ctx, "algorandwatch",
			algorand.NewWatcher(*algorandIndexerRPC, *algorandIndexerToken, *algorandAppID, lockC, setC, chainObsvReqC[vaa.ChainIDAlgorand]).Run); err != nil {
			return err
=======
		if *testnetMode || *unsafeDevMode {
			if err := supervisor.Run(ctx, "algorandwatch",
				algorand.NewWatcher(*algorandIndexerRPC, *algorandIndexerToken, *algorandAppID, lockC, setC, chainObsvReqC[vaa.ChainIDAlgorand]).Run); err != nil {
				return err
			}
>>>>>>> d9655fd7
		}

		if err := supervisor.Run(ctx, "solwatch-confirmed",
			solana.NewSolanaWatcher(*solanaWsRPC, *solanaRPC, solAddress, lockC, nil, rpc.CommitmentConfirmed).Run); err != nil {
			return err
		}

		if err := supervisor.Run(ctx, "solwatch-finalized",
			solana.NewSolanaWatcher(*solanaWsRPC, *solanaRPC, solAddress, lockC, chainObsvReqC[vaa.ChainIDSolana], rpc.CommitmentFinalized).Run); err != nil {
			return err
		}

		p := processor.NewProcessor(ctx,
			db,
			lockC,
			setC,
			sendC,
			obsvC,
			injectC,
			signedInC,
			gk,
			gst,
			*unsafeDevMode,
			*devNumGuardians,
			*ethRPC,
			*terraLCD,
			*terraContract,
			attestationEvents,
			notifier,
		)
		if err := supervisor.Run(ctx, "processor", p.Run); err != nil {
			return err
		}

		if err := supervisor.Run(ctx, "admin", adminService); err != nil {
			return err
		}
		if *publicRPC != "" {
			if err := supervisor.Run(ctx, "publicrpc", publicrpcService); err != nil {
				return err
			}
		}
		if *publicWeb != "" {
			if err := supervisor.Run(ctx, "publicweb", publicwebService); err != nil {
				return err
			}
		}

		if *bigTablePersistenceEnabled {
			bigTableConnection := &reporter.BigTableConnectionConfig{
				GcpProjectID:    *bigTableGCPProject,
				GcpInstanceName: *bigTableInstanceName,
				TableName:       *bigTableTableName,
				TopicName:       *bigTableTopicName,
				GcpKeyFilePath:  *bigTableKeyPath,
			}
			if err := supervisor.Run(ctx, "bigtable", reporter.BigTableWriter(attestationEvents, bigTableConnection)); err != nil {
				return err
			}
		}

		logger.Info("Started internal services")

		<-ctx.Done()
		return nil
	},
		// It's safer to crash and restart the process in case we encounter a panic,
		// rather than attempting to reschedule the runnable.
		supervisor.WithPropagatePanic)

	<-rootCtx.Done()
	logger.Info("root context cancelled, exiting...")
	// TODO: wait for things to shut down gracefully
}

func decryptTelemetryServiceAccount() ([]byte, error) {
	// Decrypt service account credentials
	key, err := base64.StdEncoding.DecodeString(*telemetryKey)
	if err != nil {
		return nil, fmt.Errorf("failed to decode: %w", err)
	}

	ciphertext, err := base64.StdEncoding.DecodeString(telemetryServiceAccount)
	if err != nil {
		panic(err)
	}

	creds, err := common.DecryptAESGCM(ciphertext, key)
	if err != nil {
		return nil, fmt.Errorf("failed to decrypt: %w", err)
	}

	return creds, err
}<|MERGE_RESOLUTION|>--- conflicted
+++ resolved
@@ -302,13 +302,9 @@
 	readiness.RegisterComponent(common.ReadinessEthSyncing)
 	readiness.RegisterComponent(common.ReadinessSolanaSyncing)
 	readiness.RegisterComponent(common.ReadinessTerraSyncing)
-<<<<<<< HEAD
-	readiness.RegisterComponent(common.ReadinessAlgorandSyncing)
-=======
 	if *testnetMode || *unsafeDevMode {
 		readiness.RegisterComponent(common.ReadinessAlgorandSyncing)
 	}
->>>>>>> d9655fd7
 	readiness.RegisterComponent(common.ReadinessBSCSyncing)
 	readiness.RegisterComponent(common.ReadinessPolygonSyncing)
 	readiness.RegisterComponent(common.ReadinessAvalancheSyncing)
@@ -495,13 +491,6 @@
 	if *terraContract == "" {
 		logger.Fatal("Please specify --terraContract")
 	}
-<<<<<<< HEAD
-	if *algorandIndexerRPC == "" {
-		logger.Fatal("Please specify --algorandIndexerRPC")
-	}
-	if *algorandAppID == 0 {
-		logger.Fatal("Please specify --algorandAppID")
-=======
 	if *testnetMode || *unsafeDevMode {
 		if *algorandIndexerRPC == "" {
 			logger.Fatal("Please specify --algorandIndexerRPC")
@@ -512,7 +501,6 @@
 		if *algorandAppID == 0 {
 			logger.Fatal("Please specify --algorandAppID")
 		}
->>>>>>> d9655fd7
 	}
 	if *bigTablePersistenceEnabled {
 		if *bigTableGCPProject == "" {
@@ -649,13 +637,9 @@
 	chainObsvReqC[vaa.ChainIDPolygon] = make(chan *gossipv1.ObservationRequest)
 	chainObsvReqC[vaa.ChainIDAvalanche] = make(chan *gossipv1.ObservationRequest)
 	chainObsvReqC[vaa.ChainIDOasis] = make(chan *gossipv1.ObservationRequest)
-<<<<<<< HEAD
-	chainObsvReqC[vaa.ChainIDAlgorand] = make(chan *gossipv1.ObservationRequest)
-=======
 	if *testnetMode || *unsafeDevMode {
 		chainObsvReqC[vaa.ChainIDAlgorand] = make(chan *gossipv1.ObservationRequest)
 	}
->>>>>>> d9655fd7
 	chainObsvReqC[vaa.ChainIDAurora] = make(chan *gossipv1.ObservationRequest)
 	chainObsvReqC[vaa.ChainIDFantom] = make(chan *gossipv1.ObservationRequest)
 
@@ -836,17 +820,11 @@
 			return err
 		}
 
-<<<<<<< HEAD
-		if err := supervisor.Run(ctx, "algorandwatch",
-			algorand.NewWatcher(*algorandIndexerRPC, *algorandIndexerToken, *algorandAppID, lockC, setC, chainObsvReqC[vaa.ChainIDAlgorand]).Run); err != nil {
-			return err
-=======
 		if *testnetMode || *unsafeDevMode {
 			if err := supervisor.Run(ctx, "algorandwatch",
 				algorand.NewWatcher(*algorandIndexerRPC, *algorandIndexerToken, *algorandAppID, lockC, setC, chainObsvReqC[vaa.ChainIDAlgorand]).Run); err != nil {
 				return err
 			}
->>>>>>> d9655fd7
 		}
 
 		if err := supervisor.Run(ctx, "solwatch-confirmed",
