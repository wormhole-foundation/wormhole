package guardiand

import (
	"context"
	"encoding/base64"
	"fmt"
	"log"
	"net/http"
	_ "net/http/pprof" // #nosec G108 we are using a custom router (`router := mux.NewRouter()`) and thus not automatically expose pprof.
	"os"
	"path"
	"strings"

	"github.com/certusone/wormhole/node/pkg/watchers/wormchain"

	"github.com/certusone/wormhole/node/pkg/watchers/cosmwasm"

	"github.com/certusone/wormhole/node/pkg/watchers/algorand"
	"github.com/certusone/wormhole/node/pkg/watchers/aptos"
	"github.com/certusone/wormhole/node/pkg/watchers/evm"
	"github.com/certusone/wormhole/node/pkg/watchers/near"
	"github.com/certusone/wormhole/node/pkg/watchers/solana"
	"github.com/certusone/wormhole/node/pkg/watchers/sui"

	"github.com/benbjohnson/clock"
	"github.com/certusone/wormhole/node/pkg/db"
	"github.com/certusone/wormhole/node/pkg/notify/discord"
	"github.com/certusone/wormhole/node/pkg/telemetry"
	"github.com/certusone/wormhole/node/pkg/version"
	"github.com/gagliardetto/solana-go/rpc"
	"go.uber.org/zap/zapcore"

	solana_types "github.com/gagliardetto/solana-go"
	"github.com/gorilla/mux"
	"github.com/prometheus/client_golang/prometheus/promhttp"

	"github.com/certusone/wormhole/node/pkg/common"
	"github.com/certusone/wormhole/node/pkg/devnet"
	"github.com/certusone/wormhole/node/pkg/governor"
	"github.com/certusone/wormhole/node/pkg/p2p"
	"github.com/certusone/wormhole/node/pkg/processor"
	gossipv1 "github.com/certusone/wormhole/node/pkg/proto/gossip/v1"
	"github.com/certusone/wormhole/node/pkg/readiness"
	"github.com/certusone/wormhole/node/pkg/reporter"
	"github.com/certusone/wormhole/node/pkg/supervisor"
	eth_common "github.com/ethereum/go-ethereum/common"
	ethcrypto "github.com/ethereum/go-ethereum/crypto"
	"github.com/libp2p/go-libp2p/core/crypto"
	"github.com/libp2p/go-libp2p/core/peer"
	"github.com/spf13/cobra"
	"github.com/wormhole-foundation/wormhole/sdk/vaa"
	"go.uber.org/zap"

	ipfslog "github.com/ipfs/go-log/v2"
)

var (
	p2pNetworkID *string
	p2pPort      *uint
	p2pBootstrap *string

	nodeKeyPath *string

	adminSocketPath *string

	dataDir *string

	statusAddr *string

	guardianKeyPath *string
	solanaContract  *string

	ethRPC      *string
	ethContract *string

	bscRPC      *string
	bscContract *string

	polygonRPC                      *string
	polygonContract                 *string
	polygonRootChainRpc             *string
	polygonRootChainContractAddress *string

	auroraRPC      *string
	auroraContract *string

	fantomRPC      *string
	fantomContract *string

	avalancheRPC      *string
	avalancheContract *string

	oasisRPC      *string
	oasisContract *string

	karuraRPC      *string
	karuraContract *string

	acalaRPC      *string
	acalaContract *string

	klaytnRPC      *string
	klaytnContract *string

	celoRPC      *string
	celoContract *string

	moonbeamRPC      *string
	moonbeamContract *string

	neonRPC      *string
	neonContract *string

	terraWS       *string
	terraLCD      *string
	terraContract *string

	terra2WS       *string
	terra2LCD      *string
	terra2Contract *string

	injectiveWS       *string
	injectiveLCD      *string
	injectiveContract *string

	xplaWS       *string
	xplaLCD      *string
	xplaContract *string

	algorandIndexerRPC   *string
	algorandIndexerToken *string
	algorandAlgodRPC     *string
	algorandAlgodToken   *string
	algorandAppID        *uint64

	nearRPC      *string
	nearContract *string

	wormchainWS  *string
	wormchainLCD *string

	aptosRPC     *string
	aptosAccount *string
	aptosHandle  *string

	suiRPC     *string
	suiWS      *string
	suiAccount *string
	suiPackage *string

	solanaRPC *string

	pythnetContract *string
	pythnetRPC      *string

	arbitrumRPC      *string
	arbitrumContract *string

	optimismRPC      *string
	optimismContract *string

	logLevel *string

	unsafeDevMode   *bool
	testnetMode     *bool
	devNumGuardians *uint
	nodeName        *string

	publicRPC *string
	publicWeb *string

	tlsHostname *string
	tlsProdEnv  *bool

	disableHeartbeatVerify *bool
	disableTelemetry       *bool

	telemetryKey *string

	discordToken   *string
	discordChannel *string

	bigTablePersistenceEnabled *bool
	bigTableGCPProject         *string
	bigTableInstanceName       *string
	bigTableTableName          *string
	bigTableTopicName          *string
	bigTableKeyPath            *string

	chainGovernorEnabled *bool
)

func init() {
	p2pNetworkID = NodeCmd.Flags().String("network", "/wormhole/dev", "P2P network identifier")
	p2pPort = NodeCmd.Flags().Uint("port", 8999, "P2P UDP listener port")
	p2pBootstrap = NodeCmd.Flags().String("bootstrap", "", "P2P bootstrap peers (comma-separated)")

	statusAddr = NodeCmd.Flags().String("statusAddr", "[::]:6060", "Listen address for status server (disabled if blank)")

	nodeKeyPath = NodeCmd.Flags().String("nodeKey", "", "Path to node key (will be generated if it doesn't exist)")

	adminSocketPath = NodeCmd.Flags().String("adminSocket", "", "Admin gRPC service UNIX domain socket path")

	dataDir = NodeCmd.Flags().String("dataDir", "", "Data directory")

	guardianKeyPath = NodeCmd.Flags().String("guardianKey", "", "Path to guardian key (required)")
	solanaContract = NodeCmd.Flags().String("solanaContract", "", "Address of the Solana program (required)")

	ethRPC = NodeCmd.Flags().String("ethRPC", "", "Ethereum RPC URL")
	ethContract = NodeCmd.Flags().String("ethContract", "", "Ethereum contract address")

	bscRPC = NodeCmd.Flags().String("bscRPC", "", "Binance Smart Chain RPC URL")
	bscContract = NodeCmd.Flags().String("bscContract", "", "Binance Smart Chain contract address")

	polygonRPC = NodeCmd.Flags().String("polygonRPC", "", "Polygon RPC URL")
	polygonContract = NodeCmd.Flags().String("polygonContract", "", "Polygon contract address")
	polygonRootChainRpc = NodeCmd.Flags().String("polygonRootChainRpc", "", "Polygon root chain RPC")
	polygonRootChainContractAddress = NodeCmd.Flags().String("polygonRootChainContractAddress", "", "Polygon root chain contract address")

	avalancheRPC = NodeCmd.Flags().String("avalancheRPC", "", "Avalanche RPC URL")
	avalancheContract = NodeCmd.Flags().String("avalancheContract", "", "Avalanche contract address")

	oasisRPC = NodeCmd.Flags().String("oasisRPC", "", "Oasis RPC URL")
	oasisContract = NodeCmd.Flags().String("oasisContract", "", "Oasis contract address")

	auroraRPC = NodeCmd.Flags().String("auroraRPC", "", "Aurora Websocket RPC URL")
	auroraContract = NodeCmd.Flags().String("auroraContract", "", "Aurora contract address")

	fantomRPC = NodeCmd.Flags().String("fantomRPC", "", "Fantom Websocket RPC URL")
	fantomContract = NodeCmd.Flags().String("fantomContract", "", "Fantom contract address")

	karuraRPC = NodeCmd.Flags().String("karuraRPC", "", "Karura RPC URL")
	karuraContract = NodeCmd.Flags().String("karuraContract", "", "Karura contract address")

	acalaRPC = NodeCmd.Flags().String("acalaRPC", "", "Acala RPC URL")
	acalaContract = NodeCmd.Flags().String("acalaContract", "", "Acala contract address")

	klaytnRPC = NodeCmd.Flags().String("klaytnRPC", "", "Klaytn RPC URL")
	klaytnContract = NodeCmd.Flags().String("klaytnContract", "", "Klaytn contract address")

	celoRPC = NodeCmd.Flags().String("celoRPC", "", "Celo RPC URL")
	celoContract = NodeCmd.Flags().String("celoContract", "", "Celo contract address")

	moonbeamRPC = NodeCmd.Flags().String("moonbeamRPC", "", "Moonbeam RPC URL")
	moonbeamContract = NodeCmd.Flags().String("moonbeamContract", "", "Moonbeam contract address")

	neonRPC = NodeCmd.Flags().String("neonRPC", "", "Neon RPC URL")
	neonContract = NodeCmd.Flags().String("neonContract", "", "Neon contract address")

	terraWS = NodeCmd.Flags().String("terraWS", "", "Path to terrad root for websocket connection")
	terraLCD = NodeCmd.Flags().String("terraLCD", "", "Path to LCD service root for http calls")
	terraContract = NodeCmd.Flags().String("terraContract", "", "Wormhole contract address on Terra blockchain")

	terra2WS = NodeCmd.Flags().String("terra2WS", "", "Path to terrad root for websocket connection")
	terra2LCD = NodeCmd.Flags().String("terra2LCD", "", "Path to LCD service root for http calls")
	terra2Contract = NodeCmd.Flags().String("terra2Contract", "", "Wormhole contract address on Terra 2 blockchain")

	injectiveWS = NodeCmd.Flags().String("injectiveWS", "", "Path to root for Injective websocket connection")
	injectiveLCD = NodeCmd.Flags().String("injectiveLCD", "", "Path to LCD service root for Injective http calls")
	injectiveContract = NodeCmd.Flags().String("injectiveContract", "", "Wormhole contract address on Injective blockchain")

	xplaWS = NodeCmd.Flags().String("xplaWS", "", "Path to root for XPLA websocket connection")
	xplaLCD = NodeCmd.Flags().String("xplaLCD", "", "Path to LCD service root for XPLA http calls")
	xplaContract = NodeCmd.Flags().String("xplaContract", "", "Wormhole contract address on XPLA blockchain")

	algorandIndexerRPC = NodeCmd.Flags().String("algorandIndexerRPC", "", "Algorand Indexer RPC URL")
	algorandIndexerToken = NodeCmd.Flags().String("algorandIndexerToken", "", "Algorand Indexer access token")
	algorandAlgodRPC = NodeCmd.Flags().String("algorandAlgodRPC", "", "Algorand Algod RPC URL")
	algorandAlgodToken = NodeCmd.Flags().String("algorandAlgodToken", "", "Algorand Algod access token")
	algorandAppID = NodeCmd.Flags().Uint64("algorandAppID", 0, "Algorand app id")

	nearRPC = NodeCmd.Flags().String("nearRPC", "", "near RPC URL")
	nearContract = NodeCmd.Flags().String("nearContract", "", "near contract")

	wormchainWS = NodeCmd.Flags().String("wormchainWS", "", "Path to wormchaind root for websocket connection")
	wormchainLCD = NodeCmd.Flags().String("wormchainLCD", "", "Path to LCD service root for http calls")

	aptosRPC = NodeCmd.Flags().String("aptosRPC", "", "aptos RPC URL")
	aptosAccount = NodeCmd.Flags().String("aptosAccount", "", "aptos account")
	aptosHandle = NodeCmd.Flags().String("aptosHandle", "", "aptos handle")

	suiRPC = NodeCmd.Flags().String("suiRPC", "", "sui RPC URL")
	suiWS = NodeCmd.Flags().String("suiWS", "", "sui WS URL")
	suiAccount = NodeCmd.Flags().String("suiAccount", "", "sui account")
	suiPackage = NodeCmd.Flags().String("suiPackage", "", "sui package")

	solanaRPC = NodeCmd.Flags().String("solanaRPC", "", "Solana RPC URL (required")

	pythnetContract = NodeCmd.Flags().String("pythnetContract", "", "Address of the PythNet program (required)")
	pythnetRPC = NodeCmd.Flags().String("pythnetRPC", "", "PythNet RPC URL (required")

	arbitrumRPC = NodeCmd.Flags().String("arbitrumRPC", "", "Arbitrum RPC URL")
	arbitrumContract = NodeCmd.Flags().String("arbitrumContract", "", "Arbitrum contract address")

	optimismRPC = NodeCmd.Flags().String("optimismRPC", "", "Optimism RPC URL")
	optimismContract = NodeCmd.Flags().String("optimismContract", "", "Optimism contract address")

	logLevel = NodeCmd.Flags().String("logLevel", "info", "Logging level (debug, info, warn, error, dpanic, panic, fatal)")

	unsafeDevMode = NodeCmd.Flags().Bool("unsafeDevMode", false, "Launch node in unsafe, deterministic devnet mode")
	testnetMode = NodeCmd.Flags().Bool("testnetMode", false, "Launch node in testnet mode (enables testnet-only features)")
	devNumGuardians = NodeCmd.Flags().Uint("devNumGuardians", 5, "Number of devnet guardians to include in guardian set")
	nodeName = NodeCmd.Flags().String("nodeName", "", "Node name to announce in gossip heartbeats")

	publicRPC = NodeCmd.Flags().String("publicRPC", "", "Listen address for public gRPC interface")
	publicWeb = NodeCmd.Flags().String("publicWeb", "", "Listen address for public REST and gRPC Web interface")

	tlsHostname = NodeCmd.Flags().String("tlsHostname", "", "If set, serve publicWeb as TLS with this hostname using Let's Encrypt")
	tlsProdEnv = NodeCmd.Flags().Bool("tlsProdEnv", false,
		"Use the production Let's Encrypt environment instead of staging")

	disableHeartbeatVerify = NodeCmd.Flags().Bool("disableHeartbeatVerify", false,
		"Disable heartbeat signature verification (useful during network startup)")
	disableTelemetry = NodeCmd.Flags().Bool("disableTelemetry", false,
		"Disable telemetry")

	telemetryKey = NodeCmd.Flags().String("telemetryKey", "",
		"Telemetry write key")

	discordToken = NodeCmd.Flags().String("discordToken", "", "Discord bot token (optional)")
	discordChannel = NodeCmd.Flags().String("discordChannel", "", "Discord channel name (optional)")

	bigTablePersistenceEnabled = NodeCmd.Flags().Bool("bigTablePersistenceEnabled", false, "Turn on forwarding events to BigTable")
	bigTableGCPProject = NodeCmd.Flags().String("bigTableGCPProject", "", "Google Cloud project ID for storing events")
	bigTableInstanceName = NodeCmd.Flags().String("bigTableInstanceName", "", "BigTable instance name for storing events")
	bigTableTableName = NodeCmd.Flags().String("bigTableTableName", "", "BigTable table name to store events in")
	bigTableTopicName = NodeCmd.Flags().String("bigTableTopicName", "", "GCP topic name to publish to")
	bigTableKeyPath = NodeCmd.Flags().String("bigTableKeyPath", "", "Path to json Service Account key")

	chainGovernorEnabled = NodeCmd.Flags().Bool("chainGovernorEnabled", false, "Run the chain governor")
}

var (
	rootCtx       context.Context
	rootCtxCancel context.CancelFunc
)

// "Why would anyone do this?" are famous last words.
//
// We already forcibly override RPC URLs and keys in dev mode to prevent security
// risks from operator error, but an extra warning won't hurt.
const devwarning = `
        +++++++++++++++++++++++++++++++++++++++++++++++++++
        |   NODE IS RUNNING IN INSECURE DEVELOPMENT MODE  |
        |                                                 |
        |      Do not use --unsafeDevMode in prod.        |
        +++++++++++++++++++++++++++++++++++++++++++++++++++

`

// NodeCmd represents the node command
var NodeCmd = &cobra.Command{
	Use:   "node",
	Short: "Run the guardiand node",
	Run:   runNode,
}

// This variable may be overridden by the -X linker flag to "dev" in which case
// we enforce the --unsafeDevMode flag. Only development binaries/docker images
// are distributed. Production binaries are required to be built from source by
// guardians to reduce risk from a compromised builder.
var Build = "prod"

// observationRequestBufferSize is the buffer size of the per-network reobservation channel
const observationRequestBufferSize = 25

func runNode(cmd *cobra.Command, args []string) {
	if Build == "dev" && !*unsafeDevMode {
		fmt.Println("This is a development build. --unsafeDevMode must be enabled.")
		os.Exit(1)
	}

	if *unsafeDevMode {
		fmt.Print(devwarning)
	}

	common.LockMemory()
	common.SetRestrictiveUmask()

	// Refuse to run as root in production mode.
	if !*unsafeDevMode && os.Geteuid() == 0 {
		fmt.Println("can't run as uid 0")
		os.Exit(1)
	}

	// Set up logging. The go-log zap wrapper that libp2p uses is compatible with our
	// usage of zap in supervisor, which is nice.
	lvl, err := ipfslog.LevelFromString(*logLevel)
	if err != nil {
		fmt.Println("Invalid log level")
		os.Exit(1)
	}

	logger := zap.New(zapcore.NewCore(
		consoleEncoder{zapcore.NewConsoleEncoder(
			zap.NewDevelopmentEncoderConfig())},
		zapcore.AddSync(zapcore.Lock(os.Stderr)),
		zap.NewAtomicLevelAt(zapcore.Level(lvl))))

	if *unsafeDevMode {
		// Use the hostname as nodeName. For production, we don't want to do this to
		// prevent accidentally leaking sensitive hostnames.
		hostname, err := os.Hostname()
		if err != nil {
			panic(err)
		}
		*nodeName = hostname

		// Put node name into the log for development.
		logger = logger.Named(*nodeName)
	}

	// Override the default go-log config, which uses a magic environment variable.
	ipfslog.SetAllLoggers(lvl)

	if *statusAddr != "" {
		// Use a custom routing instead of using http.DefaultServeMux directly to avoid accidentally exposing packages
		// that register themselves with it by default (like pprof).
		router := mux.NewRouter()

		// pprof server. NOT necessarily safe to expose publicly - only enable it in dev mode to avoid exposing it by
		// accident. There's benefit to having pprof enabled on production nodes, but we would likely want to expose it
		// via a dedicated port listening on localhost, or via the admin UNIX socket.
		if *unsafeDevMode {
			// Pass requests to http.DefaultServeMux, which pprof automatically registers with as an import side-effect.
			router.PathPrefix("/debug/pprof/").Handler(http.DefaultServeMux)
		}

		// Simple endpoint exposing node readiness (safe to expose to untrusted clients)
		router.HandleFunc("/readyz", readiness.Handler)

		// Prometheus metrics (safe to expose to untrusted clients)
		router.Handle("/metrics", promhttp.Handler())

		go func() {
			logger.Info("status server listening on [::]:6060")
			// SECURITY: If making changes, ensure that we always do `router := mux.NewRouter()` before this to avoid accidentally exposing pprof
			logger.Error("status server crashed", zap.Error(http.ListenAndServe(*statusAddr, router)))
		}()
	}

	// In devnet mode, we automatically set a number of flags that rely on deterministic keys.
	if *unsafeDevMode {
		g0key, err := peer.IDFromPrivateKey(devnet.DeterministicP2PPrivKeyByIndex(0))
		if err != nil {
			panic(err)
		}

		// Use the first guardian node as bootstrap
		*p2pBootstrap = fmt.Sprintf("/dns4/guardian-0.guardian/udp/%d/quic/p2p/%s", *p2pPort, g0key.String())

		// Deterministic ganache ETH devnet address.
		*ethContract = unsafeDevModeEvmContractAddress(*ethContract)
		*bscContract = unsafeDevModeEvmContractAddress(*bscContract)
		*polygonContract = unsafeDevModeEvmContractAddress(*polygonContract)
		*avalancheContract = unsafeDevModeEvmContractAddress(*avalancheContract)
		*oasisContract = unsafeDevModeEvmContractAddress(*oasisContract)
		*auroraContract = unsafeDevModeEvmContractAddress(*auroraContract)
		*fantomContract = unsafeDevModeEvmContractAddress(*fantomContract)
		*karuraContract = unsafeDevModeEvmContractAddress(*karuraContract)
		*acalaContract = unsafeDevModeEvmContractAddress(*acalaContract)
		*klaytnContract = unsafeDevModeEvmContractAddress(*klaytnContract)
		*celoContract = unsafeDevModeEvmContractAddress(*celoContract)
		*moonbeamContract = unsafeDevModeEvmContractAddress(*moonbeamContract)
		*neonContract = unsafeDevModeEvmContractAddress(*neonContract)
		*arbitrumContract = unsafeDevModeEvmContractAddress(*arbitrumContract)
		*optimismContract = unsafeDevModeEvmContractAddress(*optimismContract)
	}

	// Verify flags

	if *nodeKeyPath == "" && !*unsafeDevMode { // In devnet mode, keys are deterministically generated.
		logger.Fatal("Please specify --nodeKey")
	}
	if *guardianKeyPath == "" {
		logger.Fatal("Please specify --guardianKey")
	}
	if *adminSocketPath == "" {
		logger.Fatal("Please specify --adminSocket")
	}
	if *dataDir == "" {
		logger.Fatal("Please specify --dataDir")
	}
	if *ethRPC == "" {
		logger.Fatal("Please specify --ethRPC")
	}
	if *ethContract == "" {
		logger.Fatal("Please specify --ethContract")
	}
	if *bscRPC == "" {
		logger.Fatal("Please specify --bscRPC")
	}
	if *bscContract == "" {
		logger.Fatal("Please specify --bscContract")
	}
	if *polygonRPC == "" {
		logger.Fatal("Please specify --polygonRPC")
	}
	if *polygonContract == "" {
		logger.Fatal("Please specify --polygonContract")
	}
	if *avalancheRPC == "" {
		logger.Fatal("Please specify --avalancheRPC")
	}
	if *oasisRPC == "" {
		logger.Fatal("Please specify --oasisRPC")
	}
	if *fantomRPC == "" {
		logger.Fatal("Please specify --fantomRPC")
	}
	if *fantomContract == "" && !*unsafeDevMode {
		logger.Fatal("Please specify --fantomContract")
	}
	if *auroraRPC == "" {
		logger.Fatal("Please specify --auroraRPC")
	}
	if *auroraContract == "" && !*unsafeDevMode {
		logger.Fatal("Please specify --auroraContract")
	}
	if *karuraRPC == "" {
		logger.Fatal("Please specify --karuraRPC")
	}
	if *karuraContract == "" && !*unsafeDevMode {
		logger.Fatal("Please specify --karuraContract")
	}
	if *acalaRPC == "" {
		logger.Fatal("Please specify --acalaRPC")
	}
	if *acalaContract == "" && !*unsafeDevMode {
		logger.Fatal("Please specify --acalaContract")
	}
	if *klaytnRPC == "" {
		logger.Fatal("Please specify --klaytnRPC")
	}
	if *klaytnContract == "" && !*unsafeDevMode {
		logger.Fatal("Please specify --klaytnContract")
	}
	if *celoRPC == "" {
		logger.Fatal("Please specify --celoRPC")
	}
	if *celoContract == "" && !*unsafeDevMode {
		logger.Fatal("Please specify --celoContract")
	}
	if *nearRPC != "" {
		if *nearContract == "" {
			logger.Fatal("If --nearRPC is specified, then --nearContract must be specified")
		}
	} else if *nearContract != "" {
		logger.Fatal("If --nearRPC is not specified, then --nearContract must not be specified")
	}
	if *moonbeamRPC == "" {
		logger.Fatal("Please specify --moonbeamRPC")
	}
	if *moonbeamContract == "" {
		logger.Fatal("Please specify --moonbeamContract")
	}
	if *arbitrumRPC == "" {
		logger.Fatal("Please specify --arbitrumRPC")
	}
	if *arbitrumContract == "" {
		logger.Fatal("Please specify --arbitrumContract")
	}
	if *xplaWS != "" {
		if *xplaLCD == "" || *xplaContract == "" {
			logger.Fatal("If --xplaWS is specified, then --xplaLCD and --xplaContract must be specified")
		}
	} else if *xplaLCD != "" || *xplaContract != "" {
		logger.Fatal("If --xplaWS is not specified, then --xplaLCD and --xplaContract must not be specified")
	}
	if *wormchainWS != "" {
		if *wormchainLCD == "" {
			logger.Fatal("If --wormchainWS is specified, then --wormchainLCD must be specified")
		}
	} else if *wormchainLCD != "" {
		logger.Fatal("If --wormchainWS is not specified, then --wormchainLCD must not be specified")
	}

	if *aptosRPC != "" {
		if *aptosAccount == "" {
			logger.Fatal("If --aptosRPC is specified, then --aptosAccount must be specified")
		}
		if *aptosHandle == "" {
			logger.Fatal("If --aptosRPC is specified, then --aptosHandle must be specified")
		}
	}
	if *suiRPC != "" {
		if *suiWS == "" {
			logger.Fatal("If --suiRPC is specified, then --suiWS must be specified")
		}
		if *suiAccount == "" {
			logger.Fatal("If --suiRPC is specified, then --suiAccount must be specified")
		}
		if *suiPackage == "" && !*unsafeDevMode {
			logger.Fatal("If --suiRPC is specified, then --suiPackage must be specified")
		}
	}

	if (*optimismRPC == "") != (*optimismContract == "") {
		logger.Fatal("Both --optimismContract and --optimismRPC must be set together or both unset")
	}

	if *testnetMode {
		if *neonRPC == "" {
			logger.Fatal("Please specify --neonRPC")
		}
		if *neonContract == "" {
			logger.Fatal("Please specify --neonContract")
		}
		if *injectiveWS == "" {
			logger.Fatal("Please specify --injectiveWS")
		}
		if *injectiveLCD == "" {
			logger.Fatal("Please specify --injectiveLCD")
		}
		if *injectiveContract == "" {
			logger.Fatal("Please specify --injectiveContract")
		}
	} else {
		if *neonRPC != "" && !*unsafeDevMode {
			logger.Fatal("Please do not specify --neonRPC")
		}
		if *neonContract != "" && !*unsafeDevMode {
			logger.Fatal("Please do not specify --neonContract")
		}
		if *injectiveWS != "" && !*unsafeDevMode {
			logger.Fatal("Please do not specify --injectiveWS")
		}
		if *injectiveLCD != "" && !*unsafeDevMode {
			logger.Fatal("Please do not specify --injectiveLCD")
		}
		if *injectiveContract != "" && !*unsafeDevMode {
			logger.Fatal("Please do not specify --injectiveContract")
		}
	}
	if *nodeName == "" {
		logger.Fatal("Please specify --nodeName")
	}

	// Solana, Terra Classic, Terra 2, and Algorand are optional in devnet
	if !*unsafeDevMode {

		if *solanaContract == "" {
			logger.Fatal("Please specify --solanaContract")
		}
		if *solanaRPC == "" {
			logger.Fatal("Please specify --solanaRPC")
		}

		if *terraWS == "" {
			logger.Fatal("Please specify --terraWS")
		}
		if *terraLCD == "" {
			logger.Fatal("Please specify --terraLCD")
		}
		if *terraContract == "" {
			logger.Fatal("Please specify --terraContract")
		}

		if *terra2WS == "" {
			logger.Fatal("Please specify --terra2WS")
		}
		if *terra2LCD == "" {
			logger.Fatal("Please specify --terra2LCD")
		}
		if *terra2Contract == "" {
			logger.Fatal("Please specify --terra2Contract")
		}

		if *algorandIndexerRPC == "" {
			logger.Fatal("Please specify --algorandIndexerRPC")
		}
		if *algorandAlgodRPC == "" {
			logger.Fatal("Please specify --algorandAlgodRPC")
		}
		if *algorandAlgodToken == "" {
			logger.Fatal("Please specify --algorandAlgodToken")
		}
		if *algorandAppID == 0 {
			logger.Fatal("Please specify --algorandAppID")
		}

		if *pythnetContract == "" {
			logger.Fatal("Please specify --pythnetContract")
		}
		if *pythnetRPC == "" {
			logger.Fatal("Please specify --pythnetRPC")
		}
	}

	if *bigTablePersistenceEnabled {
		if *bigTableGCPProject == "" {
			logger.Fatal("Please specify --bigTableGCPProject")
		}
		if *bigTableInstanceName == "" {
			logger.Fatal("Please specify --bigTableInstanceName")
		}
		if *bigTableTableName == "" {
			logger.Fatal("Please specify --bigTableTableName")
		}
		if *bigTableTopicName == "" {
			logger.Fatal("Please specify --bigTableTopicName")
		}
		if *bigTableKeyPath == "" {
			logger.Fatal("Please specify --bigTableKeyPath")
		}
	}

	// Complain about Infura on mainnet.
	//
	// As it turns out, Infura has a bug where it would sometimes incorrectly round
	// block timestamps, which causes consensus issues - the timestamp is part of
	// the VAA and nodes using Infura would sometimes derive an incorrect VAA,
	// accidentally attacking the network by signing a conflicting VAA.
	//
	// Node operators do not usually rely on Infura in the first place - doing
	// so is insecure, since nodes blindly trust the connected nodes to verify
	// on-chain message proofs. However, node operators sometimes used
	// Infura during migrations where their primary node was offline, causing
	// the aforementioned consensus oddities which were eventually found to
	// be Infura-related. This is generally to the detriment of network security
	// and a judgement call made by individual operators. In the case of Infura,
	// we know it's actively dangerous so let's make an opinionated argument.
	//
	// Insert "I'm a sign, not a cop" meme.
	//
	if strings.Contains(*ethRPC, "mainnet.infura.io") ||
		strings.Contains(*polygonRPC, "polygon-mainnet.infura.io") {
		logger.Fatal("Infura is known to send incorrect blocks - please use your own nodes")
	}

	ethContractAddr := eth_common.HexToAddress(*ethContract)
	bscContractAddr := eth_common.HexToAddress(*bscContract)
	polygonContractAddr := eth_common.HexToAddress(*polygonContract)
	avalancheContractAddr := eth_common.HexToAddress(*avalancheContract)
	oasisContractAddr := eth_common.HexToAddress(*oasisContract)
	auroraContractAddr := eth_common.HexToAddress(*auroraContract)
	fantomContractAddr := eth_common.HexToAddress(*fantomContract)
	karuraContractAddr := eth_common.HexToAddress(*karuraContract)
	acalaContractAddr := eth_common.HexToAddress(*acalaContract)
	klaytnContractAddr := eth_common.HexToAddress(*klaytnContract)
	celoContractAddr := eth_common.HexToAddress(*celoContract)
	moonbeamContractAddr := eth_common.HexToAddress(*moonbeamContract)
	neonContractAddr := eth_common.HexToAddress(*neonContract)
	arbitrumContractAddr := eth_common.HexToAddress(*arbitrumContract)
	optimismContractAddr := eth_common.HexToAddress(*optimismContract)
	solAddress, err := solana_types.PublicKeyFromBase58(*solanaContract)
	if err != nil {
		logger.Fatal("invalid Solana contract address", zap.Error(err))
	}
	var pythnetAddress solana_types.PublicKey
	pythnetAddress, err = solana_types.PublicKeyFromBase58(*pythnetContract)
	if err != nil {
		logger.Fatal("invalid PythNet contract address", zap.Error(err))
	}

	// In devnet mode, we generate a deterministic guardian key and write it to disk.
	if *unsafeDevMode {
		gk, err := generateDevnetGuardianKey()
		if err != nil {
			logger.Fatal("failed to generate devnet guardian key", zap.Error(err))
		}

		err = writeGuardianKey(gk, "auto-generated deterministic devnet key", *guardianKeyPath, true)
		if err != nil {
			logger.Fatal("failed to write devnet guardian key", zap.Error(err))
		}
	}

	// Database
	dbPath := path.Join(*dataDir, "db")
	if err := os.MkdirAll(dbPath, 0700); err != nil {
		logger.Fatal("failed to create database directory", zap.Error(err))
	}
	db, err := db.Open(dbPath)
	if err != nil {
		logger.Fatal("failed to open database", zap.Error(err))
	}
	defer db.Close()

	// Guardian key
	gk, err := loadGuardianKey(*guardianKeyPath)
	if err != nil {
		logger.Fatal("failed to load guardian key", zap.Error(err))
	}

	guardianAddr := ethcrypto.PubkeyToAddress(gk.PublicKey).String()
	logger.Info("Loaded guardian key", zap.String(
		"address", guardianAddr))

	p2p.DefaultRegistry.SetGuardianAddress(guardianAddr)

	// Node's main lifecycle context.
	rootCtx, rootCtxCancel = context.WithCancel(context.Background())
	defer rootCtxCancel()

	// Ethereum lock event channel
	lockC := make(chan *common.MessagePublication)

	// Ethereum incoming guardian set updates
	setC := make(chan *common.GuardianSet)

	// Outbound gossip message queue
	sendC := make(chan []byte)

	// Inbound observations
	obsvC := make(chan *gossipv1.SignedObservation, 50)

	// Inbound signed VAAs
	signedInC := make(chan *gossipv1.SignedVAAWithQuorum, 50)

	// Inbound observation requests from the p2p service (for all chains)
	obsvReqC := make(chan *gossipv1.ObservationRequest, common.ObsvReqChannelSize)

	// Outbound observation requests
	obsvReqSendC := make(chan *gossipv1.ObservationRequest, common.ObsvReqChannelSize)

	// Injected VAAs (manually generated rather than created via observation)
	injectC := make(chan *vaa.VAA)

	// Guardian set state managed by processor
	gst := common.NewGuardianSetState(nil)

	// Per-chain observation requests
	chainObsvReqC := make(map[vaa.ChainID]chan *gossipv1.ObservationRequest)

	var notifier *discord.DiscordNotifier
	if *discordToken != "" {
		notifier, err = discord.NewDiscordNotifier(*discordToken, *discordChannel, logger)
		if err != nil {
			logger.Error("failed to initialize Discord bot", zap.Error(err))
		}
	}

	// Load p2p private key
	var priv crypto.PrivKey
	if *unsafeDevMode {
		idx, err := devnet.GetDevnetIndex()
		if err != nil {
			logger.Fatal("Failed to parse hostname - are we running in devnet?")
		}
		priv = devnet.DeterministicP2PPrivKeyByIndex(int64(idx))
	} else {
		priv, err = common.GetOrCreateNodeKey(logger, *nodeKeyPath)
		if err != nil {
			logger.Fatal("Failed to load node key", zap.Error(err))
		}
	}

	// Enable unless it is disabled. For devnet, only when --telemetryKey is set.
	if !*disableTelemetry && (!*unsafeDevMode || *unsafeDevMode && *telemetryKey != "") {
		logger.Info("Telemetry enabled")

		if *telemetryKey == "" {
			logger.Fatal("Please specify --telemetryKey")
		}

		creds, err := decryptTelemetryServiceAccount()
		if err != nil {
			logger.Fatal("Failed to decrypt telemetry service account", zap.Error(err))
		}

		// Get libp2p peer ID from private key
		pk := priv.GetPublic()
		peerID, err := peer.IDFromPublicKey(pk)
		if err != nil {
			logger.Fatal("Failed to get peer ID from private key", zap.Error(err))
		}

		tm, err := telemetry.New(context.Background(), telemetryProject, creds, map[string]string{
			"node_name":     *nodeName,
			"node_key":      peerID.Pretty(),
			"guardian_addr": guardianAddr,
			"network":       *p2pNetworkID,
			"version":       version.Version(),
		})
		if err != nil {
			logger.Fatal("Failed to initialize telemetry", zap.Error(err))
		}
		defer tm.Close()
		logger = tm.WrapLogger(logger)
	} else {
		logger.Info("Telemetry disabled")
	}

	// Redirect ipfs logs to plain zap
	ipfslog.SetPrimaryCore(logger.Core())

	// provides methods for reporting progress toward message attestation, and channels for receiving attestation lifecyclye events.
	attestationEvents := reporter.EventListener(logger)

	var gov *governor.ChainGovernor
	if *chainGovernorEnabled {
		logger.Info("chain governor is enabled")
		env := governor.MainNetMode
		if *testnetMode {
			env = governor.TestNetMode
		} else if *unsafeDevMode {
			env = governor.DevNetMode
		}
		gov = governor.NewChainGovernor(logger, db, env)
	} else {
		logger.Info("chain governor is disabled")
	}

	publicrpcService, publicrpcServer, err := publicrpcServiceRunnable(logger, *publicRPC, db, gst, gov)

	if err != nil {
		log.Fatal("failed to create publicrpc service socket", zap.Error(err))
	}

	// local admin service socket
	adminService, err := adminServiceRunnable(logger, *adminSocketPath, injectC, signedInC, obsvReqSendC, db, gst, gov)
	if err != nil {
		logger.Fatal("failed to create admin service socket", zap.Error(err))
	}

	publicwebService, err := publicwebServiceRunnable(logger, *publicWeb, *adminSocketPath, publicrpcServer,
		*tlsHostname, *tlsProdEnv, path.Join(*dataDir, "autocert"))
	if err != nil {
		log.Fatal("failed to create publicrpc service socket", zap.Error(err))
	}

	// Run supervisor.
	supervisor.New(rootCtx, logger, func(ctx context.Context) error {
		if err := supervisor.Run(ctx, "p2p", p2p.Run(
			obsvC, obsvReqC, obsvReqSendC, sendC, signedInC, priv, gk, gst, *p2pPort, *p2pNetworkID, *p2pBootstrap, *nodeName, *disableHeartbeatVerify, rootCtxCancel, gov, nil, nil)); err != nil {
			return err
		}

		// For each chain that wants a watcher, we:
		// - create and register a component for readiness checks.
		// - create an observation request channel.
		// - create the watcher.
		//
		// NOTE:  The "none" is a special indicator to disable a watcher until it is desirable to turn it back on.

		var ethWatcher *evm.Watcher
		if shouldStart(ethRPC) {
			logger.Info("Starting Ethereum watcher")
			readiness.RegisterComponent(common.ReadinessEthSyncing)
			chainObsvReqC[vaa.ChainIDEthereum] = make(chan *gossipv1.ObservationRequest, observationRequestBufferSize)
			ethWatcher = evm.NewEthWatcher(*ethRPC, ethContractAddr, "eth", common.ReadinessEthSyncing, vaa.ChainIDEthereum, lockC, setC, chainObsvReqC[vaa.ChainIDEthereum], *unsafeDevMode)
			if err := supervisor.Run(ctx, "ethwatch",
				ethWatcher.Run); err != nil {
				return err
			}
		}

		if shouldStart(bscRPC) {
			logger.Info("Starting BSC watcher")
			readiness.RegisterComponent(common.ReadinessBSCSyncing)
			chainObsvReqC[vaa.ChainIDBSC] = make(chan *gossipv1.ObservationRequest, observationRequestBufferSize)
			bscWatcher := evm.NewEthWatcher(*bscRPC, bscContractAddr, "bsc", common.ReadinessBSCSyncing, vaa.ChainIDBSC, lockC, nil, chainObsvReqC[vaa.ChainIDBSC], *unsafeDevMode)
			bscWatcher.SetWaitForConfirmations(true)
			if err := supervisor.Run(ctx, "bscwatch", bscWatcher.Run); err != nil {
				return err
			}
		}

		if shouldStart(polygonRPC) {
			// Checkpointing is required in mainnet, so we don't need to wait for confirmations.
			waitForConfirmations := *unsafeDevMode || *testnetMode
			if !waitForConfirmations && *polygonRootChainRpc == "" {
				log.Fatal("Polygon checkpointing is required in mainnet")
			}
			logger.Info("Starting Polygon watcher")
			readiness.RegisterComponent(common.ReadinessPolygonSyncing)
			chainObsvReqC[vaa.ChainIDPolygon] = make(chan *gossipv1.ObservationRequest, observationRequestBufferSize)
			polygonWatcher := evm.NewEthWatcher(*polygonRPC, polygonContractAddr, "polygon", common.ReadinessPolygonSyncing, vaa.ChainIDPolygon, lockC, nil, chainObsvReqC[vaa.ChainIDPolygon], *unsafeDevMode)
			polygonWatcher.SetWaitForConfirmations(waitForConfirmations)
			if err := polygonWatcher.SetRootChainParams(*polygonRootChainRpc, *polygonRootChainContractAddress); err != nil {
				return err
			}
			if err := supervisor.Run(ctx, "polygonwatch", polygonWatcher.Run); err != nil {
				return err
			}
		}
		if shouldStart(avalancheRPC) {
			logger.Info("Starting Avalanche watcher")
			readiness.RegisterComponent(common.ReadinessAvalancheSyncing)
			chainObsvReqC[vaa.ChainIDAvalanche] = make(chan *gossipv1.ObservationRequest, observationRequestBufferSize)
			if err := supervisor.Run(ctx, "avalanchewatch",
				evm.NewEthWatcher(*avalancheRPC, avalancheContractAddr, "avalanche", common.ReadinessAvalancheSyncing, vaa.ChainIDAvalanche, lockC, nil, chainObsvReqC[vaa.ChainIDAvalanche], *unsafeDevMode).Run); err != nil {
				return err
			}
		}
		if shouldStart(oasisRPC) {
			logger.Info("Starting Oasis watcher")
			chainObsvReqC[vaa.ChainIDOasis] = make(chan *gossipv1.ObservationRequest, observationRequestBufferSize)
			if err := supervisor.Run(ctx, "oasiswatch",
				evm.NewEthWatcher(*oasisRPC, oasisContractAddr, "oasis", common.ReadinessOasisSyncing, vaa.ChainIDOasis, lockC, nil, chainObsvReqC[vaa.ChainIDOasis], *unsafeDevMode).Run); err != nil {
				return err
			}
		}
		if shouldStart(auroraRPC) {
			logger.Info("Starting Aurora watcher")
			readiness.RegisterComponent(common.ReadinessAuroraSyncing)
			chainObsvReqC[vaa.ChainIDAurora] = make(chan *gossipv1.ObservationRequest, observationRequestBufferSize)
			if err := supervisor.Run(ctx, "aurorawatch",
				evm.NewEthWatcher(*auroraRPC, auroraContractAddr, "aurora", common.ReadinessAuroraSyncing, vaa.ChainIDAurora, lockC, nil, chainObsvReqC[vaa.ChainIDAurora], *unsafeDevMode).Run); err != nil {
				return err
			}
		}
		if shouldStart(fantomRPC) {
			logger.Info("Starting Fantom watcher")
			readiness.RegisterComponent(common.ReadinessFantomSyncing)
			chainObsvReqC[vaa.ChainIDFantom] = make(chan *gossipv1.ObservationRequest, observationRequestBufferSize)
			if err := supervisor.Run(ctx, "fantomwatch",
				evm.NewEthWatcher(*fantomRPC, fantomContractAddr, "fantom", common.ReadinessFantomSyncing, vaa.ChainIDFantom, lockC, nil, chainObsvReqC[vaa.ChainIDFantom], *unsafeDevMode).Run); err != nil {
				return err
			}
		}
		if shouldStart(karuraRPC) {
			logger.Info("Starting Karura watcher")
			readiness.RegisterComponent(common.ReadinessKaruraSyncing)
			chainObsvReqC[vaa.ChainIDKarura] = make(chan *gossipv1.ObservationRequest, observationRequestBufferSize)
			if err := supervisor.Run(ctx, "karurawatch",
				evm.NewEthWatcher(*karuraRPC, karuraContractAddr, "karura", common.ReadinessKaruraSyncing, vaa.ChainIDKarura, lockC, nil, chainObsvReqC[vaa.ChainIDKarura], *unsafeDevMode).Run); err != nil {
				return err
			}
		}
		if shouldStart(acalaRPC) {
			logger.Info("Starting Acala watcher")
			readiness.RegisterComponent(common.ReadinessAcalaSyncing)
			chainObsvReqC[vaa.ChainIDAcala] = make(chan *gossipv1.ObservationRequest, observationRequestBufferSize)
			if err := supervisor.Run(ctx, "acalawatch",
				evm.NewEthWatcher(*acalaRPC, acalaContractAddr, "acala", common.ReadinessAcalaSyncing, vaa.ChainIDAcala, lockC, nil, chainObsvReqC[vaa.ChainIDAcala], *unsafeDevMode).Run); err != nil {
				return err
			}
		}
		if shouldStart(klaytnRPC) {
			logger.Info("Starting Klaytn watcher")
			readiness.RegisterComponent(common.ReadinessKlaytnSyncing)
			chainObsvReqC[vaa.ChainIDKlaytn] = make(chan *gossipv1.ObservationRequest, observationRequestBufferSize)
			if err := supervisor.Run(ctx, "klaytnwatch",
				evm.NewEthWatcher(*klaytnRPC, klaytnContractAddr, "klaytn", common.ReadinessKlaytnSyncing, vaa.ChainIDKlaytn, lockC, nil, chainObsvReqC[vaa.ChainIDKlaytn], *unsafeDevMode).Run); err != nil {
				return err
			}
		}
		if shouldStart(celoRPC) {
			logger.Info("Starting Celo watcher")
			readiness.RegisterComponent(common.ReadinessCeloSyncing)
			chainObsvReqC[vaa.ChainIDCelo] = make(chan *gossipv1.ObservationRequest, observationRequestBufferSize)
			if err := supervisor.Run(ctx, "celowatch",
				evm.NewEthWatcher(*celoRPC, celoContractAddr, "celo", common.ReadinessCeloSyncing, vaa.ChainIDCelo, lockC, nil, chainObsvReqC[vaa.ChainIDCelo], *unsafeDevMode).Run); err != nil {
				return err
			}
		}
		if shouldStart(moonbeamRPC) {
			logger.Info("Starting Moonbeam watcher")
			readiness.RegisterComponent(common.ReadinessMoonbeamSyncing)
			chainObsvReqC[vaa.ChainIDMoonbeam] = make(chan *gossipv1.ObservationRequest, observationRequestBufferSize)
			if err := supervisor.Run(ctx, "moonbeamwatch",
				evm.NewEthWatcher(*moonbeamRPC, moonbeamContractAddr, "moonbeam", common.ReadinessMoonbeamSyncing, vaa.ChainIDMoonbeam, lockC, nil, chainObsvReqC[vaa.ChainIDMoonbeam], *unsafeDevMode).Run); err != nil {
				return err
			}
		}
		if shouldStart(arbitrumRPC) {
			if ethWatcher == nil {
				log.Fatalf("if arbitrum is enabled then ethereum must also be enabled.")
			}
			logger.Info("Starting Arbitrum watcher")
			readiness.RegisterComponent(common.ReadinessArbitrumSyncing)
			chainObsvReqC[vaa.ChainIDArbitrum] = make(chan *gossipv1.ObservationRequest, observationRequestBufferSize)
			arbitrumWatcher := evm.NewEthWatcher(*arbitrumRPC, arbitrumContractAddr, "arbitrum", common.ReadinessArbitrumSyncing, vaa.ChainIDArbitrum, lockC, nil, chainObsvReqC[vaa.ChainIDArbitrum], *unsafeDevMode)
			arbitrumWatcher.SetL1Finalizer(ethWatcher)
			if err := supervisor.Run(ctx, "arbitrumwatch", arbitrumWatcher.Run); err != nil {
				return err
			}
		}
		if shouldStart(optimismRPC) {
			if ethWatcher == nil {
				log.Fatalf("if optimism is enabled then ethereum must also be enabled.")
			}
			logger.Info("Starting Optimism watcher")
			readiness.RegisterComponent(common.ReadinessOptimismSyncing)
			chainObsvReqC[vaa.ChainIDOptimism] = make(chan *gossipv1.ObservationRequest, observationRequestBufferSize)
			optimismWatcher := evm.NewEthWatcher(*optimismRPC, optimismContractAddr, "optimism", common.ReadinessOptimismSyncing, vaa.ChainIDOptimism, lockC, nil, chainObsvReqC[vaa.ChainIDOptimism], *unsafeDevMode)
			optimismWatcher.SetL1Finalizer(ethWatcher)
			if err := supervisor.Run(ctx, "optimismwatch", optimismWatcher.Run); err != nil {
				return err
			}
		}

		if shouldStart(terraWS) {
			logger.Info("Starting Terra watcher")
			readiness.RegisterComponent(common.ReadinessTerraSyncing)
			chainObsvReqC[vaa.ChainIDTerra] = make(chan *gossipv1.ObservationRequest, observationRequestBufferSize)
			if err := supervisor.Run(ctx, "terrawatch",
				cosmwasm.NewWatcher(*terraWS, *terraLCD, *terraContract, lockC, chainObsvReqC[vaa.ChainIDTerra], common.ReadinessTerraSyncing, vaa.ChainIDTerra).Run); err != nil {
				return err
			}
		}

		if shouldStart(terra2WS) {
			logger.Info("Starting Terra 2 watcher")
			readiness.RegisterComponent(common.ReadinessTerra2Syncing)
			chainObsvReqC[vaa.ChainIDTerra2] = make(chan *gossipv1.ObservationRequest, observationRequestBufferSize)
			if err := supervisor.Run(ctx, "terra2watch",
				cosmwasm.NewWatcher(*terra2WS, *terra2LCD, *terra2Contract, lockC, chainObsvReqC[vaa.ChainIDTerra2], common.ReadinessTerra2Syncing, vaa.ChainIDTerra2).Run); err != nil {
				return err
			}
		}

		if shouldStart(xplaWS) {
			logger.Info("Starting XPLA watcher")
			readiness.RegisterComponent(common.ReadinessXplaSyncing)
			chainObsvReqC[vaa.ChainIDXpla] = make(chan *gossipv1.ObservationRequest, observationRequestBufferSize)
			if err := supervisor.Run(ctx, "xplawatch",
				cosmwasm.NewWatcher(*xplaWS, *xplaLCD, *xplaContract, lockC, chainObsvReqC[vaa.ChainIDXpla], common.ReadinessXplaSyncing, vaa.ChainIDXpla).Run); err != nil {
				return err
			}
		}

		if shouldStart(algorandIndexerRPC) {
			logger.Info("Starting Algorand watcher")
			readiness.RegisterComponent(common.ReadinessAlgorandSyncing)
			chainObsvReqC[vaa.ChainIDAlgorand] = make(chan *gossipv1.ObservationRequest, observationRequestBufferSize)
			if err := supervisor.Run(ctx, "algorandwatch",
				algorand.NewWatcher(*algorandIndexerRPC, *algorandIndexerToken, *algorandAlgodRPC, *algorandAlgodToken, *algorandAppID, lockC, chainObsvReqC[vaa.ChainIDAlgorand]).Run); err != nil {
				return err
			}
		}
		if shouldStart(nearRPC) {
			logger.Info("Starting Near watcher")
			readiness.RegisterComponent(common.ReadinessNearSyncing)
			chainObsvReqC[vaa.ChainIDNear] = make(chan *gossipv1.ObservationRequest, observationRequestBufferSize)
			if err := supervisor.Run(ctx, "nearwatch",
				near.NewWatcher(*nearRPC, *nearContract, lockC, chainObsvReqC[vaa.ChainIDNear], !(*unsafeDevMode || *testnetMode)).Run); err != nil {
				return err
			}
		}

		// Start Wormchain watcher only if configured
		if shouldStart(wormchainWS) {
			logger.Info("Starting Wormchain watcher")
			readiness.RegisterComponent(common.ReadinessWormchainSyncing)
			chainObsvReqC[vaa.ChainIDWormchain] = make(chan *gossipv1.ObservationRequest, observationRequestBufferSize)
			if err := supervisor.Run(ctx, "wormchainwatch",
				wormchain.NewWatcher(*wormchainWS, *wormchainLCD, lockC, setC, chainObsvReqC[vaa.ChainIDWormchain]).Run); err != nil {
				return err
			}
		}
		if shouldStart(aptosRPC) {
			logger.Info("Starting Aptos watcher")
			readiness.RegisterComponent(common.ReadinessAptosSyncing)
			chainObsvReqC[vaa.ChainIDAptos] = make(chan *gossipv1.ObservationRequest, observationRequestBufferSize)
			if err := supervisor.Run(ctx, "aptoswatch",
				aptos.NewWatcher(*aptosRPC, *aptosAccount, *aptosHandle, lockC, chainObsvReqC[vaa.ChainIDAptos]).Run); err != nil {
				return err
			}
		}

<<<<<<< HEAD
		if shouldStart(suiRPC) {
			logger.Info("Starting Sui watcher")
			readiness.RegisterComponent(common.ReadinessSuiSyncing)
			chainObsvReqC[vaa.ChainIDSui] = make(chan *gossipv1.ObservationRequest, observationRequestBufferSize)
			if err := supervisor.Run(ctx, "suiwatch",
				sui.NewWatcher(*suiRPC, *suiWS, *suiAccount, *suiPackage, *unsafeDevMode, lockC, chainObsvReqC[vaa.ChainIDSui]).Run); err != nil {
				return err
			}
		}

=======
		var solanaFinalizedWatcher *solana.SolanaWatcher
>>>>>>> ee186820
		if shouldStart(solanaRPC) {
			logger.Info("Starting Solana watcher")
			readiness.RegisterComponent(common.ReadinessSolanaSyncing)
			chainObsvReqC[vaa.ChainIDSolana] = make(chan *gossipv1.ObservationRequest, observationRequestBufferSize)
			if err := supervisor.Run(ctx, "solwatch-confirmed",
				solana.NewSolanaWatcher(*solanaRPC, solAddress, lockC, nil, rpc.CommitmentConfirmed, common.ReadinessSolanaSyncing, vaa.ChainIDSolana).Run); err != nil {
				return err
			}
			solanaFinalizedWatcher = solana.NewSolanaWatcher(*solanaRPC, solAddress, lockC, chainObsvReqC[vaa.ChainIDSolana], rpc.CommitmentFinalized, common.ReadinessSolanaSyncing, vaa.ChainIDSolana)
			if err := supervisor.Run(ctx, "solwatch-finalized", solanaFinalizedWatcher.Run); err != nil {
				return err
			}
		}

		if shouldStart(pythnetRPC) {
			logger.Info("Starting Pythnet watcher")
			readiness.RegisterComponent(common.ReadinessPythNetSyncing)
			chainObsvReqC[vaa.ChainIDPythNet] = make(chan *gossipv1.ObservationRequest, observationRequestBufferSize)
			if err := supervisor.Run(ctx, "pythwatch-confirmed",
				solana.NewSolanaWatcher(*pythnetRPC, pythnetAddress, lockC, nil, rpc.CommitmentConfirmed, common.ReadinessPythNetSyncing, vaa.ChainIDPythNet).Run); err != nil {
				return err
			}
			if err := supervisor.Run(ctx, "pythwatch-finalized",
				solana.NewSolanaWatcher(*pythnetRPC, pythnetAddress, lockC, chainObsvReqC[vaa.ChainIDPythNet], rpc.CommitmentFinalized, common.ReadinessPythNetSyncing, vaa.ChainIDPythNet).Run); err != nil {
				return err
			}
		}

		if *testnetMode {
			if shouldStart(neonRPC) {
				if solanaFinalizedWatcher == nil {
					log.Fatalf("if neon is enabled then solana must also be enabled.")
				}
				logger.Info("Starting Neon watcher")
				readiness.RegisterComponent(common.ReadinessNeonSyncing)
				chainObsvReqC[vaa.ChainIDNeon] = make(chan *gossipv1.ObservationRequest, observationRequestBufferSize)
				neonWatcher := evm.NewEthWatcher(*neonRPC, neonContractAddr, "neon", common.ReadinessNeonSyncing, vaa.ChainIDNeon, lockC, nil, chainObsvReqC[vaa.ChainIDNeon], *unsafeDevMode)
				neonWatcher.SetL1Finalizer(solanaFinalizedWatcher)
				if err := supervisor.Run(ctx, "neonwatch", neonWatcher.Run); err != nil {
					return err
				}
			}
			if shouldStart(injectiveWS) {
				logger.Info("Starting Injective watcher")
				readiness.RegisterComponent(common.ReadinessInjectiveSyncing)
				chainObsvReqC[vaa.ChainIDInjective] = make(chan *gossipv1.ObservationRequest, observationRequestBufferSize)
				if err := supervisor.Run(ctx, "injectivewatch",
					cosmwasm.NewWatcher(*injectiveWS, *injectiveLCD, *injectiveContract, lockC, chainObsvReqC[vaa.ChainIDInjective], common.ReadinessInjectiveSyncing, vaa.ChainIDInjective).Run); err != nil {
					return err
				}
			}
		}
		go handleReobservationRequests(rootCtx, clock.New(), logger, obsvReqC, chainObsvReqC)

		if gov != nil {
			err := gov.Run(ctx)
			if err != nil {
				log.Fatal("failed to create chain governor", zap.Error(err))
			}
		}

		p := processor.NewProcessor(ctx,
			db,
			lockC,
			setC,
			sendC,
			obsvC,
			obsvReqSendC,
			injectC,
			signedInC,
			gk,
			gst,
			*unsafeDevMode,
			*devNumGuardians,
			*ethRPC,
			*wormchainLCD,
			attestationEvents,
			notifier,
			gov,
		)
		if err := supervisor.Run(ctx, "processor", p.Run); err != nil {
			return err
		}

		if err := supervisor.Run(ctx, "admin", adminService); err != nil {
			return err
		}
		if *publicRPC != "" {
			if err := supervisor.Run(ctx, "publicrpc", publicrpcService); err != nil {
				return err
			}
		}
		if *publicWeb != "" {
			if err := supervisor.Run(ctx, "publicweb", publicwebService); err != nil {
				return err
			}
		}

		if *bigTablePersistenceEnabled {
			bigTableConnection := &reporter.BigTableConnectionConfig{
				GcpProjectID:    *bigTableGCPProject,
				GcpInstanceName: *bigTableInstanceName,
				TableName:       *bigTableTableName,
				TopicName:       *bigTableTopicName,
				GcpKeyFilePath:  *bigTableKeyPath,
			}
			if err := supervisor.Run(ctx, "bigtable", reporter.BigTableWriter(attestationEvents, bigTableConnection)); err != nil {
				return err
			}
		}

		logger.Info("Started internal services")

		<-ctx.Done()
		return nil
	},
		// It's safer to crash and restart the process in case we encounter a panic,
		// rather than attempting to reschedule the runnable.
		supervisor.WithPropagatePanic)

	<-rootCtx.Done()
	logger.Info("root context cancelled, exiting...")
	// TODO: wait for things to shut down gracefully
}

func decryptTelemetryServiceAccount() ([]byte, error) {
	// Decrypt service account credentials
	key, err := base64.StdEncoding.DecodeString(*telemetryKey)
	if err != nil {
		return nil, fmt.Errorf("failed to decode: %w", err)
	}

	ciphertext, err := base64.StdEncoding.DecodeString(telemetryServiceAccount)
	if err != nil {
		panic(err)
	}

	creds, err := common.DecryptAESGCM(ciphertext, key)
	if err != nil {
		return nil, fmt.Errorf("failed to decrypt: %w", err)
	}

	return creds, err
}

func shouldStart(rpc *string) bool {
	return *rpc != "" && *rpc != "none"
}

func unsafeDevModeEvmContractAddress(contractAddr string) string {
	if contractAddr != "" {
		return contractAddr
	}

	return devnet.GanacheWormholeContractAddress.Hex()
}<|MERGE_RESOLUTION|>--- conflicted
+++ resolved
@@ -1151,7 +1151,6 @@
 			}
 		}
 
-<<<<<<< HEAD
 		if shouldStart(suiRPC) {
 			logger.Info("Starting Sui watcher")
 			readiness.RegisterComponent(common.ReadinessSuiSyncing)
@@ -1162,9 +1161,7 @@
 			}
 		}
 
-=======
 		var solanaFinalizedWatcher *solana.SolanaWatcher
->>>>>>> ee186820
 		if shouldStart(solanaRPC) {
 			logger.Info("Starting Solana watcher")
 			readiness.RegisterComponent(common.ReadinessSolanaSyncing)
