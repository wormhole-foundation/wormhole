--- conflicted
+++ resolved
@@ -1043,13 +1043,10 @@
 			}
 			if err := supervisor.Run(ctx, "neonwatch",
 				evm.NewEthWatcher(*neonRPC, neonContractAddr, "neon", common.ReadinessNeonSyncing, vaa.ChainIDNeon, lockC, nil, 32, chainObsvReqC[vaa.ChainIDNeon], *unsafeDevMode).Run); err != nil {
-<<<<<<< HEAD
-=======
 				return err
 			}
 			if err := supervisor.Run(ctx, "arbitrumwatch",
 				evm.NewEthWatcher(*arbitrumRPC, arbitrumContractAddr, "arbitrum", common.ReadinessArbitrumSyncing, vaa.ChainIDArbitrum, lockC, nil, 1, chainObsvReqC[vaa.ChainIDArbitrum], *unsafeDevMode).Run); err != nil {
->>>>>>> 248fd5a5
 				return err
 			}
 		}
