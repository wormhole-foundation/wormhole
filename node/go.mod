--- conflicted
+++ resolved
@@ -1,10 +1,6 @@
 module github.com/certusone/wormhole/node
 
-<<<<<<< HEAD
-go 1.22.5
-=======
 go 1.23.3
->>>>>>> 753386a9
 
 require (
 	github.com/celo-org/celo-blockchain v1.5.5
