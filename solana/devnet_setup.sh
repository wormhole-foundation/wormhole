#!/usr/bin/env bash
# This script configures the devnet for test transfers with hardcoded addresses.
set -xu

# Configure CLI (works the same as upstream Solana CLI)
mkdir -p ~/.config/solana/cli
cat <<EOF > ~/.config/solana/cli/config.yml
json_rpc_url: "http://127.0.0.1:8899"
websocket_url: ""
keypair_path: /usr/src/solana/keys/solana-devnet.json
EOF

# Static key for the mint so it always has the same address
cat <<EOF > token.json
[179,228,102,38,68,102,75,133,127,56,63,167,143,42,59,29,220,215,100,149,220,241,176,204,154,241,168,147,195,139,55,100,22,88,9,115,146,64,160,172,3,185,132,64,254,137,133,84,142,58,166,131,205,13,77,157,245,181,101,150,105,250,163,1]
EOF

# Static key for the NFT mint so it always has the same address
cat <<EOF > nft.json
[155,117,110,235,96,214,56,128,109,79,49,209,212,13,134,5,43,123,213,68,21,156,128,100,95,8,43,51,188,230,21,197,156,0,108,72,200,203,243,56,73,203,7,163,249,54,21,156,197,35,249,89,28,177,153,154,189,69,137,14,197,254,233,183]
EOF

# Static key for the 2nd NFT mint so it always has the same address
cat <<EOF > nft2.json
[40,74,92,250,81,56,202,67,129,124,193,219,24,161,198,98,191,214,136,7,112,26,72,17,33,249,24,225,183,237,27,216,11,179,26,170,82,220,3,253,152,185,151,186,12,21,138,161,175,46,180,3,167,165,70,51,128,45,237,143,146,49,34,180]
EOF

# Constants
cli_address=6sbzC1eH4FTujJXWj51eQe25cYvr4xfXbJ1vAj7j2k5J
bridge_address=Bridge1p5gheXUvJ6jGWGeCsgPKgnE3YgdGKRVCMY9o
nft_bridge_address=NFTWqJR8YnRVqPDvTJrYuLrQDitTG5AScqbeghi4zSA
token_bridge_address=B6RHG3mfcckmrYN1UhmJzyS1XX3fZKbkeUcpJe9Sy3FE
recipient_address=90F8bf6A479f320ead074411a4B0e7944Ea8c9C1
chain_id_ethereum=2

# load the .env file with the devent init data
source .env

retry () {
  while ! $@; do
    sleep 1
  done
}

# Fund our account (as defined in solana/keys/solana-devnet.json).
retry solana airdrop 1000

# Create a new SPL token
token=$(spl-token create-token -- token.json | grep 'Creating token' | awk '{ print $3 }')
echo "Created token $token"

# Create token account
account=$(spl-token create-account "$token" | grep 'Creating account' | awk '{ print $3 }')
echo "Created token account $account"

# Mint new tokens owned by our CLI account
spl-token mint "$token" 10000000000 "$account"

# Create meta for token
token-bridge-client create-meta "$token" "Solana Test Token" "SOLT" ""

# Create a new SPL NFT
nft=$(spl-token create-token --decimals 0 -- nft.json | grep 'Creating token' | awk '{ print $3 }')
echo "Created NFT $nft"

# Create NFT account
nft_account=$(spl-token create-account "$nft" | grep 'Creating account' | awk '{ print $3 }')
echo "Created NFT account $nft_account"

# Mint new NFT owned by our CLI account
spl-token mint "$nft" 1 "$nft_account"

# Create meta for token
token-bridge-client create-meta "$nft" "Not a PUNK🎸" "PUNK🎸" "https://wrappedpunks.com:3000/api/punks/metadata/39"

nft=$(spl-token create-token --decimals 0 -- nft2.json | grep 'Creating token' | awk '{ print $3 }')
echo "Created NFT $nft"

nft_account=$(spl-token create-account "$nft" | grep 'Creating account' | awk '{ print $3 }')
echo "Created NFT account $nft_account"

spl-token mint "$nft" 1 "$nft_account"

token-bridge-client create-meta "$nft" "Not a PUNK 2🎸" "PUNK2🎸" "https://wrappedpunks.com:3000/api/punks/metadata/51"

# Create the bridge contract at a known address
# OK to fail on subsequent attempts (already created).
retry client create-bridge "$bridge_address" "$INIT_SIGNERS_CSV" 86400 100

# Initialize the token bridge
retry token-bridge-client create-bridge "$token_bridge_address" "$bridge_address"
# Initialize the NFT bridge
retry token-bridge-client create-bridge "$nft_bridge_address" "$bridge_address"

# pass the chain registration VAAs sourced from .env to the client's execute-governance command:
pushd /usr/src/clients/js
make build
# Register the Token Bridge Endpoint on ETH
node build/main.js submit -c solana -n devnet "$REGISTER_ETH_TOKEN_BRIDGE_VAA"
node build/main.js submit -c solana -n devnet "$REGISTER_TERRA_TOKEN_BRIDGE_VAA"
node build/main.js submit -c solana -n devnet "$REGISTER_BSC_TOKEN_BRIDGE_VAA"
node build/main.js submit -c solana -n devnet "$REGISTER_ALGO_TOKEN_BRIDGE_VAA"
node build/main.js submit -c solana -n devnet "$REGISTER_TERRA2_TOKEN_BRIDGE_VAA"
node build/main.js submit -c solana -n devnet "$REGISTER_NEAR_TOKEN_BRIDGE_VAA"
<<<<<<< HEAD
=======
node build/main.js submit -c solana -n devnet "$REGISTER_WORMCHAIN_TOKEN_BRIDGE_VAA"
>>>>>>> 248fd5a5
# Register the NFT Bridge Endpoint on ETH
node build/main.js submit -c solana -n devnet "$REGISTER_ETH_NFT_BRIDGE_VAA"
node build/main.js submit -c solana -n devnet "$REGISTER_TERRA_NFT_BRIDGE_VAA"
popd

# Let k8s startup probe succeed
nc -k -l -p 2000<|MERGE_RESOLUTION|>--- conflicted
+++ resolved
@@ -102,10 +102,7 @@
 node build/main.js submit -c solana -n devnet "$REGISTER_ALGO_TOKEN_BRIDGE_VAA"
 node build/main.js submit -c solana -n devnet "$REGISTER_TERRA2_TOKEN_BRIDGE_VAA"
 node build/main.js submit -c solana -n devnet "$REGISTER_NEAR_TOKEN_BRIDGE_VAA"
-<<<<<<< HEAD
-=======
 node build/main.js submit -c solana -n devnet "$REGISTER_WORMCHAIN_TOKEN_BRIDGE_VAA"
->>>>>>> 248fd5a5
 # Register the NFT Bridge Endpoint on ETH
 node build/main.js submit -c solana -n devnet "$REGISTER_ETH_NFT_BRIDGE_VAA"
 node build/main.js submit -c solana -n devnet "$REGISTER_TERRA_NFT_BRIDGE_VAA"
