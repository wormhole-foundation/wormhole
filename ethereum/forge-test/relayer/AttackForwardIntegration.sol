// SPDX-License-Identifier: UNLICENSED
pragma solidity ^0.8.17;

import "@openzeppelin/contracts/token/ERC20/ERC20.sol";

import "../../contracts/interfaces/IWormhole.sol";
import "../../contracts/interfaces/relayer/IWormholeReceiver.sol";
<<<<<<< HEAD
import "../../contracts/interfaces/relayer/IWormholeRelayerTyped.sol";
import "../../contracts/interfaces/relayer/IDeliveryProviderTyped.sol";
=======
import "../../contracts/interfaces/relayer/IWormholeRelayer.sol";

import {toWormholeFormat} from "../../contracts/libraries/relayer/Utils.sol";
>>>>>>> 77522f93

/**
 * This contract is a malicious "integration" that attempts to attack the forward mechanism.
 */
contract AttackForwardIntegration is IWormholeReceiver {
    address attackerReward;
<<<<<<< HEAD
    IWormhole wormhole;
    IWormholeRelayer core_relayer;
    uint32 nonce = 1;
    uint16 targetChain;
=======
    IWormhole immutable wormhole;
    IWormholeRelayer immutable coreRelayer;
    uint16 targetChainId;
>>>>>>> 77522f93

    // Capture 30k gas for fees
    // This just needs to be enough to pay for the call to the destination address.
    uint32 SAFE_DELIVERY_GAS_CAPTURE = 30_000;

    constructor(
        IWormhole initWormhole,
        IWormholeRelayer initWormholeRelayer,
        uint16 chainId,
        address initAttackerReward
    ) {
        wormhole = initWormhole;
<<<<<<< HEAD
        core_relayer = initWormholeRelayer;
        targetChain = chainId;
=======
        attackerReward = initAttackerReward;
        coreRelayer = initCoreRelayer;
        targetChainId = chainId;
>>>>>>> 77522f93
    }

    // This is the function which receives all messages from the remote contracts.
    function receiveWormholeMessages(
        bytes memory payload,
        bytes[] memory additionalVaas,
        bytes32 sourceAddress,
        uint16 sourceChain,
        bytes32 deliveryHash
    ) public payable override {
        // Do nothing. The attacker doesn't care about this message; he sends it himself.
    }

    receive() external payable {
        // Request forward from the relayer network
        // The core relayer could in principle accept the request due to this being the target of the message at the same time as being the refund address.
        // Note that, if succesful, this forward request would be processed after the time for processing forwards is past.
        // Thus, the request would "linger" in the forward request cache and be attended to in the next delivery.
        forward(targetChain, attackerReward);
    }

<<<<<<< HEAD
    function forward(uint16 _targetChain, address attackerRewardAddress) internal {
        (LocalNative deliveryPayment,) =
            core_relayer.quoteEVMDeliveryPrice(_targetChain, TargetNative.wrap(0), Gas.wrap(SAFE_DELIVERY_GAS_CAPTURE));

        bytes memory emptyArray;
        core_relayer.forwardToEvm{value: LocalNative.unwrap(deliveryPayment) + wormhole.messageFee()}(
            _targetChain,
            attackerRewardAddress,
            emptyArray,
            TargetNative.wrap(0),
            LocalNative.wrap(0),
            Gas.wrap(SAFE_DELIVERY_GAS_CAPTURE),
            _targetChain,
            // All remaining funds will be returned to the attacker
            attackerRewardAddress,
            core_relayer.getDefaultDeliveryProvider(),
            new VaaKey[](0),
            15
=======
    function forward(uint16 _targetChainId, address attackerRewardAddress) internal {
        (uint256 deliveryPayment,) = coreRelayer.quoteEVMDeliveryPrice(
            _targetChainId, 0, SAFE_DELIVERY_GAS_CAPTURE
        );

        bytes memory payload = new bytes(0);
        coreRelayer.forwardToEvm{value: deliveryPayment + wormhole.messageFee()}(
            _targetChainId,
            attackerRewardAddress,
            payload,
            // receiver value
            Wei.wrap(0),
            Gas.wrap(SAFE_DELIVERY_GAS_CAPTURE),
            _targetChainId,
            // All remaining funds will be returned to the attacker through a refund
            attackerRewardAddress
>>>>>>> 77522f93
        );
    }
}<|MERGE_RESOLUTION|>--- conflicted
+++ resolved
@@ -5,30 +5,18 @@
 
 import "../../contracts/interfaces/IWormhole.sol";
 import "../../contracts/interfaces/relayer/IWormholeReceiver.sol";
-<<<<<<< HEAD
 import "../../contracts/interfaces/relayer/IWormholeRelayerTyped.sol";
-import "../../contracts/interfaces/relayer/IDeliveryProviderTyped.sol";
-=======
-import "../../contracts/interfaces/relayer/IWormholeRelayer.sol";
-
+// import "../../contracts/interfaces/relayer/IDeliveryProviderTyped.sol";
 import {toWormholeFormat} from "../../contracts/libraries/relayer/Utils.sol";
->>>>>>> 77522f93
 
 /**
  * This contract is a malicious "integration" that attempts to attack the forward mechanism.
  */
 contract AttackForwardIntegration is IWormholeReceiver {
     address attackerReward;
-<<<<<<< HEAD
-    IWormhole wormhole;
-    IWormholeRelayer core_relayer;
-    uint32 nonce = 1;
-    uint16 targetChain;
-=======
     IWormhole immutable wormhole;
     IWormholeRelayer immutable coreRelayer;
-    uint16 targetChainId;
->>>>>>> 77522f93
+    uint16 targetChain;
 
     // Capture 30k gas for fees
     // This just needs to be enough to pay for the call to the destination address.
@@ -41,14 +29,9 @@
         address initAttackerReward
     ) {
         wormhole = initWormhole;
-<<<<<<< HEAD
-        core_relayer = initWormholeRelayer;
+        attackerReward = initAttackerReward;
+        coreRelayer = initWormholeRelayer;
         targetChain = chainId;
-=======
-        attackerReward = initAttackerReward;
-        coreRelayer = initCoreRelayer;
-        targetChainId = chainId;
->>>>>>> 77522f93
     }
 
     // This is the function which receives all messages from the remote contracts.
@@ -70,13 +53,12 @@
         forward(targetChain, attackerReward);
     }
 
-<<<<<<< HEAD
     function forward(uint16 _targetChain, address attackerRewardAddress) internal {
         (LocalNative deliveryPayment,) =
-            core_relayer.quoteEVMDeliveryPrice(_targetChain, TargetNative.wrap(0), Gas.wrap(SAFE_DELIVERY_GAS_CAPTURE));
+            coreRelayer.quoteEVMDeliveryPrice(_targetChain, TargetNative.wrap(0), Gas.wrap(SAFE_DELIVERY_GAS_CAPTURE));
 
         bytes memory emptyArray;
-        core_relayer.forwardToEvm{value: LocalNative.unwrap(deliveryPayment) + wormhole.messageFee()}(
+        coreRelayer.forwardToEvm{value: LocalNative.unwrap(deliveryPayment) + wormhole.messageFee()}(
             _targetChain,
             attackerRewardAddress,
             emptyArray,
@@ -86,27 +68,9 @@
             _targetChain,
             // All remaining funds will be returned to the attacker
             attackerRewardAddress,
-            core_relayer.getDefaultDeliveryProvider(),
+            coreRelayer.getDefaultDeliveryProvider(),
             new VaaKey[](0),
             15
-=======
-    function forward(uint16 _targetChainId, address attackerRewardAddress) internal {
-        (uint256 deliveryPayment,) = coreRelayer.quoteEVMDeliveryPrice(
-            _targetChainId, 0, SAFE_DELIVERY_GAS_CAPTURE
-        );
-
-        bytes memory payload = new bytes(0);
-        coreRelayer.forwardToEvm{value: deliveryPayment + wormhole.messageFee()}(
-            _targetChainId,
-            attackerRewardAddress,
-            payload,
-            // receiver value
-            Wei.wrap(0),
-            Gas.wrap(SAFE_DELIVERY_GAS_CAPTURE),
-            _targetChainId,
-            // All remaining funds will be returned to the attacker through a refund
-            attackerRewardAddress
->>>>>>> 77522f93
         );
     }
 }