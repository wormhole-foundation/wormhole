--- conflicted
+++ resolved
@@ -142,17 +142,8 @@
                 }
             }
 
-<<<<<<< HEAD
             EvmExecutionInfoV1 memory executionInfo = decodeEvmExecutionInfoV1(instruction.encodedExecutionInfo);
             Wei budget = executionInfo.gasLimit.toWei(executionInfo.targetChainRefundPerGasUnused) + instruction.requestedReceiverValue + instruction.extraReceiverValue;
-=======
-            Wei budget = decodeEvmExecutionParamsV1(instruction.encodedExecutionParameters)
-                .gasLimit
-                .toWei(
-                decodeEvmQuoteParamsV1(instruction.encodedQuoteParameters)
-                    .targetChainRefundPerGasUnused
-            ) + instruction.requestedReceiverValue + instruction.extraReceiverValue;
->>>>>>> 15d403d8
 
             uint16 targetChainId = instruction.targetChainId;
 
@@ -176,32 +167,16 @@
             RedeliveryInstruction memory instruction =
                 CoreRelayerSerde.decodeRedeliveryInstruction(parsedDeliveryVAA.payload);
 
-<<<<<<< HEAD
             
 
-            DeliveryOverride memory deliveryOverride =
-            DeliveryOverride({
+            DeliveryOverride memory deliveryOverride = DeliveryOverride({
                 newExecutionInfo: instruction.newEncodedExecutionInfo,
-=======
-            DeliveryOverride memory deliveryOverride = DeliveryOverride({
-                newQuoteParameters: instruction.newEncodedQuoteParameters,
-                newExecutionParameters: instruction.newEncodedExecutionParameters,
->>>>>>> 15d403d8
                 newReceiverValue: instruction.newRequestedReceiverValue,
                 redeliveryHash: parsedDeliveryVAA.hash
             });
 
-<<<<<<< HEAD
             EvmExecutionInfoV1 memory executionInfo = decodeEvmExecutionInfoV1(instruction.newEncodedExecutionInfo);
             Wei budget = executionInfo.gasLimit.toWei(executionInfo.targetChainRefundPerGasUnused) + instruction.newRequestedReceiverValue;
-=======
-            Wei budget = decodeEvmExecutionParamsV1(instruction.newEncodedExecutionParameters)
-                .gasLimit
-                .toWei(
-                decodeEvmQuoteParamsV1(instruction.newEncodedQuoteParameters)
-                    .targetChainRefundPerGasUnused
-            ) + instruction.newRequestedReceiverValue;
->>>>>>> 15d403d8
 
             bytes memory oldEncodedDeliveryVAA = getPastDeliveryVAA(
                 instruction.deliveryVaaKey.chainId, instruction.deliveryVaaKey.sequence
