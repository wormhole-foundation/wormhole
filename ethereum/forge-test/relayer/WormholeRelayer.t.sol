--- conflicted
+++ resolved
@@ -2158,19 +2158,9 @@
 
         assertTrue(ins.key.chainId == setup.sourceChainId, "VAA key has correct chainID");
         assertTrue(ins.key.infoType == IWormholeRelayer.VaaKeyType.EMITTER_SEQUENCE, "VAA key type matches");
-<<<<<<< HEAD
         assertTrue(ins.newReceiverValueTarget >= feeParams.receiverValueTarget, "new receiver value greater than the old value");
         assertTrue(ins.targetChain == setup.targetChainId, "target chain matches");
         assertTrue(ins.sourceRelayProvider == setup.source.coreRelayer.toWormholeFormat(address(setup.source.relayProvider)), "specified relay provider is listed");
-=======
-        assertTrue(
-            ins.newReceiverValueTarget >= feeParams.receiverValueTarget, "new receiver value greater than the old value"
-        );
-        assertTrue(
-            ins.sourceRelayProvider == setup.source.coreRelayer.toWormholeFormat(address(setup.source.relayProvider)),
-            "specified relay provider is listed"
-        );
->>>>>>> 11e26427
         assertTrue(ins.executionParameters.gasLimit >= gasParams.targetGasLimit, "new gaslimit was recorded");
     }
 
