--- conflicted
+++ resolved
@@ -289,12 +289,9 @@
         assertTrue(keccak256(setup.target.integration.getMessage()) == keccak256(message));
     }
 
-<<<<<<< HEAD
     function testSendCheckConsistencyLevel(GasParameters memory gasParams, FeeParameters memory feeParams, bytes memory message) public {
-=======
-    function testSendUsingVaaHashAsVaaKey(GasParameters memory gasParams, FeeParameters memory feeParams, bytes memory message) public {
->>>>>>> 6f8dbd59
-        StandardSetupTwoChains memory setup = standardAssumeAndSetupTwoChains(gasParams, feeParams, 1000000);
+    
+         StandardSetupTwoChains memory setup = standardAssumeAndSetupTwoChains(gasParams, feeParams, 1000000);
 
         vm.recordLogs();
 
@@ -302,8 +299,7 @@
         uint256 maxTransactionFee = setup.source.coreRelayer.quoteGas(
             setup.targetChainId, gasParams.targetGasLimit, address(setup.source.relayProvider)
         );
-
-<<<<<<< HEAD
+        
         uint64 sequence = setup.source.wormhole.publishMessage{value: feeParams.wormholeFeeOnSource}(0, bytes("Hi!"), 200);
 
         setup.source.coreRelayer.send{value: maxTransactionFee + feeParams.wormholeFeeOnSource}(setup.targetChainId, setup.source.coreRelayer.toWormholeFormat(address(setup.target.integration)), setup.targetChainId, setup.source.coreRelayer.toWormholeFormat(address(setup.target.integration)), maxTransactionFee, 0, bytes(""), vaaKeyArray(setup.sourceChainId, sequence, address(this)), uint8(23));
@@ -314,7 +310,18 @@
         uint8 consistencyLevel = log.data.toUint8(32 + 32 + 32 + 32 - 1);
 
         assertTrue(consistencyLevel == 23);
-=======
+  }
+    function testSendUsingVaaHashAsVaaKey(GasParameters memory gasParams, FeeParameters memory feeParams, bytes memory message) public {
+
+        StandardSetupTwoChains memory setup = standardAssumeAndSetupTwoChains(gasParams, feeParams, 1000000);
+
+        vm.recordLogs();
+
+        // estimate the cost based on the intialized values
+        uint256 maxTransactionFee = setup.source.coreRelayer.quoteGas(
+            setup.targetChainId, gasParams.targetGasLimit, address(setup.source.relayProvider)
+        );
+
         vm.prank(address(setup.source.integration));
         setup.source.wormhole.publishMessage{value: feeParams.wormholeFeeOnSource}(0, abi.encodePacked(uint8(0)), 200);
         vm.prank(address(setup.source.integration));
@@ -346,7 +353,7 @@
         genericRelayer.relay(newLogs, setup.sourceChainId, bytes(""));
 
         assertTrue(keccak256(setup.target.integration.getMessage()) == keccak256("Hi!"));
->>>>>>> 6f8dbd59
+
     }
 
     function testMultipleForwards(GasParameters memory gasParams, FeeParameters memory feeParams, bytes memory message) public {
