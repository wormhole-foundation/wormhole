// SPDX-License-Identifier: Apache 2

pragma solidity ^0.8.0;

import {IDeliveryProvider} from "../../contracts/interfaces/relayer/IDeliveryProvider.sol";
import {DeliveryProvider} from "../../contracts/relayer/deliveryProvider/DeliveryProvider.sol";
import {DeliveryProviderSetup} from
    "../../contracts/relayer/deliveryProvider/DeliveryProviderSetup.sol";
import {DeliveryProviderImplementation} from
    "../../contracts/relayer/deliveryProvider/DeliveryProviderImplementation.sol";
import {DeliveryProviderProxy} from
    "../../contracts/relayer/deliveryProvider/DeliveryProviderProxy.sol";
import {DeliveryProviderMessages} from
    "../../contracts/relayer/deliveryProvider/DeliveryProviderMessages.sol";
import {DeliveryProviderStructs} from
    "../../contracts/relayer/deliveryProvider/DeliveryProviderStructs.sol";
import "../../contracts/interfaces/relayer/IWormholeRelayerTyped.sol";
import {
    DeliveryInstruction,
    RedeliveryInstruction,
    DeliveryOverride
} from "../../contracts/libraries/relayer/RelayerInternalStructs.sol";
import {WormholeRelayer} from "../../contracts/relayer/coreRelayer/WormholeRelayer.sol";
import {MockGenericRelayer} from "./MockGenericRelayer.sol";
import {MockWormhole} from "./MockWormhole.sol";
import {IWormhole} from "../../contracts/interfaces/IWormhole.sol";
import {WormholeSimulator, FakeWormholeSimulator} from "./WormholeSimulator.sol";
import {IWormholeReceiver} from "../../contracts/interfaces/relayer/IWormholeReceiver.sol";
import {AttackForwardIntegration} from "./AttackForwardIntegration.sol";
import {
    MockRelayerIntegration,
    XAddress,
    DeliveryData
} from "../../contracts/mock/relayer/MockRelayerIntegration.sol";
import {ForwardTester} from "./ForwardTester.sol";
import {TestHelpers} from "./TestHelpers.sol";
import {WormholeRelayerSerde} from "../../contracts/relayer/coreRelayer/WormholeRelayerSerde.sol";
import {
    EvmExecutionInfoV1,
    ExecutionInfoVersion,
    decodeEvmExecutionInfoV1,
    encodeEvmExecutionInfoV1
} from "../../contracts/libraries/relayer/ExecutionParameters.sol";
import {toWormholeFormat, fromWormholeFormat} from "../../contracts/libraries/relayer/Utils.sol";
import {BytesParsing} from "../../contracts/libraries/relayer/BytesParsing.sol";
import "../../contracts/interfaces/relayer/TypedUnits.sol";

import "forge-std/Test.sol";
import "forge-std/console.sol";
import "forge-std/Vm.sol";

contract WormholeRelayerTests is Test {
    using BytesParsing for bytes;
    using WeiLib for Wei;
    using GasLib for Gas;
    using WeiPriceLib for WeiPrice;
    using GasPriceLib for GasPrice;
    using TargetNativeLib for TargetNative;
    using LocalNativeLib for LocalNative;

    Gas REASONABLE_GAS_LIMIT = Gas.wrap(500000);
    Gas REASONABLE_GAS_LIMIT_FORWARDS = Gas.wrap(1000000);
    Gas TOO_LOW_GAS_LIMIT = Gas.wrap(10000);

    struct GasParameters {
        uint32 evmGasOverhead;
        uint32 targetGasLimit;
        uint56 targetGasPrice;
        uint56 sourceGasPrice;
    }

    struct FeeParameters {
        uint56 targetNativePrice;
        uint56 sourceNativePrice;
        uint32 wormholeFeeOnSource;
        uint32 wormholeFeeOnTarget;
        uint64 receiverValueTarget;
    }

    struct GasParametersTyped {
        Gas evmGasOverhead;
        Gas targetGasLimit;
        GasPrice targetGasPrice;
        GasPrice sourceGasPrice;
    }

    struct FeeParametersTyped {
        WeiPrice targetNativePrice;
        WeiPrice sourceNativePrice;
        Wei wormholeFeeOnSource;
        Wei wormholeFeeOnTarget;
        Wei receiverValueTarget;
    }

    function toGasParametersTyped(GasParameters memory gasParams)
        internal
        pure
        returns (GasParametersTyped memory)
    {
        return GasParametersTyped({
            evmGasOverhead: Gas.wrap(gasParams.evmGasOverhead),
            targetGasLimit: Gas.wrap(gasParams.targetGasLimit),
            targetGasPrice: GasPrice.wrap(gasParams.targetGasPrice),
            sourceGasPrice: GasPrice.wrap(gasParams.sourceGasPrice)
        });
    }

    function toFeeParametersTyped(FeeParameters memory feeParams)
        internal
        pure
        returns (FeeParametersTyped memory)
    {
        return FeeParametersTyped({
            targetNativePrice: WeiPrice.wrap(feeParams.targetNativePrice),
            sourceNativePrice: WeiPrice.wrap(feeParams.sourceNativePrice),
            wormholeFeeOnSource: Wei.wrap(feeParams.wormholeFeeOnSource),
            wormholeFeeOnTarget: Wei.wrap(feeParams.wormholeFeeOnTarget),
            receiverValueTarget: Wei.wrap(feeParams.receiverValueTarget)
        });
    }

    IWormhole relayerWormhole;
    WormholeSimulator relayerWormholeSimulator;
    MockGenericRelayer genericRelayer;
    TestHelpers helpers;

    /**
     *
     *  SETUP
     *
     */

    function setUp() public {
        // deploy Wormhole
        MockWormhole wormhole = new MockWormhole({
            initChainId: 2,
            initEvmChainId: block.chainid
        });

        relayerWormhole = wormhole;
        relayerWormholeSimulator = new FakeWormholeSimulator(
            wormhole
        );

        helpers = new TestHelpers();

        genericRelayer =
            new MockGenericRelayer(address(wormhole), address(relayerWormholeSimulator));

        setUpChains(5);
    }

    struct StandardSetupTwoChains {
        uint16 sourceChain;
        uint16 targetChain;
        uint16 differentChainId;
        Contracts source;
        Contracts target;
    }

    function standardAssume(
        GasParameters memory gasParams,
        FeeParameters memory feeParams,
        uint32 minTargetGasLimit
    ) public {
        vm.assume(gasParams.evmGasOverhead > 0);
        vm.assume(gasParams.targetGasLimit > 0);
        vm.assume(feeParams.targetNativePrice > 0);
        vm.assume(gasParams.targetGasPrice > 0);
        vm.assume(gasParams.sourceGasPrice > 0);
        vm.assume(feeParams.sourceNativePrice > 0);

        vm.assume(
            (
                uint256(gasParams.sourceGasPrice) * feeParams.sourceNativePrice
                    + feeParams.targetNativePrice - 1
            ) / uint256(feeParams.targetNativePrice) < type(uint88).max
        );
        vm.assume(
            (
                uint256(gasParams.targetGasPrice) * feeParams.targetNativePrice
                    + feeParams.sourceNativePrice - 1
            ) / uint256(feeParams.sourceNativePrice) < type(uint88).max
        );

        vm.assume(
            feeParams.targetNativePrice
                < (uint256(2) ** 126)
                    / (
                        uint256(1) * gasParams.targetGasPrice
                            * (uint256(0) + gasParams.targetGasLimit + gasParams.evmGasOverhead)
                            + feeParams.wormholeFeeOnTarget
                    )
        );
        vm.assume(
            feeParams.sourceNativePrice
                < (uint256(2) ** 126)
                    / (
                        uint256(1) * gasParams.sourceGasPrice
                            * (uint256(gasParams.targetGasLimit) + gasParams.evmGasOverhead)
                            + feeParams.wormholeFeeOnSource
                    )
        );

        vm.assume(gasParams.targetGasLimit >= minTargetGasLimit);
    }

    function standardAssumeAndSetupTwoChains(
        GasParameters memory gasParams_,
        FeeParameters memory feeParams_,
        uint32 minTargetGasLimit
    ) public returns (StandardSetupTwoChains memory s) {
        return standardAssumeAndSetupTwoChains(
            gasParams_,
            feeParams_,
            Gas.wrap(minTargetGasLimit)
        );
    }

    function standardAssumeAndSetupTwoChains(
        GasParameters memory gasParams_,
        FeeParameters memory feeParams_,
        Gas minTargetGasLimit
    ) public returns (StandardSetupTwoChains memory s) {
        standardAssume(gasParams_, feeParams_, uint32(minTargetGasLimit.unwrap()));
        GasParametersTyped memory gasParams = toGasParametersTyped(gasParams_);
        FeeParametersTyped memory feeParams = toFeeParametersTyped(feeParams_);

        s.sourceChain = 1;
        s.targetChain = 2;
        s.differentChainId = 3;
        s.source = map[s.sourceChain];
        s.target = map[s.targetChain];

        vm.deal(s.source.relayer, type(uint256).max / 2);
        vm.deal(s.target.relayer, type(uint256).max / 2);
        vm.deal(address(this), type(uint256).max / 2);
        vm.deal(address(s.target.integration), type(uint256).max / 2);
        vm.deal(address(s.source.integration), type(uint256).max / 2);

        // set deliveryProvider prices
        s.source.deliveryProvider.updatePrice(
            s.targetChain, gasParams.targetGasPrice, feeParams.targetNativePrice
        );
        s.source.deliveryProvider.updatePrice(
            s.sourceChain, gasParams.sourceGasPrice, feeParams.sourceNativePrice
        );
        s.target.deliveryProvider.updatePrice(
            s.targetChain, gasParams.targetGasPrice, feeParams.targetNativePrice
        );
        s.target.deliveryProvider.updatePrice(
            s.sourceChain, gasParams.sourceGasPrice, feeParams.sourceNativePrice
        );

        s.source.deliveryProvider.updateDeliverGasOverhead(s.targetChain, gasParams.evmGasOverhead);
        s.target.deliveryProvider.updateDeliverGasOverhead(s.sourceChain, gasParams.evmGasOverhead);

        s.source.wormholeSimulator.setMessageFee(feeParams.wormholeFeeOnSource.unwrap());
        s.target.wormholeSimulator.setMessageFee(feeParams.wormholeFeeOnTarget.unwrap());
    }

    struct Contracts {
        IWormhole wormhole;
        WormholeSimulator wormholeSimulator;
        DeliveryProvider deliveryProvider;
        IWormholeRelayer coreRelayer;
        WormholeRelayer coreRelayerFull;
        MockRelayerIntegration integration;
        address relayer;
        address payable rewardAddress;
        address payable refundAddress;
        uint16 chainId;
    }

    mapping(uint16 => Contracts) map;

    function setUpChains(uint16 numChains) internal {
        for (uint16 i = 1; i <= numChains; i++) {
            Contracts memory mapEntry;
            (mapEntry.wormhole, mapEntry.wormholeSimulator) = helpers.setUpWormhole(i);
            mapEntry.deliveryProvider = helpers.setUpDeliveryProvider(i, address(mapEntry.wormhole));
            mapEntry.coreRelayer =
                helpers.setUpWormholeRelayer(mapEntry.wormhole, address(mapEntry.deliveryProvider));
            mapEntry.coreRelayerFull = WormholeRelayer(payable(address(mapEntry.coreRelayer)));
            genericRelayer.setWormholeRelayerContract(i, address(mapEntry.coreRelayer));
            mapEntry.integration =
            new MockRelayerIntegration(address(mapEntry.wormhole), address(mapEntry.coreRelayer));
            mapEntry.relayer =
                address(uint160(uint256(keccak256(abi.encodePacked(bytes("relayer"), i)))));
            genericRelayer.setProviderDeliveryAddress(i, mapEntry.relayer);
            mapEntry.refundAddress = payable(
                address(uint160(uint256(keccak256(abi.encodePacked(bytes("refundAddress"), i)))))
            );
            mapEntry.rewardAddress = payable(
                address(uint160(uint256(keccak256(abi.encodePacked(bytes("rewardAddress"), i)))))
            );
            mapEntry.chainId = i;
            map[i] = mapEntry;
        }

        uint192 maxBudget = uint192(2 ** 192 - 1);
        for (uint16 i = 1; i <= numChains; i++) {
            for (uint16 j = 1; j <= numChains; j++) {
                map[i].deliveryProvider.updateSupportedChain(j, true);
                map[i].deliveryProvider.updateAssetConversionBuffer(j, 500, 10000);
                map[i].deliveryProvider.updateTargetChainAddress(
                    j, bytes32(uint256(uint160(address(map[j].deliveryProvider))))
                );
                map[i].deliveryProvider.updateRewardAddress(map[i].rewardAddress);
                helpers.registerWormholeRelayerContract(
                    map[i].coreRelayerFull,
                    map[i].wormhole,
                    i,
                    j,
                    bytes32(uint256(uint160(address(map[j].coreRelayer))))
                );
                map[i].deliveryProvider.updateMaximumBudget(j, Wei.wrap(maxBudget));
                map[i].integration.registerEmitter(
                    j, bytes32(uint256(uint160(address(map[j].integration))))
                );
                XAddress[] memory addresses = new XAddress[](1);
                addresses[0] = XAddress(j, bytes32(uint256(uint160(address(map[j].integration)))));
                map[i].integration.registerEmitters(addresses);
            }
        }
    }

    function getDeliveryVAAHash(Vm.Log[] memory logs) internal pure returns (bytes32 vaaHash) {
        (vaaHash,) = logs[0].data.asBytes32(0);
    }

    function getDeliveryStatus(Vm.Log memory log)
        internal
        pure
        returns (IWormholeRelayerDelivery.DeliveryStatus status)
    {
        (uint256 parsed,) = log.data.asUint256(32);
        status = IWormholeRelayerDelivery.DeliveryStatus(parsed);
    }

    function getDeliveryStatus()
        internal
        returns (IWormholeRelayerDelivery.DeliveryStatus status)
    {
        Vm.Log[] memory logs = vm.getRecordedLogs();
        status = getDeliveryStatus(logs[logs.length - 1]);
    }

    function getRefundStatus(Vm.Log memory log)
        internal
        pure
        returns (IWormholeRelayerDelivery.RefundStatus status)
    {
        (uint256 parsed,) = log.data.asUint256(32 + 32 + 32);
        status = IWormholeRelayerDelivery.RefundStatus(parsed);
    }

    function getRefundStatus()
        internal
        returns (IWormholeRelayerDelivery.RefundStatus status)
    {
        Vm.Log[] memory logs = vm.getRecordedLogs();
        status = getRefundStatus(logs[logs.length - 1]);
    }

    function vaaKeyArray(
        uint16 chainId,
        uint64 sequence,
        address emitterAddress
    ) internal pure returns (VaaKey[] memory vaaKeys) {
        vaaKeys = new VaaKey[](1);
        vaaKeys[0] = VaaKey(chainId, toWormholeFormat(emitterAddress), sequence);
    }

    function sendMessageToTargetChain(
        StandardSetupTwoChains memory setup,
        Gas gasLimit,
        uint128 receiverValue,
        bytes memory message
    ) internal returns (uint64 sequence) {
        return sendMessageToTargetChain(
            setup,
            uint32(gasLimit.unwrap()),
            receiverValue,
            message
        );
    }

    function sendMessageToTargetChain(
        StandardSetupTwoChains memory setup,
        uint32 gasLimit,
        uint128 receiverValue,
        bytes memory message
    ) internal returns (uint64 sequence) {
        (LocalNative deliveryCost,) = setup.source.coreRelayer.quoteEVMDeliveryPrice(
            setup.targetChain, TargetNative.wrap(receiverValue), Gas.wrap(gasLimit)
        );
        sequence = setup.source.integration.sendMessage{
            value: LocalNative.unwrap(deliveryCost) + setup.source.wormhole.messageFee()
        }(message, setup.targetChain, gasLimit, receiverValue);
    }

    function sendMessageToTargetChainExpectingForwardedResponse(
        StandardSetupTwoChains memory setup,
        uint32 gasLimit,
        uint128 receiverValue,
        bytes memory message,
        bytes memory forwardedMessage,
        bool forwardShouldSucceed
    ) internal returns (uint64 sequence) {
        (LocalNative forwardDeliveryCost,) = setup.target.coreRelayer.quoteEVMDeliveryPrice(
            setup.sourceChain, TargetNative.wrap(0), REASONABLE_GAS_LIMIT
        );
        uint256 neededReceiverValue = forwardDeliveryCost.unwrap() + setup.target.wormhole.messageFee();
        vm.assume(neededReceiverValue <= type(uint128).max);
        if (forwardShouldSucceed) {
            vm.assume(receiverValue >= neededReceiverValue);
        } else {
            vm.assume(receiverValue < neededReceiverValue);
        }

        (LocalNative deliveryCost,) = setup.source.coreRelayer.quoteEVMDeliveryPrice(
            setup.targetChain, TargetNative.wrap(receiverValue), Gas.wrap(gasLimit)
        );

        sequence = setup.source.integration.sendMessageWithForwardedResponse{
            value: deliveryCost.unwrap() + setup.source.wormhole.messageFee()
        }(message, forwardedMessage, setup.targetChain, gasLimit, receiverValue);
    }

    function resendMessageToTargetChain(
        StandardSetupTwoChains memory setup,
        uint64 sequence,
        uint32 gasLimit,
        uint128 receiverValue,
        bytes memory 
    ) internal {
        (LocalNative newDeliveryCost,) = setup.source.coreRelayer.quoteEVMDeliveryPrice(
            setup.targetChain, TargetNative.wrap(receiverValue), Gas.wrap(gasLimit)
        );

        setup.source.integration.resend{value: newDeliveryCost.unwrap() + setup.source.wormhole.messageFee()}(
            setup.sourceChain, sequence, setup.targetChain, gasLimit, receiverValue
        );
    }

    /**
     *
     * TEST SUITE!
     *
     */

    /**
     * Basic Functionality Tests: Send, Forward, and Resend
     */

    function testSend(
        GasParameters memory gasParams,
        FeeParameters memory feeParams,
        bytes memory message
    ) public {
        StandardSetupTwoChains memory setup =
            standardAssumeAndSetupTwoChains(gasParams, feeParams, REASONABLE_GAS_LIMIT);

        vm.recordLogs();

        sendMessageToTargetChain(setup, gasParams.targetGasLimit, 0, message);

        genericRelayer.relay(setup.sourceChain);

        assertTrue(keccak256(setup.target.integration.getMessage()) == keccak256(message));
        assertTrue(getDeliveryStatus() == IWormholeRelayerDelivery.DeliveryStatus.SUCCESS);
    }

    function testForward(
        GasParameters memory gasParams,
        FeeParameters memory feeParams,
        bytes memory message,
        bytes memory forwardedMessage
    ) public {
        StandardSetupTwoChains memory setup =
            standardAssumeAndSetupTwoChains(gasParams, feeParams, REASONABLE_GAS_LIMIT_FORWARDS);

        vm.recordLogs();

        sendMessageToTargetChainExpectingForwardedResponse(
            setup,
            gasParams.targetGasLimit,
            feeParams.receiverValueTarget,
            message,
            forwardedMessage,
            true
        );

        genericRelayer.relay(setup.sourceChain);

        assertTrue(keccak256(setup.target.integration.getMessage()) == keccak256(message));

        genericRelayer.relay(setup.targetChain);

        assertTrue(keccak256(setup.source.integration.getMessage()) == keccak256(forwardedMessage));
    }

    function testResend(
        GasParameters memory gasParams,
        FeeParameters memory feeParams,
        bytes memory message
    ) public {
        StandardSetupTwoChains memory setup =
            standardAssumeAndSetupTwoChains(gasParams, feeParams, REASONABLE_GAS_LIMIT);

        vm.recordLogs();

        vm.assume(keccak256(message) != keccak256(bytes("")));

        uint64 sequence = sendMessageToTargetChain(setup, TOO_LOW_GAS_LIMIT, 0, message);

        genericRelayer.relay(setup.sourceChain);

        assertTrue(keccak256(setup.target.integration.getMessage()) != keccak256(message));
        assertTrue(getDeliveryStatus() == IWormholeRelayerDelivery.DeliveryStatus.RECEIVER_FAILURE);

        resendMessageToTargetChain(setup, sequence, uint32(REASONABLE_GAS_LIMIT.unwrap()), 0, message);

        genericRelayer.relay(setup.sourceChain);

        assertTrue(keccak256(setup.target.integration.getMessage()) == keccak256(message));
        assertTrue(getDeliveryStatus() == IWormholeRelayerDelivery.DeliveryStatus.SUCCESS);
    }

    /**
     * More functionality tests
     */

    function testForwardFailure(
        GasParameters memory gasParams,
        FeeParameters memory feeParams
    ) public {
        feeParams.receiverValueTarget = 0;
        vm.assume(
            uint256(20) * feeParams.targetNativePrice * gasParams.targetGasPrice
                < uint256(1) * feeParams.sourceNativePrice * gasParams.sourceGasPrice
        );

        vm.recordLogs();
        gasParams.targetGasLimit = 600000;
        StandardSetupTwoChains memory setup =
            standardAssumeAndSetupTwoChains(gasParams, feeParams, Gas.wrap(gasParams.targetGasLimit));

        sendMessageToTargetChainExpectingForwardedResponse(
            setup,
            gasParams.targetGasLimit,
            feeParams.receiverValueTarget,
            bytes("Hello!"),
            bytes("Forwarded Message!"),
            false
        );

        genericRelayer.relay(setup.sourceChain);

        assertTrue(keccak256(setup.target.integration.getMessage()) != keccak256(bytes("Hello!")));
        assertTrue(
            getDeliveryStatus() == IWormholeRelayerDelivery.DeliveryStatus.FORWARD_REQUEST_FAILURE
        );
    }

    function testMultipleForwards(
        GasParameters memory gasParams,
        FeeParameters memory feeParams,
        bytes memory message,
        bytes memory forwardedMessage
    ) public {
        StandardSetupTwoChains memory setup =
            standardAssumeAndSetupTwoChains(gasParams, feeParams, REASONABLE_GAS_LIMIT);

        (LocalNative firstForwardDeliveryCost,) = setup.target.coreRelayer.quoteEVMDeliveryPrice(
            setup.sourceChain, TargetNative.wrap(0), REASONABLE_GAS_LIMIT
        );
        (LocalNative secondForwardDeliveryCost,) = setup.target.coreRelayer.quoteEVMDeliveryPrice(
            setup.targetChain, TargetNative.wrap(0), REASONABLE_GAS_LIMIT
        );

        uint256 receiverValue = firstForwardDeliveryCost.unwrap() + secondForwardDeliveryCost.unwrap()
            + 2 * setup.target.wormhole.messageFee();
        vm.assume(receiverValue <= type(uint128).max);

        (LocalNative deliveryCost,) = setup.source.coreRelayer.quoteEVMDeliveryPrice(
            setup.targetChain, TargetNative.wrap(receiverValue), Gas.wrap(REASONABLE_GAS_LIMIT_FORWARDS.unwrap() * 2)
        );

        vm.recordLogs();

        setup.source.integration.sendMessageWithMultiForwardedResponse{
            value: deliveryCost.unwrap() + feeParams.wormholeFeeOnSource
        }(
            message,
            forwardedMessage,
            setup.targetChain,
            uint32(REASONABLE_GAS_LIMIT_FORWARDS.unwrap() * 2),
            uint128(receiverValue)
        );

        genericRelayer.relay(setup.sourceChain);

        assertTrue(keccak256(setup.target.integration.getMessage()) == keccak256(message));

        genericRelayer.relay(setup.targetChain);

        assertTrue(keccak256(setup.source.integration.getMessage()) == keccak256(forwardedMessage));

        assertTrue(keccak256(setup.target.integration.getMessage()) == keccak256(forwardedMessage));
    }

    function testResendFailAndSucceed(
        GasParameters memory gasParams,
        FeeParameters memory feeParams,
        bytes memory message
    ) public {
        StandardSetupTwoChains memory setup =
            standardAssumeAndSetupTwoChains(gasParams, feeParams, REASONABLE_GAS_LIMIT);

        vm.recordLogs();

        vm.assume(keccak256(message) != keccak256(bytes("")));

        uint64 sequence = sendMessageToTargetChain(setup, TOO_LOW_GAS_LIMIT, 0, message);

        genericRelayer.relay(setup.sourceChain);

        assertTrue(keccak256(setup.target.integration.getMessage()) != keccak256(message));
        assertTrue(getDeliveryStatus() == IWormholeRelayerDelivery.DeliveryStatus.RECEIVER_FAILURE);

        for (uint32 i = 2; i < 10; i++) {
            resendMessageToTargetChain(setup, sequence, uint32(TOO_LOW_GAS_LIMIT.unwrap() * i), 0, message);
            genericRelayer.relay(setup.sourceChain);
            assertTrue(keccak256(setup.target.integration.getMessage()) != keccak256(message));
            assertTrue(
                getDeliveryStatus() == IWormholeRelayerDelivery.DeliveryStatus.RECEIVER_FAILURE
            );
        }

        resendMessageToTargetChain(setup, sequence, uint32(REASONABLE_GAS_LIMIT.unwrap()), 0, message);

        genericRelayer.relay(setup.sourceChain);

        assertTrue(keccak256(setup.target.integration.getMessage()) == keccak256(message));
        assertTrue(getDeliveryStatus() == IWormholeRelayerDelivery.DeliveryStatus.SUCCESS);
    }

    /**
     * Funds correct test (testing each address receives the correct payment)
     */

    struct FundsCorrectTest {
        uint256 refundAddressBalance;
        uint256 relayerBalance;
        uint256 rewardAddressBalance;
        uint256 destinationBalance;
        uint256 sourceContractBalance;
        uint256 targetContractBalance;
        uint128 receiverValue;
        uint256 deliveryPrice;
        uint256 targetChainRefundPerGasUnused;
        uint32 gasAmount;
        uint256 refundAddressAmount;
        uint256 relayerPayment;
        uint256 rewardAddressAmount;
        uint256 destinationAmount;
    }

    function setupFundsCorrectTest(
        GasParameters memory gasParams_,
        FeeParameters memory feeParams_,
        Gas minGasLimit
    ) public returns (StandardSetupTwoChains memory s, FundsCorrectTest memory test) {
        return setupFundsCorrectTest(gasParams_, feeParams_, uint32(minGasLimit.unwrap()));
    }

    function setupFundsCorrectTest(
        GasParameters memory gasParams_,
        FeeParameters memory feeParams_,
        uint32 minGasLimit
    ) public returns (StandardSetupTwoChains memory s, FundsCorrectTest memory test) {
        s = standardAssumeAndSetupTwoChains(gasParams_, feeParams_, Gas.wrap(minGasLimit));

        test.refundAddressBalance = s.target.refundAddress.balance;
        test.relayerBalance = s.target.relayer.balance;
        test.rewardAddressBalance = s.source.rewardAddress.balance;
        test.destinationBalance = address(s.target.integration).balance;
        test.sourceContractBalance = address(s.source.coreRelayer).balance;
        test.targetContractBalance = address(s.target.coreRelayer).balance;
        test.receiverValue = feeParams_.receiverValueTarget;
        (LocalNative deliveryPrice, GasPrice targetChainRefundPerGasUnused) = s
            .source
            .coreRelayer
            .quoteEVMDeliveryPrice(s.targetChain, TargetNative.wrap(test.receiverValue), Gas.wrap(gasParams_.targetGasLimit));
        test.deliveryPrice = deliveryPrice.unwrap();
        test.targetChainRefundPerGasUnused = targetChainRefundPerGasUnused.unwrap();
        vm.assume(test.targetChainRefundPerGasUnused > 0);
    }

    function testFundsCorrectForASend(
        GasParameters memory gasParams,
        FeeParameters memory feeParams
    ) public {
        vm.recordLogs();
        (StandardSetupTwoChains memory setup, FundsCorrectTest memory test) =
            setupFundsCorrectTest(gasParams, feeParams, 170000);

        setup.source.integration.sendMessageWithRefund{
            value: test.deliveryPrice + feeParams.wormholeFeeOnSource
        }(
            bytes("Hello!"),
            setup.targetChain,
            gasParams.targetGasLimit,
            test.receiverValue,
            setup.targetChain,
            setup.target.refundAddress
        );

        genericRelayer.relay(setup.sourceChain);

        assertTrue(keccak256(setup.target.integration.getMessage()) == keccak256("Hello!"));
        assertTrue(getDeliveryStatus() == IWormholeRelayerDelivery.DeliveryStatus.SUCCESS);
        DeliveryData memory deliveryData = setup.target.integration.getDeliveryData();

        test.refundAddressAmount = setup.target.refundAddress.balance - test.refundAddressBalance;
        test.rewardAddressAmount = setup.source.rewardAddress.balance - test.rewardAddressBalance;
        test.relayerPayment = test.relayerBalance - setup.target.relayer.balance;
        test.destinationAmount = address(setup.target.integration).balance - test.destinationBalance;

        assertTrue(test.sourceContractBalance == address(setup.source.coreRelayer).balance);
        assertTrue(test.targetContractBalance == address(setup.target.coreRelayer).balance);
        assertTrue(
            test.destinationAmount == test.receiverValue, "Receiver value was sent to the contract"
        );
        assertTrue(
            test.rewardAddressAmount == test.deliveryPrice, "Reward address was paid correctly"
        );
        // assertTrue(test.targetChainRefundPerGasUnused == deliveryData.targetChainRefundPerGasUnused, "Correct value of targetChainRefundPerGasUnused is reported to receiver in deliveryData");

        test.gasAmount = uint32(
            gasParams.targetGasLimit - test.refundAddressAmount / test.targetChainRefundPerGasUnused
        );
        console.log(test.gasAmount);
        assertTrue(
            test.gasAmount >= 160000,
            "Gas amount (calculated from refund address payment) lower than expected"
        );
        assertTrue(
            test.gasAmount <= 170000,
            "Gas amount (calculated from refund address payment) higher than expected"
        );
        assertTrue(
            test.relayerPayment == test.destinationAmount + test.refundAddressAmount,
            "Relayer paid the correct amount"
        );
    }

    function testFundsCorrectForASendFailureDueToGasExceeded(
        GasParameters memory gasParams,
        FeeParameters memory feeParams
    ) public {
        vm.recordLogs();
        gasParams.targetGasLimit = uint32(TOO_LOW_GAS_LIMIT.unwrap());
        (StandardSetupTwoChains memory setup, FundsCorrectTest memory test) =
            setupFundsCorrectTest(gasParams, feeParams, 0);

        setup.source.integration.sendMessageWithRefund{
            value: test.deliveryPrice + feeParams.wormholeFeeOnSource
        }(
            bytes("Hello!"),
            setup.targetChain,
            gasParams.targetGasLimit,
            test.receiverValue,
            setup.targetChain,
            setup.target.refundAddress
        );

        genericRelayer.relay(setup.sourceChain);

        assertTrue(keccak256(setup.target.integration.getMessage()) != keccak256(bytes("Hello!")));
        assertTrue(getDeliveryStatus() == IWormholeRelayerDelivery.DeliveryStatus.RECEIVER_FAILURE);

        test.refundAddressAmount = setup.target.refundAddress.balance - test.refundAddressBalance;
        test.rewardAddressAmount = setup.source.rewardAddress.balance - test.rewardAddressBalance;
        test.relayerPayment = test.relayerBalance - setup.target.relayer.balance;
        test.destinationAmount = address(setup.target.integration).balance - test.destinationBalance;

        assertTrue(test.sourceContractBalance == address(setup.source.coreRelayer).balance);
        assertTrue(test.targetContractBalance == address(setup.target.coreRelayer).balance);
        assertTrue(test.destinationAmount == 0, "No receiver value was sent to the contract");
        assertTrue(
            test.rewardAddressAmount == test.deliveryPrice, "Reward address was paid correctly"
        );
        assertTrue(test.refundAddressAmount == test.receiverValue, "Receiver value was refunded");
        assertTrue(
            test.relayerPayment == test.destinationAmount + test.refundAddressAmount,
            "Relayer paid the correct amount"
        );
    }

    function testFundsCorrectForASendFailureDueToRevert(
        GasParameters memory gasParams,
        FeeParameters memory feeParams
    ) public {
        vm.recordLogs();
        (StandardSetupTwoChains memory setup, FundsCorrectTest memory test) =
            setupFundsCorrectTest(gasParams, feeParams, REASONABLE_GAS_LIMIT_FORWARDS);

        setup.target.deliveryProvider.updateSupportedChain(1, false);

        setup.source.integration.sendMessageWithForwardedResponse{
            value: test.deliveryPrice + feeParams.wormholeFeeOnSource
        }(
            bytes("Hello!"),
            bytes("Forwarded Message"),
            setup.targetChain,
            gasParams.targetGasLimit,
            test.receiverValue,
            setup.targetChain,
            setup.target.refundAddress
        );

        genericRelayer.relay(setup.sourceChain);

        assertTrue(keccak256(setup.target.integration.getMessage()) != keccak256(bytes("Hello!")));
        assertTrue(getDeliveryStatus() == IWormholeRelayerDelivery.DeliveryStatus.RECEIVER_FAILURE);

        test.refundAddressAmount = setup.target.refundAddress.balance - test.refundAddressBalance;
        test.rewardAddressAmount = setup.source.rewardAddress.balance - test.rewardAddressBalance;
        test.relayerPayment = test.relayerBalance - setup.target.relayer.balance;
        test.destinationAmount = address(setup.target.integration).balance - test.destinationBalance;

        assertTrue(test.sourceContractBalance == address(setup.source.coreRelayer).balance);
        assertTrue(test.targetContractBalance == address(setup.target.coreRelayer).balance);
        assertTrue(test.destinationAmount == 0, "No receiver value was sent to the contract");
        assertTrue(
            test.rewardAddressAmount == test.deliveryPrice, "Reward address was paid correctly"
        );
        test.gasAmount = uint32(
            gasParams.targetGasLimit
                - (test.refundAddressAmount - test.receiverValue) / test.targetChainRefundPerGasUnused
        );
        console.log(test.gasAmount);
        assertTrue(
            test.gasAmount >= 190000,
            "Gas amount (calculated from refund address payment) lower than expected"
        );
        assertTrue(
            test.gasAmount <= 210000,
            "Gas amount (calculated from refund address payment) higher than expected"
        );
        assertTrue(
            test.relayerPayment == test.destinationAmount + test.refundAddressAmount,
            "Relayer paid the correct amount"
        );
    }

    function testFundsCorrectForAForward(
        GasParameters memory gasParams,
        FeeParameters memory feeParams
    ) public {
        vm.recordLogs();
        (StandardSetupTwoChains memory setup, FundsCorrectTest memory test) =
            setupFundsCorrectTest(gasParams, feeParams, REASONABLE_GAS_LIMIT_FORWARDS);

        (LocalNative forwardDeliveryCost,) = setup.target.coreRelayer.quoteEVMDeliveryPrice(
            setup.sourceChain, TargetNative.wrap(0), REASONABLE_GAS_LIMIT
        );
        uint256 receiverValue = forwardDeliveryCost.unwrap() + setup.target.wormhole.messageFee();
        vm.assume(receiverValue <= type(uint128).max);
        vm.assume(feeParams.receiverValueTarget >= receiverValue);

        uint256 rewardAddressBalanceTarget = setup.target.rewardAddress.balance;

        setup.source.integration.sendMessageWithForwardedResponse{
            value: test.deliveryPrice + feeParams.wormholeFeeOnSource
        }(
            bytes("Hello!"),
            bytes("Forwarded Message!"),
            setup.targetChain,
            gasParams.targetGasLimit,
            test.receiverValue,
            setup.targetChain,
            setup.target.refundAddress
        );

        genericRelayer.relay(setup.sourceChain);

        assertTrue(keccak256(setup.target.integration.getMessage()) == keccak256(bytes("Hello!")));
        DeliveryData memory deliveryData = setup.target.integration.getDeliveryData();

        genericRelayer.relay(setup.targetChain);

        assertTrue(
            keccak256(setup.source.integration.getMessage())
                == keccak256(bytes("Forwarded Message!"))
        );

        test.refundAddressAmount = setup.target.refundAddress.balance - test.refundAddressBalance;

        test.rewardAddressAmount = setup.source.rewardAddress.balance - test.rewardAddressBalance;

        test.relayerPayment = test.relayerBalance - setup.target.relayer.balance;

        test.destinationAmount = test.destinationBalance - address(setup.target.integration).balance;

        assertTrue(
            test.sourceContractBalance == address(setup.source.coreRelayer).balance,
            "Source contract has extra balance"
        );
        assertTrue(
            test.targetContractBalance == address(setup.target.coreRelayer).balance,
            "Target contract has extra balance"
        );
        assertTrue(test.refundAddressAmount == 0, "All refund amount was forwarded");
        assertTrue(test.destinationAmount == 0, "All receiver amount was sent to forward");
        assertTrue(
            test.rewardAddressAmount == test.deliveryPrice,
            "Source reward address was paid correctly"
        );

        uint256 refundIntermediate = (
            setup.target.rewardAddress.balance - rewardAddressBalanceTarget
        ) + feeParams.wormholeFeeOnTarget - test.receiverValue;

        // assertTrue(
        //     test.targetChainRefundPerGasUnused == deliveryData.targetChainRefundPerGasUnused,
        //     "Correct value of targetChainRefundPerGasUnused is reported to receiver in deliveryData"
        // );
        test.gasAmount = uint32(
            gasParams.targetGasLimit - refundIntermediate / test.targetChainRefundPerGasUnused
        );

        console.log(test.gasAmount);

        assertTrue(
            test.relayerPayment == test.receiverValue + refundIntermediate,
            "Relayer paid the correct amount"
        );
        assertTrue(
            test.gasAmount >= 500000,
            "Gas amount (calculated from refund address payment) lower than expected"
        );
        assertTrue(
            test.gasAmount <= 600000,
            "Gas amount (calculated from refund address payment) higher than expected"
        );
    }

    function testFundsCorrectForAForwardFailure(
        GasParameters memory gasParams,
        FeeParameters memory feeParams
    ) public {
        feeParams.receiverValueTarget = 0;
        vm.assume(
            uint256(20) * feeParams.targetNativePrice * gasParams.targetGasPrice
                < uint256(1) * feeParams.sourceNativePrice * gasParams.sourceGasPrice
        );

        vm.recordLogs();
        gasParams.targetGasLimit = 600000;
        (StandardSetupTwoChains memory setup, FundsCorrectTest memory test) =
            setupFundsCorrectTest(gasParams, feeParams, 600000);

        (LocalNative forwardDeliveryCost,) =
            setup.target.coreRelayer.quoteEVMDeliveryPrice(setup.sourceChain, TargetNative.wrap(0), REASONABLE_GAS_LIMIT);
        uint256 receiverValue = forwardDeliveryCost.unwrap() + setup.target.wormhole.messageFee();
        vm.assume(receiverValue <= type(uint128).max);
        vm.assume(feeParams.receiverValueTarget < receiverValue);

        setup.source.integration.sendMessageWithForwardedResponse{
            value: test.deliveryPrice + feeParams.wormholeFeeOnSource
        }(
            bytes("Hello!"),
            bytes("Forwarded Message!"),
            setup.targetChain,
            gasParams.targetGasLimit,
            test.receiverValue,
            setup.targetChain,
            setup.target.refundAddress
        );

        genericRelayer.relay(setup.sourceChain);

        assertTrue(keccak256(setup.target.integration.getMessage()) != keccak256(bytes("Hello!")));
        assertTrue(
            getDeliveryStatus() == IWormholeRelayerDelivery.DeliveryStatus.FORWARD_REQUEST_FAILURE
        );

        test.refundAddressAmount = setup.target.refundAddress.balance - test.refundAddressBalance;

        test.rewardAddressAmount = setup.source.rewardAddress.balance - test.rewardAddressBalance;

        test.relayerPayment = test.relayerBalance - setup.target.relayer.balance;

        test.destinationAmount = test.destinationBalance - address(setup.target.integration).balance;

        assertTrue(
            test.sourceContractBalance == address(setup.source.coreRelayer).balance,
            "Source contract has extra balance"
        );
        assertTrue(
            test.targetContractBalance == address(setup.target.coreRelayer).balance,
            "Target contract has extra balance"
        );
        assertTrue(test.destinationAmount == 0, "No receiver value was sent to contract");
        assertTrue(
            test.rewardAddressAmount == test.deliveryPrice,
            "Source reward address was paid correctly"
        );

        test.gasAmount = uint32(
            gasParams.targetGasLimit
                - (test.refundAddressAmount - test.receiverValue) / test.targetChainRefundPerGasUnused
        );

        console.log(test.gasAmount);

        assertTrue(
            test.relayerPayment == test.refundAddressAmount, "Relayer paid the correct amount"
        );
        assertTrue(
            test.gasAmount >= 500000,
            "Gas amount (calculated from refund address payment) lower than expected"
        );
        assertTrue(
            test.gasAmount <= 600000,
            "Gas amount (calculated from refund address payment) higher than expected"
        );
    }

    function testFundsCorrectForAResend(
        GasParameters memory gasParams,
        FeeParameters memory feeParams
    ) public {
        vm.recordLogs();
        (StandardSetupTwoChains memory setup, FundsCorrectTest memory test) =
            setupFundsCorrectTest(gasParams, feeParams, 170000);

        (LocalNative notEnoughDeliveryPrice,) =
            setup.source.coreRelayer.quoteEVMDeliveryPrice(setup.targetChain, TargetNative.wrap(0), REASONABLE_GAS_LIMIT);

        uint64 sequence = setup.source.integration.sendMessageWithRefund{
            value: notEnoughDeliveryPrice.unwrap() + feeParams.wormholeFeeOnSource
        }(
            bytes("Hello!"),
            setup.targetChain,
            uint32(TOO_LOW_GAS_LIMIT.unwrap()),
            0,
            setup.targetChain,
            setup.target.refundAddress
        );

        genericRelayer.relay(setup.sourceChain);
        assertTrue(keccak256(setup.target.integration.getMessage()) != keccak256(bytes("Hello!")));
        assertTrue(getDeliveryStatus() == IWormholeRelayerDelivery.DeliveryStatus.RECEIVER_FAILURE);

        (, test) = setupFundsCorrectTest(gasParams, feeParams, 170000);

        //call a resend for the orignal message
        setup.source.integration.resend{
            value: test.deliveryPrice + setup.source.wormhole.messageFee()
        }(
            setup.sourceChain,
            sequence,
            setup.targetChain,
            gasParams.targetGasLimit,
            test.receiverValue
        );

        genericRelayer.relay(setup.sourceChain);

        assertTrue(keccak256(setup.target.integration.getMessage()) == keccak256(bytes("Hello!")));
        assertTrue(getDeliveryStatus() == IWormholeRelayerDelivery.DeliveryStatus.SUCCESS);
        DeliveryData memory deliveryData = setup.target.integration.getDeliveryData();

        test.refundAddressAmount = setup.target.refundAddress.balance - test.refundAddressBalance;
        test.rewardAddressAmount = setup.source.rewardAddress.balance - test.rewardAddressBalance;
        test.relayerPayment = test.relayerBalance - setup.target.relayer.balance;
        test.destinationAmount = address(setup.target.integration).balance - test.destinationBalance;

        assertTrue(test.sourceContractBalance == address(setup.source.coreRelayer).balance);
        assertTrue(test.targetContractBalance == address(setup.target.coreRelayer).balance);
        console.log(test.destinationAmount);
        console.log(feeParams.receiverValueTarget);
        assertTrue(
            test.destinationAmount == feeParams.receiverValueTarget,
            "Receiver value was sent to the contract"
        );
        assertTrue(
            test.rewardAddressAmount == test.deliveryPrice, "Reward address was paid correctly"
        );
        test.gasAmount = uint32(
            gasParams.targetGasLimit - test.refundAddressAmount / test.targetChainRefundPerGasUnused
        );
        // assertTrue(test.targetChainRefundPerGasUnused == deliveryData.targetChainRefundPerGasUnused);
        console.log(test.gasAmount);
        assertTrue(
            test.gasAmount >= 155000,
            "Gas amount (calculated from refund address payment) lower than expected"
        );
        assertTrue(
            test.gasAmount <= 170000,
            "Gas amount (calculated from refund address payment) higher than expected"
        );
        assertTrue(
            test.relayerPayment == test.destinationAmount + test.refundAddressAmount,
            "Relayer paid the correct amount"
        );
    }

    function testFundsCorrectForASendCrossChainRefundSuccess(
        GasParameters memory gasParams,
        FeeParameters memory feeParams
    ) public {
        vm.recordLogs();
        (StandardSetupTwoChains memory setup, FundsCorrectTest memory test) =
            setupFundsCorrectTest(gasParams, feeParams, 170000);

        uint256 refundRewardAddressBalance = setup.target.rewardAddress.balance;
        uint256 refundAddressBalance = setup.source.refundAddress.balance;

        setup.source.integration.sendMessageWithRefund{
            value: test.deliveryPrice + feeParams.wormholeFeeOnSource
        }(
            bytes("Hello!"),
            setup.targetChain,
            gasParams.targetGasLimit,
            test.receiverValue,
            setup.sourceChain,
            setup.source.refundAddress
        );

        genericRelayer.relay(setup.sourceChain);

        assertTrue(keccak256(setup.target.integration.getMessage()) == keccak256(bytes("Hello!")));
        DeliveryData memory deliveryData = setup.target.integration.getDeliveryData();

        genericRelayer.relay(setup.targetChain);

        assertTrue(
            test.deliveryPrice == setup.source.rewardAddress.balance - test.rewardAddressBalance,
            "The source to target relayer's reward address was paid appropriately"
        );
        // Calculate maximum refund for source->target delivery, and check against Delivery Data
        // assertTrue(
        //     test.targetChainRefundPerGasUnused == deliveryData.targetChainRefundPerGasUnused,
        //     "Correct value of targetChainRefundPerGasUnused is reported to receiver in deliveryData"
        // );
        uint256 amountToGetInRefundTarget =
            (setup.target.rewardAddress.balance - refundRewardAddressBalance);

        uint256 refundSource; 
        (LocalNative baseFee,) = setup.target.coreRelayer.quoteEVMDeliveryPrice(setup.sourceChain, TargetNative.wrap(0), Gas.wrap(0));

        vm.assume(amountToGetInRefundTarget > baseFee.unwrap());
        if (amountToGetInRefundTarget > baseFee.unwrap()) {
            TargetNative tmp = setup.target.coreRelayer.quoteNativeForChain(
                setup.sourceChain,
                LocalNative.wrap(amountToGetInRefundTarget - baseFee.unwrap()),
                setup.target.coreRelayer.getDefaultDeliveryProvider()
            );
            refundSource = tmp.unwrap();
        }

        // Calculate amount that must have been spent on gas, by reverse engineering from the amount that was paid to the provider's reward address on the target chain
        test.gasAmount = uint32(
            gasParams.targetGasLimit
                - (amountToGetInRefundTarget + feeParams.wormholeFeeOnTarget)
                    / test.targetChainRefundPerGasUnused
        );
        test.relayerPayment = test.relayerBalance - setup.target.relayer.balance;
        test.destinationAmount = address(setup.target.integration).balance - test.destinationBalance;

        assertTrue(
            test.destinationAmount == feeParams.receiverValueTarget,
            "Receiver value was sent to the contract"
        );
        assertTrue(
            test.relayerPayment
                == amountToGetInRefundTarget + feeParams.wormholeFeeOnTarget
                    + feeParams.receiverValueTarget,
            "Relayer paid the correct amount"
        );
        assertTrue(
            refundSource == setup.source.refundAddress.balance - refundAddressBalance,
            "Refund wasn't the correct amount"
        );
        assertTrue(
            test.gasAmount >= 160000,
            "Gas amount (calculated from refund address payment) lower than expected"
        );
        assertTrue(
            test.gasAmount <= 170000,
            "Gas amount (calculated from refund address payment) higher than expected"
        );
    }

    function testFundsCorrectForASendCrossChainRefundFailProviderNotSupported(
        GasParameters memory gasParams,
        FeeParameters memory feeParams
    ) public {
         vm.recordLogs();
        (StandardSetupTwoChains memory setup, FundsCorrectTest memory test) =
            setupFundsCorrectTest(gasParams, feeParams, 170000 + REASONABLE_GAS_LIMIT);

        setup.target.relayProvider.updateSupportedChain(setup.sourceChainId, false);
        vm.assume(test.targetChainRefundPerGasUnused * REASONABLE_GAS_LIMIT >= feeParams.wormholeFeeOnTarget + uint256(1) * gasParams.evmGasOverhead * gasParams.sourceGasPrice * (uint256(feeParams.sourceNativePrice) / feeParams.targetNativePrice + 1));

        uint256 refundRewardAddressBalance = setup.target.rewardAddress.balance;
        uint256 refundAddressBalance = setup.source.refundAddress.balance;

        setup.source.integration.sendMessageWithRefund{value: test.deliveryPrice + feeParams.wormholeFeeOnSource}(
            bytes("Hello!"),
            setup.targetChainId,
            gasParams.targetGasLimit,
            test.receiverValue,
            setup.sourceChainId,
            setup.source.refundAddress
        );

        genericRelayer.relay(setup.sourceChainId);

        assertTrue(keccak256(setup.target.integration.getMessage()) == keccak256(bytes("Hello!")));
        DeliveryData memory deliveryData = setup.target.integration.getDeliveryData();

        assertTrue(
            test.deliveryPrice
                == setup.source.rewardAddress.balance - test.rewardAddressBalance,
            "The source to target relayer's reward address was paid appropriately"
        );
        // Calculate maximum refund for source->target delivery, and check against Delivery Data
        assertTrue(
            test.targetChainRefundPerGasUnused == deliveryData.targetChainRefundPerGasUnused,
            "Correct value of targetChainRefundPerGasUnused is reported to receiver in deliveryData"
        );
       
        test.relayerPayment = test.relayerBalance - setup.target.relayer.balance;
        test.destinationAmount = address(setup.target.integration).balance - test.destinationBalance;

        assertTrue(
            test.destinationAmount == feeParams.receiverValueTarget,
            "Receiver value was sent to the contract"
        );
        assertTrue(
            test.relayerPayment == feeParams.receiverValueTarget,
            "Relayer only paid the receiver value, and received the full transaction fee refund"
        );
        uint8 refundStatus = uint8(getRefundStatus());
        assertTrue(refundStatus == uint8(IWormholeRelayerDelivery.RefundStatus.CROSS_CHAIN_REFUND_FAIL_PROVIDER_NOT_SUPPORTED));
    }

    function testFundsCorrectForASendCrossChainRefundNotEnough(
        GasParameters memory gasParams,
        FeeParameters memory feeParams
    ) public {
         vm.recordLogs();
        (StandardSetupTwoChains memory setup, FundsCorrectTest memory test) =
            setupFundsCorrectTest(gasParams, feeParams, 170000);
        vm.assume(uint256(1) * gasParams.evmGasOverhead * gasParams.sourceGasPrice * feeParams.sourceNativePrice > uint256(1) * feeParams.targetNativePrice * test.targetChainRefundPerGasUnused * gasParams.targetGasLimit);
        uint256 refundRewardAddressBalance = setup.target.rewardAddress.balance;
        uint256 refundAddressBalance = setup.source.refundAddress.balance;

        setup.source.integration.sendMessageWithRefund{value: test.deliveryPrice + feeParams.wormholeFeeOnSource}(
            bytes("Hello!"),
            setup.targetChainId,
            gasParams.targetGasLimit,
            test.receiverValue,
            setup.sourceChainId,
            setup.source.refundAddress
        );

        genericRelayer.relay(setup.sourceChainId);

        assertTrue(keccak256(setup.target.integration.getMessage()) == keccak256(bytes("Hello!")));
        DeliveryData memory deliveryData = setup.target.integration.getDeliveryData();

        assertTrue(
            test.deliveryPrice
                == setup.source.rewardAddress.balance - test.rewardAddressBalance,
            "The source to target relayer's reward address was paid appropriately"
        );
        // Calculate maximum refund for source->target delivery, and check against Delivery Data
        assertTrue(
            test.targetChainRefundPerGasUnused == deliveryData.targetChainRefundPerGasUnused,
            "Correct value of targetChainRefundPerGasUnused is reported to receiver in deliveryData"
        );
        

        test.relayerPayment = test.relayerBalance - setup.target.relayer.balance;
        test.destinationAmount = address(setup.target.integration).balance - test.destinationBalance;

        assertTrue(
            test.destinationAmount == feeParams.receiverValueTarget,
            "Receiver value was sent to the contract"
        );
        assertTrue(
            test.relayerPayment == feeParams.receiverValueTarget,
            "Relayer only paid the receiver value, and received the full transaction fee refund"
        );


        assertTrue(uint8(getRefundStatus()) == uint8(IWormholeRelayerDelivery.RefundStatus.CROSS_CHAIN_REFUND_FAIL_NOT_ENOUGH));

    }

    /**
     * Unit tests for Send and Resend: Ensuring the correct struct is logged
     */

    struct UnitTestParams {
        address targetAddress;
        bytes payload;
        uint128 receiverValue;
        uint128 paymentForExtraReceiverValue;
        uint32 gasLimit;
        uint16 refundChain;
        address refundAddress;
        VaaKey[3] vaaKeysFixed;
    }

    function testUnitTestSend(
        GasParameters memory gasParams,
        FeeParameters memory feeParams,
        UnitTestParams memory params
    ) public {
        gasParams.targetGasLimit = params.gasLimit;
        StandardSetupTwoChains memory setup =
            standardAssumeAndSetupTwoChains(gasParams, feeParams, params.gasLimit);
        VaaKey[] memory vaaKeys = new VaaKey[](3);
        for (uint256 j = 0; j < 3; j++) {
            vaaKeys[j] = params.vaaKeysFixed[j];
        }
        vm.recordLogs();

        (LocalNative deliveryCost, GasPrice targetChainRefundPerGasUnused) = setup
            .source
            .coreRelayer
            .quoteEVMDeliveryPrice(setup.targetChain, TargetNative.wrap(params.receiverValue), Gas.wrap(params.gasLimit));
        uint256 value =
            deliveryCost.unwrap() + feeParams.wormholeFeeOnSource + params.paymentForExtraReceiverValue;
        setup.source.integration.sendToEvm{value: value}(
            setup.targetChain,
            params.targetAddress,
            params.gasLimit,
            params.refundChain,
            params.refundAddress,
            params.receiverValue,
            params.paymentForExtraReceiverValue,
            params.payload,
            vaaKeys
        );

        bytes memory encodedExecutionInfo = abi.encode(
            uint8(ExecutionInfoVersion.EVM_V1), params.gasLimit, targetChainRefundPerGasUnused
        );
        TargetNative extraReceiverValue = setup.source.coreRelayer.quoteNativeForChain(
            setup.targetChain,
            LocalNative.wrap(params.paymentForExtraReceiverValue),
            address(setup.source.deliveryProvider)
        );

        DeliveryInstruction memory expectedInstruction = DeliveryInstruction({
            targetChain: setup.targetChain,
            targetAddress: toWormholeFormat(params.targetAddress),
            payload: params.payload,
            requestedReceiverValue: TargetNative.wrap(params.receiverValue),
            extraReceiverValue: extraReceiverValue,
            encodedExecutionInfo: encodedExecutionInfo,
            refundChain: params.refundChain,
            refundAddress: toWormholeFormat(params.refundAddress),
            refundDeliveryProvider: setup.source.deliveryProvider.getTargetChainAddress(
                setup.targetChain
                ),
            sourceDeliveryProvider: toWormholeFormat(address(setup.source.deliveryProvider)),
            senderAddress: toWormholeFormat(address(setup.source.integration)),
            vaaKeys: vaaKeys
        });

        checkInstructionEquality(
            relayerWormholeSimulator.parseVMFromLogs(vm.getRecordedLogs()[0]).payload,
            expectedInstruction
        );
    }

    struct UnitTestResendParams {
        VaaKey deliveryVaaKey;
        uint128 newReceiverValue;
        uint32 newGasLimit;
        address senderAddress;
    }

    function testUnitTestResend(
        GasParameters memory gasParams,
        FeeParameters memory feeParams,
        UnitTestResendParams memory params
    ) public {
        gasParams.targetGasLimit = params.newGasLimit;
        StandardSetupTwoChains memory setup =
            standardAssumeAndSetupTwoChains(gasParams, feeParams, params.newGasLimit);

        vm.recordLogs();

        (LocalNative deliveryCost, GasPrice targetChainRefundPerGasUnused) = setup
            .source
            .coreRelayer
            .quoteEVMDeliveryPrice(setup.targetChain, TargetNative.wrap(params.newReceiverValue), Gas.wrap(params.newGasLimit));
        uint256 value = deliveryCost.unwrap() + feeParams.wormholeFeeOnSource;
        vm.deal(params.senderAddress, value);
        vm.prank(params.senderAddress);
        setup.source.coreRelayer.resendToEvm{value: value}(
            params.deliveryVaaKey,
            setup.targetChain,
            TargetNative.wrap(params.newReceiverValue),
            Gas.wrap(params.newGasLimit),
            address(setup.source.deliveryProvider)
        );

        bytes memory encodedExecutionInfo = abi.encode(
            uint8(ExecutionInfoVersion.EVM_V1), params.newGasLimit, targetChainRefundPerGasUnused
        );

        RedeliveryInstruction memory expectedInstruction = RedeliveryInstruction({
            deliveryVaaKey: params.deliveryVaaKey,
            targetChain: setup.targetChain,
            newRequestedReceiverValue: TargetNative.wrap(params.newReceiverValue),
            newEncodedExecutionInfo: encodedExecutionInfo,
            newSourceDeliveryProvider: toWormholeFormat(address(setup.source.deliveryProvider)),
            newSenderAddress: toWormholeFormat(params.senderAddress)
        });

        checkRedeliveryInstructionEquality(
            relayerWormholeSimulator.parseVMFromLogs(vm.getRecordedLogs()[0]).payload,
            expectedInstruction
        );
    }

    function checkVaaKey(
        bytes memory data,
        uint256 _index,
        VaaKey memory vaaKey
    ) public returns (uint256 index) {
        VaaKey memory decodedVaaKey;
        uint8 payloadId;
        index = _index;
        (payloadId, index) = data.asUint8(index);
        assertTrue(payloadId == 1, "Is a vaa key version 1");
        (decodedVaaKey.chainId, index) = data.asUint16(index);
        assertTrue(decodedVaaKey.chainId == vaaKey.chainId, "Wrong chain id");
        (decodedVaaKey.emitterAddress, index) = data.asBytes32(index);
        assertTrue(decodedVaaKey.emitterAddress == vaaKey.emitterAddress, "Wrong emitter address");
        (decodedVaaKey.sequence, index) = data.asUint64(index);
        assertTrue(decodedVaaKey.sequence == vaaKey.sequence, "Wrong sequence");
    }

    function checkInstructionEquality(
        bytes memory data,
        DeliveryInstruction memory expectedInstruction
    ) public {
        uint256 index = 0;
        uint32 length = 0;
        uint8 payloadId;
        DeliveryInstruction memory decodedInstruction;
        (payloadId, index) = data.asUint8(index);
        assertTrue(payloadId == 1, "Is a delivery instruction");
        (decodedInstruction.targetChain, index) = data.asUint16(index);
        assertTrue(
            decodedInstruction.targetChain == expectedInstruction.targetChain,
            "Wrong target chain id"
        );
        (decodedInstruction.targetAddress, index) = data.asBytes32(index);
        assertTrue(
            decodedInstruction.targetAddress == expectedInstruction.targetAddress,
            "Wrong target address"
        );
        (length, index) = data.asUint32(index);
        (decodedInstruction.payload, index) = data.slice(index, length);
        assertTrue(
            keccak256(decodedInstruction.payload) == keccak256(expectedInstruction.payload),
            "Wrong payload"
        );
        uint256 requestedReceiverValue;
        uint256 extraReceiverValue;
        (requestedReceiverValue, index) = data.asUint256(index);
        assertTrue(
            requestedReceiverValue == expectedInstruction.requestedReceiverValue.unwrap(),
            "Wrong requested receiver value"
        );
        (extraReceiverValue, index) = data.asUint256(index);
        assertTrue(
            extraReceiverValue == expectedInstruction.extraReceiverValue.unwrap(),
            "Wrong extra receiver value"
        );
        (length, index) = data.asUint32(index);
        (decodedInstruction.encodedExecutionInfo, index) = data.slice(index, length);
        assertTrue(
            keccak256(decodedInstruction.encodedExecutionInfo)
                == keccak256(expectedInstruction.encodedExecutionInfo),
            "Wrong encoded execution info"
        );
        (decodedInstruction.refundChain, index) = data.asUint16(index);
        assertTrue(
            decodedInstruction.refundChain == expectedInstruction.refundChain,
            "Wrong refund chain id"
        );
        (decodedInstruction.refundAddress, index) = data.asBytes32(index);
        assertTrue(
            decodedInstruction.refundAddress == expectedInstruction.refundAddress,
            "Wrong refund address"
        );
        (decodedInstruction.refundDeliveryProvider, index) = data.asBytes32(index);
        assertTrue(
            decodedInstruction.refundDeliveryProvider == expectedInstruction.refundDeliveryProvider,
            "Wrong refund relay provider"
        );
        (decodedInstruction.sourceDeliveryProvider, index) = data.asBytes32(index);
        assertTrue(
            decodedInstruction.sourceDeliveryProvider == expectedInstruction.sourceDeliveryProvider,
            "Wrong source relay provider"
        );
        (decodedInstruction.senderAddress, index) = data.asBytes32(index);
        assertTrue(
            decodedInstruction.senderAddress == expectedInstruction.senderAddress,
            "Wrong sender address"
        );
        uint8 vaaKeysLength;
        (vaaKeysLength, index) = data.asUint8(index);
        decodedInstruction.vaaKeys = new VaaKey[](vaaKeysLength);
        for (uint256 i = 0; i < vaaKeysLength; i++) {
            index = checkVaaKey(data, index, expectedInstruction.vaaKeys[i]);
        }
        assertTrue(index == data.length, "Wrong length of data");
    }

    function checkRedeliveryInstructionEquality(
        bytes memory data,
        RedeliveryInstruction memory expectedInstruction
    ) public {
        uint256 index = 0;
        uint32 length = 0;
        uint8 payloadId;
        RedeliveryInstruction memory decodedInstruction;
        (payloadId, index) = data.asUint8(index);
        assertTrue(payloadId == 2, "Is a redelivery instruction");
        index = checkVaaKey(data, index, expectedInstruction.deliveryVaaKey);
        (decodedInstruction.targetChain, index) = data.asUint16(index);
        assertTrue(
            decodedInstruction.targetChain == expectedInstruction.targetChain,
            "Wrong target chain id"
        );
        uint256 requestedReceiverValue;
        (requestedReceiverValue, index) = data.asUint256(index);
        assertTrue(
            requestedReceiverValue == expectedInstruction.newRequestedReceiverValue.unwrap(),
            "Wrong requested receiver value"
        );
        (length, index) = data.asUint32(index);
        (decodedInstruction.newEncodedExecutionInfo, index) = data.slice(index, length);
        assertTrue(
            keccak256(decodedInstruction.newEncodedExecutionInfo)
                == keccak256(expectedInstruction.newEncodedExecutionInfo),
            "Wrong encoded execution info"
        );
        (decodedInstruction.newSourceDeliveryProvider, index) = data.asBytes32(index);
        assertTrue(
            decodedInstruction.newSourceDeliveryProvider
                == expectedInstruction.newSourceDeliveryProvider,
            "Wrong source relay provider"
        );
        (decodedInstruction.newSenderAddress, index) = data.asBytes32(index);
        assertTrue(
            decodedInstruction.newSenderAddress == expectedInstruction.newSenderAddress,
            "Wrong sender address"
        );
        assertTrue(index == data.length, "Wrong length of data");
    }

    /**
     * Tests related to reverts in deliver()
     *
     */

    function invalidateVM(bytes memory message, WormholeSimulator simulator) internal {
        change(message, message.length - 1);
        simulator.invalidateVM(message);
    }

    function change(bytes memory message, uint256 index) internal pure {
        if (message[index] == 0x02) {
            message[index] = 0x04;
        } else {
            message[index] = 0x02;
        }
    }

    struct DeliveryStack {
        bytes32 deliveryVaaHash;
        uint256 payment;
        Vm.Log[] entries;
        bytes encodedDeliveryVAA;
        bytes[] encodedVMs;
        IWormhole.VM parsed;
        uint256 budget;
        address payable relayerRefundAddress;
        DeliveryInstruction instruction;
    }

    function prepareDeliveryStack(
        DeliveryStack memory stack,
        StandardSetupTwoChains memory setup,
        uint256 numVaas
    ) internal {
        stack.entries = vm.getRecordedLogs();
        stack.encodedVMs = new bytes[](0);

        stack.encodedDeliveryVAA = relayerWormholeSimulator.fetchSignedMessageFromLogs(
            stack.entries[numVaas], setup.sourceChain, address(setup.source.coreRelayer)
        );

        stack.relayerRefundAddress = payable(setup.target.relayer);
        stack.parsed = relayerWormhole.parseVM(stack.encodedDeliveryVAA);
        stack.instruction = WormholeRelayerSerde.decodeDeliveryInstruction(stack.parsed.payload);
        EvmExecutionInfoV1 memory executionInfo =
            decodeEvmExecutionInfoV1(stack.instruction.encodedExecutionInfo);
        stack.budget = Wei.unwrap(
            executionInfo.gasLimit.toWei(executionInfo.targetChainRefundPerGasUnused)
                + stack.instruction.extraReceiverValue.asNative()
        );
    }

    function testRevertDeliveryInvalidDeliveryVAA(
        GasParameters memory gasParams,
        FeeParameters memory feeParams,
        bytes memory message
    ) public {
        StandardSetupTwoChains memory setup =
            standardAssumeAndSetupTwoChains(gasParams, feeParams, 1000000);

        vm.recordLogs();

        DeliveryStack memory stack;

        sendMessageToTargetChain(setup, gasParams.targetGasLimit, 0, message);

        prepareDeliveryStack(stack, setup, 0);

        bytes memory fakeVM = abi.encodePacked(stack.encodedDeliveryVAA);

        invalidateVM(fakeVM, setup.target.wormholeSimulator);

        stack.encodedDeliveryVAA = fakeVM;

        vm.prank(setup.target.relayer);
        vm.expectRevert(abi.encodeWithSignature("InvalidDeliveryVaa(string)", ""));
        setup.target.coreRelayerFull.deliver{value: stack.budget}(
            stack.encodedVMs, stack.encodedDeliveryVAA, stack.relayerRefundAddress, bytes("")
        );
    }

    function testRevertDeliveryInvalidEmitter(
        GasParameters memory gasParams,
        FeeParameters memory feeParams,
        bytes memory message
    ) public {
        StandardSetupTwoChains memory setup =
            standardAssumeAndSetupTwoChains(gasParams, feeParams, 1000000);

        vm.recordLogs();

        DeliveryStack memory stack;

        sendMessageToTargetChain(setup, gasParams.targetGasLimit, 0, message);

        prepareDeliveryStack(stack, setup, 0);

        // Create valid VAA with wrong emitter address
        IWormhole.VM memory vm_ = relayerWormholeSimulator.parseVMFromLogs(stack.entries[0]);
        vm_.version = uint8(1);
        vm_.timestamp = uint32(block.timestamp);
        vm_.emitterChainId = setup.sourceChain;
        vm_.emitterAddress = toWormholeFormat(address(setup.source.integration));
        bytes memory deliveryVaaWithWrongEmitter =
            relayerWormholeSimulator.encodeAndSignMessage(vm_);

        vm.prank(setup.target.relayer);
        vm.expectRevert(
            abi.encodeWithSelector(
                InvalidEmitter.selector,
                setup.source.integration,
                setup.source.coreRelayer,
                setup.source.chainId
            )
        );
        setup.target.coreRelayerFull.deliver{value: stack.budget}(
            stack.encodedVMs, deliveryVaaWithWrongEmitter, stack.relayerRefundAddress, bytes("")
        );
    }

    function testRevertDeliveryInsufficientRelayerFunds(
        GasParameters memory gasParams,
        FeeParameters memory feeParams,
        bytes memory message
    ) public {
        StandardSetupTwoChains memory setup =
            standardAssumeAndSetupTwoChains(gasParams, feeParams, 1000000);

        vm.recordLogs();

        DeliveryStack memory stack;

        sendMessageToTargetChain(setup, gasParams.targetGasLimit, 0, message);

        prepareDeliveryStack(stack, setup, 0);

        vm.prank(setup.target.relayer);
        vm.expectRevert(
            abi.encodeWithSelector(
                InsufficientRelayerFunds.selector, stack.budget - 1, stack.budget
            )
        );
        setup.target.coreRelayerFull.deliver{value: stack.budget - 1}(
            stack.encodedVMs, stack.encodedDeliveryVAA, stack.relayerRefundAddress, bytes("")
        );
    }

    function testRevertDeliveryTargetChainIsNotThisChain(
        GasParameters memory gasParams,
        FeeParameters memory feeParams,
        bytes memory message
    ) public {
        StandardSetupTwoChains memory setup =
            standardAssumeAndSetupTwoChains(gasParams, feeParams, 1000000);

        vm.recordLogs();

        DeliveryStack memory stack;

        sendMessageToTargetChain(setup, gasParams.targetGasLimit, 0, message);

        prepareDeliveryStack(stack, setup, 0);

        vm.prank(setup.target.relayer);
        vm.expectRevert(abi.encodeWithSignature("TargetChainIsNotThisChain(uint16)", 2));
        map[setup.differentChainId].coreRelayerFull.deliver{value: stack.budget}(
            stack.encodedVMs, stack.encodedDeliveryVAA, stack.relayerRefundAddress, bytes("")
        );
    }

    function testRevertDeliveryVaaKeysLengthDoesNotMatchVaasLength(
        GasParameters memory gasParams,
        FeeParameters memory feeParams,
        bytes memory message
    ) public {
        StandardSetupTwoChains memory setup =
            standardAssumeAndSetupTwoChains(gasParams, feeParams, 1000000);

        vm.recordLogs();

        DeliveryStack memory stack;

        sendMessageToTargetChain(setup, gasParams.targetGasLimit, 0, message);

        prepareDeliveryStack(stack, setup, 0);

        stack.encodedVMs = new bytes[](1);
        stack.encodedVMs[0] = stack.encodedDeliveryVAA;

        vm.prank(setup.target.relayer);
        vm.expectRevert(
            abi.encodeWithSignature("VaaKeysLengthDoesNotMatchVaasLength(uint256,uint256)", 0, 1)
        );
        setup.target.coreRelayerFull.deliver{value: stack.budget}(
            stack.encodedVMs, stack.encodedDeliveryVAA, stack.relayerRefundAddress, bytes("")
        );
    }

    function testRevertDeliveryVaaKeysDoNotMatchVaas(
        GasParameters memory gasParams,
        FeeParameters memory feeParams,
        bytes memory message
    ) public {
        StandardSetupTwoChains memory setup =
            standardAssumeAndSetupTwoChains(gasParams, feeParams, 1000000);

        vm.recordLogs();

        DeliveryStack memory stack;

        (LocalNative payment_,) = setup.source.coreRelayer.quoteEVMDeliveryPrice(
            setup.targetChain, TargetNative.wrap(0), Gas.wrap(gasParams.targetGasLimit)
        );
        stack.payment = payment_.unwrap();
        stack.payment += setup.source.wormhole.messageFee();

        uint64 sequence = setup.source.wormhole.publishMessage{value: feeParams.wormholeFeeOnSource}(
            1, bytes(""), 200
        );
        setup.source.integration.sendToEvm{value: stack.payment}(
            setup.targetChain,
            address(setup.target.integration),
            gasParams.targetGasLimit,
            setup.sourceChain,
            address(this),
            0,
            0,
            message,
            vaaKeyArray(setup.sourceChain, sequence, address(this))
        );

        prepareDeliveryStack(stack, setup, 1);

        stack.encodedVMs = new bytes[](1);
        stack.encodedVMs[0] = stack.encodedDeliveryVAA;

        vm.prank(setup.target.relayer);
        vm.expectRevert(abi.encodeWithSignature("VaaKeysDoNotMatchVaas(uint8)", 0));
        setup.target.coreRelayerFull.deliver{value: stack.budget}(
            stack.encodedVMs, stack.encodedDeliveryVAA, stack.relayerRefundAddress, bytes("")
        );
    }

    /**
     * Tests related to reverts due to delivering with deliveryOverrides
     */

    function testDeliveryWithOverrides(
        GasParameters memory gasParams,
        FeeParameters memory feeParams,
        bytes memory message
    ) public {
        StandardSetupTwoChains memory setup =
            standardAssumeAndSetupTwoChains(gasParams, feeParams, 1000000);

        vm.recordLogs();

        DeliveryStack memory stack;

        sendMessageToTargetChain(setup, gasParams.targetGasLimit, 0, message);

        prepareDeliveryStack(stack, setup, 0);

        DeliveryOverride memory deliveryOverride = DeliveryOverride(
            stack.instruction.requestedReceiverValue,
            stack.instruction.encodedExecutionInfo,
            stack.deliveryVaaHash //really redeliveryHash
        );

        setup.target.coreRelayerFull.deliver{value: stack.budget}(
            stack.encodedVMs,
            stack.encodedDeliveryVAA,
            stack.relayerRefundAddress,
            WormholeRelayerSerde.encode(deliveryOverride)
        );
        assertTrue(keccak256(setup.target.integration.getMessage()) == keccak256(message));
    }

    function testRevertDeliveryWithOverrideGasLimit(
        GasParameters memory gasParams,
        FeeParameters memory feeParams,
        bytes memory message
    ) public {
        StandardSetupTwoChains memory setup =
            standardAssumeAndSetupTwoChains(gasParams, feeParams, 1000000);

        vm.recordLogs();

        DeliveryStack memory stack;

        sendMessageToTargetChain(setup, gasParams.targetGasLimit, 0, message);

        prepareDeliveryStack(stack, setup, 0);

        EvmExecutionInfoV1 memory executionInfo =
            decodeEvmExecutionInfoV1(stack.instruction.encodedExecutionInfo);

        DeliveryOverride memory deliveryOverride = DeliveryOverride(
            stack.instruction.requestedReceiverValue,
            encodeEvmExecutionInfoV1(
                EvmExecutionInfoV1({
                    gasLimit: executionInfo.gasLimit - Gas.wrap(1),
                    targetChainRefundPerGasUnused: executionInfo.targetChainRefundPerGasUnused
                })
            ),
            stack.deliveryVaaHash //really redeliveryHash
        );

        vm.expectRevert(abi.encodeWithSignature("InvalidOverrideGasLimit()"));
        setup.target.coreRelayerFull.deliver{value: stack.budget}(
            stack.encodedVMs,
            stack.encodedDeliveryVAA,
            stack.relayerRefundAddress,
            WormholeRelayerSerde.encode(deliveryOverride)
        );
    }

    function testRevertDeliveryWithOverrideReceiverValue(
        GasParameters memory gasParams,
        FeeParameters memory feeParams,
        bytes memory message
    ) public {
        StandardSetupTwoChains memory setup =
            standardAssumeAndSetupTwoChains(gasParams, feeParams, 1000000);

        vm.recordLogs();

        vm.assume(feeParams.receiverValueTarget > 0);

        DeliveryStack memory stack;

        sendMessageToTargetChain(
            setup, gasParams.targetGasLimit, feeParams.receiverValueTarget, message
        );

        prepareDeliveryStack(stack, setup, 0);

        DeliveryOverride memory deliveryOverride = DeliveryOverride(
            stack.instruction.requestedReceiverValue - TargetNative.wrap(1),
            stack.instruction.encodedExecutionInfo,
            stack.deliveryVaaHash //really redeliveryHash
        );

        vm.expectRevert(abi.encodeWithSignature("InvalidOverrideReceiverValue()"));
        setup.target.coreRelayerFull.deliver{value: stack.budget}(
            stack.encodedVMs,
            stack.encodedDeliveryVAA,
            stack.relayerRefundAddress,
            WormholeRelayerSerde.encode(deliveryOverride)
        );
    }

    function testRevertDeliveryWithOverrideMaximumRefund(
        GasParameters memory gasParams,
        FeeParameters memory feeParams,
        bytes memory message
    ) public {
        StandardSetupTwoChains memory setup =
            standardAssumeAndSetupTwoChains(gasParams, feeParams, 1000000);

        vm.recordLogs();

        DeliveryStack memory stack;

        sendMessageToTargetChain(setup, gasParams.targetGasLimit, 0, message);

        prepareDeliveryStack(stack, setup, 0);

        EvmExecutionInfoV1 memory executionInfo =
            decodeEvmExecutionInfoV1(stack.instruction.encodedExecutionInfo);

        DeliveryOverride memory deliveryOverride = DeliveryOverride(
            stack.instruction.requestedReceiverValue,
            encodeEvmExecutionInfoV1(
                EvmExecutionInfoV1({
                    gasLimit: executionInfo.gasLimit,
                    targetChainRefundPerGasUnused: GasPrice.wrap(
                        executionInfo.targetChainRefundPerGasUnused.unwrap() - 1
                        )
                })
            ),
            stack.deliveryVaaHash //really redeliveryHash
        );

        vm.expectRevert(abi.encodeWithSignature("InvalidOverrideRefundPerGasUnused()"));
        setup.target.coreRelayerFull.deliver{value: stack.budget}(
            stack.encodedVMs,
            stack.encodedDeliveryVAA,
            stack.relayerRefundAddress,
            WormholeRelayerSerde.encode(deliveryOverride)
        );
    }

    function testRevertDeliveryWithOverrideUnexpectedExecutionInfoVersion(
        GasParameters memory gasParams,
        FeeParameters memory feeParams,
        bytes memory message
    ) public {
        StandardSetupTwoChains memory setup =
            standardAssumeAndSetupTwoChains(gasParams, feeParams, 1000000);

        vm.recordLogs();

        vm.assume(feeParams.receiverValueTarget > 0);

        DeliveryStack memory stack;

        sendMessageToTargetChain(
            setup, gasParams.targetGasLimit, feeParams.receiverValueTarget, message
        );

        prepareDeliveryStack(stack, setup, 0);

        DeliveryOverride memory deliveryOverride = DeliveryOverride(
            stack.instruction.requestedReceiverValue,
            abi.encodePacked(uint8(4), stack.instruction.encodedExecutionInfo),
            stack.deliveryVaaHash //really redeliveryHash
        );

        // Note: Reverts when trying to abi.decode the ExecutionInfoVersion. No revert message
        vm.expectRevert();
        setup.target.coreRelayerFull.deliver{value: stack.budget}(
            stack.encodedVMs,
            stack.encodedDeliveryVAA,
            stack.relayerRefundAddress,
            WormholeRelayerSerde.encode(deliveryOverride)
        );
    }

    function testRevertSendMsgValueTooLow(
        GasParameters memory gasParams,
        FeeParameters memory feeParams,
        bytes memory message
    ) public {
        StandardSetupTwoChains memory setup =
            standardAssumeAndSetupTwoChains(gasParams, feeParams, REASONABLE_GAS_LIMIT);

        vm.recordLogs();

        (LocalNative deliveryCost,) = setup.source.coreRelayer.quoteEVMDeliveryPrice(
            setup.targetChain, TargetNative.wrap(0), Gas.wrap(gasParams.targetGasLimit)
        );

        vm.expectRevert(
            abi.encodeWithSelector(
                InvalidMsgValue.selector,
                deliveryCost.unwrap() + feeParams.wormholeFeeOnSource - 1,
                deliveryCost.unwrap() + feeParams.wormholeFeeOnSource
            )
        );
        setup.source.integration.sendMessage{
            value: deliveryCost.unwrap() + feeParams.wormholeFeeOnSource - 1
        }(message, setup.targetChain, gasParams.targetGasLimit, 0);
    }

    function testRevertSendMsgValueTooHigh(
        GasParameters memory gasParams,
        FeeParameters memory feeParams,
        bytes memory message
    ) public {
        StandardSetupTwoChains memory setup =
            standardAssumeAndSetupTwoChains(gasParams, feeParams, REASONABLE_GAS_LIMIT);

        vm.recordLogs();

        (LocalNative deliveryCost,) = setup.source.coreRelayer.quoteEVMDeliveryPrice(
            setup.targetChain, TargetNative.wrap(0), Gas.wrap(gasParams.targetGasLimit)
        );

        vm.expectRevert(
            abi.encodeWithSelector(
                InvalidMsgValue.selector,
                deliveryCost.unwrap() + feeParams.wormholeFeeOnSource + 1,
                deliveryCost.unwrap() + feeParams.wormholeFeeOnSource
            )
        );
        setup.source.integration.sendMessage{
            value: deliveryCost.unwrap() + feeParams.wormholeFeeOnSource + 1
        }(message, setup.targetChain, gasParams.targetGasLimit, 0);
    }

    function testRevertSendProviderNotSupported(
        GasParameters memory gasParams,
        FeeParameters memory feeParams,
        bytes memory message
    ) public {
        StandardSetupTwoChains memory setup =
            standardAssumeAndSetupTwoChains(gasParams, feeParams, REASONABLE_GAS_LIMIT);

        vm.recordLogs();

        (LocalNative deliveryCost,) = setup.source.coreRelayer.quoteEVMDeliveryPrice(
            setup.targetChain, TargetNative.wrap(0), Gas.wrap(gasParams.targetGasLimit)
        );

        vm.expectRevert(
            abi.encodeWithSelector(
                DeliveryProviderDoesNotSupportTargetChain.selector,
                address(setup.source.deliveryProvider),
                uint16(32)
            )
        );
        setup.source.integration.sendMessage{
            value: deliveryCost.unwrap() + feeParams.wormholeFeeOnSource - 1
        }(message, 32, gasParams.targetGasLimit, 0);
    }

    function testRevertResendProviderNotSupported(
        GasParameters memory gasParams,
        FeeParameters memory feeParams
    ) public {
        StandardSetupTwoChains memory setup =
            standardAssumeAndSetupTwoChains(gasParams, feeParams, REASONABLE_GAS_LIMIT);

        vm.recordLogs();

        vm.expectRevert(
            abi.encodeWithSelector(
                DeliveryProviderDoesNotSupportTargetChain.selector,
                address(setup.source.deliveryProvider),
                uint16(32)
            )
        );
        setup.source.integration.resend{value: 0}(setup.sourceChain, 1, 32, uint32(REASONABLE_GAS_LIMIT.unwrap()), 0);
    }

    function testSendCheckConsistencyLevel(
        GasParameters memory gasParams,
        FeeParameters memory feeParams,
        uint8 consistencyLevel
    ) public {
        StandardSetupTwoChains memory setup =
            standardAssumeAndSetupTwoChains(gasParams, feeParams, REASONABLE_GAS_LIMIT);

        vm.recordLogs();

        (LocalNative deliveryCost,) =
            setup.source.coreRelayer.quoteEVMDeliveryPrice(setup.targetChain, TargetNative.wrap(0), Gas.wrap(0));

        setup.source.coreRelayer.sendToEvm{value: deliveryCost.unwrap() + feeParams.wormholeFeeOnSource}(
            setup.targetChain,
            address(0x0),
            bytes(""),
            TargetNative.wrap(0),
            LocalNative.wrap(0),
            Gas.wrap(0),
            setup.sourceChain,
            address(0x0),
            address(setup.source.deliveryProvider),
            vaaKeyArray(setup.sourceChain, 22345, address(this)),
            consistencyLevel
        );

        Vm.Log memory log = vm.getRecordedLogs()[0];

        // Parse the consistency level from the published VAA
        (uint8 actualConsistencyLevel,) = log.data.asUint8(32 + 32 + 32 + 32 - 1);

        assertTrue(consistencyLevel == actualConsistencyLevel);
    }

    function testToAndFromWormholeFormat(address msg1) public {
        assertTrue(toWormholeFormat(msg1) == bytes32(uint256(uint160(msg1))));
        assertTrue(fromWormholeFormat(toWormholeFormat(msg1)) == msg1);
    }

    /**
     * Forward Revert Tests using Forward Tester
     */

    ForwardTester forwardTester;

    function executeForwardTest(
        ForwardTester.Action test,
        IWormholeRelayerDelivery.DeliveryStatus desiredOutcome,
        StandardSetupTwoChains memory setup,
        FeeParameters memory feeParams
    ) internal {
        vm.recordLogs();
        forwardTester =
        new ForwardTester(address(setup.target.wormhole), address(setup.target.coreRelayer), address(setup.target.wormholeSimulator));
        vm.deal(address(forwardTester), type(uint256).max / 2);

        (LocalNative forwardDeliveryCost,) = setup.target.coreRelayer.quoteEVMDeliveryPrice(
            setup.sourceChain, TargetNative.wrap(0), REASONABLE_GAS_LIMIT
        );
        uint256 receiverValue = forwardDeliveryCost.unwrap() + setup.target.wormhole.messageFee();
        vm.assume(receiverValue <= type(uint128).max);

        (LocalNative deliveryCost,) = setup.source.coreRelayer.quoteEVMDeliveryPrice(
            setup.targetChain, TargetNative.wrap(receiverValue), REASONABLE_GAS_LIMIT_FORWARDS
        );

        setup.source.coreRelayer.sendPayloadToEvm{
            value: deliveryCost.unwrap() + feeParams.wormholeFeeOnSource
        }(
            setup.targetChain,
            address(forwardTester),
            abi.encodePacked(uint8(test)),
            TargetNative.wrap(receiverValue),
            REASONABLE_GAS_LIMIT_FORWARDS
        );
        genericRelayer.relay(setup.sourceChain);
        IWormholeRelayerDelivery.DeliveryStatus status = getDeliveryStatus();
        assertTrue(status == desiredOutcome);
    }

    function testForwardTester(
        GasParameters memory gasParams,
        FeeParameters memory feeParams
    ) public {
        StandardSetupTwoChains memory setup =
            standardAssumeAndSetupTwoChains(gasParams, feeParams, 1000000);
        executeForwardTest(
            ForwardTester.Action.WorksCorrectly,
            IWormholeRelayerDelivery.DeliveryStatus.FORWARD_REQUEST_SUCCESS,
            setup,
            feeParams
        );
    }

    function testRevertForwardNoDeliveryInProgress(
        GasParameters memory gasParams,
        FeeParameters memory feeParams
    ) public {
        StandardSetupTwoChains memory setup =
            standardAssumeAndSetupTwoChains(gasParams, feeParams, 1000000);

        vm.expectRevert(abi.encodeWithSignature("NoDeliveryInProgress()"));
        setup.source.coreRelayer.forwardPayloadToEvm(
            setup.targetChain,
            address(forwardTester),
            bytes(""),
            TargetNative.wrap(0),
            TOO_LOW_GAS_LIMIT
        );
    }

    function testRevertForwardForwardRequestFromWrongAddress(
        GasParameters memory gasParams,
        FeeParameters memory feeParams
    ) public {
        StandardSetupTwoChains memory setup =
            standardAssumeAndSetupTwoChains(gasParams, feeParams, 1000000);

        executeForwardTest(
            ForwardTester.Action.ForwardRequestFromWrongAddress,
            IWormholeRelayerDelivery.DeliveryStatus.RECEIVER_FAILURE,
            setup,
            feeParams
        );
    }

    function testRevertDeliveryReentrantCall(
        GasParameters memory gasParams,
        FeeParameters memory feeParams
    ) public {
        StandardSetupTwoChains memory setup =
            standardAssumeAndSetupTwoChains(gasParams, feeParams, 1000000);
        executeForwardTest(
            ForwardTester.Action.ReentrantCall,
            IWormholeRelayerDelivery.DeliveryStatus.RECEIVER_FAILURE,
            setup,
            feeParams
        );
    }

    function testRevertForwardProviderNotSupported(
        GasParameters memory gasParams,
        FeeParameters memory feeParams
    ) public {
        StandardSetupTwoChains memory setup =
            standardAssumeAndSetupTwoChains(gasParams, feeParams, 1000000);

        executeForwardTest(
            ForwardTester.Action.ProviderNotSupported,
            IWormholeRelayerDelivery.DeliveryStatus.RECEIVER_FAILURE,
            setup,
            feeParams
        );
    }
<<<<<<< HEAD

    /*
    

    
    


    

    function testFundsCorrectForASendRevertsCrossChainRefund(
        GasParameters memory gasParams,
        FeeParameters memory feeParams
    ) public {
        (Contracts memory source, Contracts memory target, FundsCorrectTest memory test) =
            setupFundsCorrectTest(gasParams, feeParams, 400000);

        vm.recordLogs();

        // Transaction fee not enough
        test.transactionFee = source.coreRelayer.quoteGas(2, 150000, address(source.deliveryProvider));

        // Receiver value (which will be refunded -> used to pay for cross chain refund) enough to pay for  wormhole fee on target, and target->source (1 gas)
        test.receiverValueSource += (
            (
                target.coreRelayer.quoteGas(1, 1, address(target.deliveryProvider))
                    + target.wormhole.messageFee()
            ) * 105 / 100 + 1
        ) * feeParams.targetNativePrice / feeParams.sourceNativePrice + 1;

        // Calculate how much receiver value was requested
        uint256 receiverValueTargetActual = (
            test.receiverValueSource * feeParams.sourceNativePrice * 100
                / (uint256(1) * feeParams.targetNativePrice * 105)
        );

        uint256 actualGasLimit = (
            test.transactionFee - source.deliveryProvider.quoteDeliveryOverhead(2).unwrap()
        ) / source.deliveryProvider.quoteGasPrice(2).unwrap();
        vm.assume(actualGasLimit <= type(uint32).max);
        if (actualGasLimit > type(uint32).max) {
            actualGasLimit = type(uint32).max;
        }
        test.payment = test.transactionFee + uint256(3) * source.wormhole.messageFee()
            + test.receiverValueSource;

        uint256 refundRewardAddressBalance = target.rewardAddress.balance;
        uint256 refundAddressBalance = source.refundAddress.balance;

        source.integration.sendMessageGeneral{value: test.payment}(
            bytes("Hello!"),
            2,
            address(target.integration),
            1,
            address(source.refundAddress),
            test.receiverValueSource,
            bytes("")
        );

        genericRelayer.relay(1);

        genericRelayer.relay(2);

        assertTrue(keccak256(target.integration.getMessage()) != keccak256(bytes("Hello!")));

        assertTrue(
            test.transactionFee + test.receiverValueSource
                == source.rewardAddress.balance - test.rewardAddressBalance,
            "The source to target relayer's reward address was paid appropriately"
        );
        uint256 amountToGetInRefundTarget =
            (target.rewardAddress.balance - refundRewardAddressBalance);

        // Calculate maximum refund for source->target delivery
        uint256 maximumRefund = (test.transactionFee - test.overhead) * feeParams.sourceNativePrice
            * 100 / (uint256(1) * feeParams.targetNativePrice * 105);

        // Calculate amount that must have been spent on gas, by reverse engineering from the amount that was paid to the provider's reward address on the target chain
        test.gasAmount = uint32(
            actualGasLimit
                - (
                    (
                        amountToGetInRefundTarget + feeParams.wormholeFeeOnTarget
                            - receiverValueTargetActual
                    )
                ) * actualGasLimit / maximumRefund
        );
        uint256 refundSource = 0;
        if (amountToGetInRefundTarget > target.deliveryProvider.quoteDeliveryOverhead(1).unwrap()) {
            refundSource = (
                amountToGetInRefundTarget - target.deliveryProvider.quoteDeliveryOverhead(1).unwrap()
            ) * feeParams.targetNativePrice * 100 / (uint256(1) * feeParams.sourceNativePrice * 105);
        }

        assertTrue(
            refundSource == source.refundAddress.balance - refundAddressBalance,
            "Refund wasn't the correct amount"
        );
        assertTrue(test.gasAmount == actualGasLimit, "Gas amount is as expected");
    }

    function testXNoFundsLostForASendIfReceiveWormholeMessagesReverts(
        GasParameters memory gasParams,
        FeeParameters memory feeParams,
        bytes memory message
    ) public {
        StandardSetupTwoChains memory setup =
            standardAssumeAndSetupTwoChains(gasParams, feeParams, 1000000);

        vm.recordLogs();

        uint256 refundAddressBalance = setup.target.refundAddress.balance;
        uint256 relayerBalance = setup.target.relayer.balance;
        uint256 rewardAddressBalance = setup.source.rewardAddress.balance;
        uint256 receiverValueSource = setup.source.coreRelayer.quoteReceiverValue(
            setup.targetChain, feeParams.receiverValueTarget, address(setup.source.deliveryProvider)
        );

        uint256 payment = setup.source.coreRelayer.quoteGas(
            setup.targetChain, 21000, address(setup.source.deliveryProvider)
        ) + uint256(3) * setup.source.wormhole.messageFee() + receiverValueSource;

        setup.source.integration.sendMessageGeneral{value: payment}(
            message,
            setup.targetChain,
            address(setup.target.integration),
            setup.targetChain,
            address(setup.target.refundAddress),
            receiverValueSource,
            bytes("")
        );

        genericRelayer.relay(setup.sourceChain);

        uint256 USDcost = uint256(
            payment - uint256(3) * map[setup.sourceChain].wormhole.messageFee()
        ) * feeParams.sourceNativePrice
            - (setup.target.refundAddress.balance - refundAddressBalance) * feeParams.targetNativePrice;
        uint256 relayerProfit = uint256(feeParams.sourceNativePrice)
            * (setup.source.rewardAddress.balance - rewardAddressBalance)
            - feeParams.targetNativePrice * (relayerBalance - setup.target.relayer.balance);
        assertTrue(USDcost == relayerProfit, "We paid the exact amount");
    }

    function assumeAndGetForwardPayment(
        uint32 gasFirst,
        uint32 gasSecond,
        StandardSetupTwoChains memory setup,
        GasParameters memory gasParams,
        FeeParameters memory feeParams
    ) internal returns (uint256) {
        vm.assume(uint256(1) * gasParams.targetGasPrice > uint256(1) * gasParams.sourceGasPrice);

        vm.assume(
            uint256(1) * feeParams.targetNativePrice > uint256(1) * feeParams.sourceNativePrice
        );

        vm.assume(
            setup.source.coreRelayer.quoteGas(
                setup.targetChain, gasFirst, address(setup.source.deliveryProvider)
            ) < uint256(2) ** 221
        );
        vm.assume(
            setup.target.coreRelayer.quoteGas(
                setup.sourceChain, gasSecond, address(setup.target.deliveryProvider)
            ) < uint256(2) ** 221 / feeParams.targetNativePrice
        );

        uint256 payment = setup.source.coreRelayer.quoteGas(
            setup.targetChain, gasFirst, address(setup.source.deliveryProvider)
        ) + 3 * setup.source.wormhole.messageFee();

        uint256 payment2 = (
            setup.target.coreRelayer.quoteGas(
                setup.sourceChain, gasSecond, address(setup.target.deliveryProvider)
            ) + uint256(2) * setup.target.wormhole.messageFee()
        ) * feeParams.targetNativePrice / feeParams.sourceNativePrice + 1;

        vm.assume((payment + payment2 * 105 / 100 + 1) < (uint256(2) ** 222));

        return (payment + payment2 * 105 / 100 + 1);
    }
=======
>>>>>>> 77522f93

     function testEncodeAndDecodeDeliveryInstruction(
        bytes memory payload
    ) public {
<<<<<<< HEAD
        StandardSetupTwoChains memory setup =
            standardAssumeAndSetupTwoChains(gasParams, feeParams, 1000000);
        ForwardRequestFailStack memory stack;
        vm.assume(
            uint256(1) * feeParams.targetNativePrice * gasParams.targetGasPrice * 10
                < uint256(1) * feeParams.sourceNativePrice * gasParams.sourceGasPrice
        );
        stack.payment = setup.source.coreRelayer.quoteGas(
            setup.targetChain, 1000000, address(setup.source.deliveryProvider)
        );

        vm.recordLogs();

        IWormhole wormhole = setup.source.wormhole;
        stack.wormholeFee = wormhole.messageFee();
        vm.prank(address(setup.source.integration));
        stack.sequence1 = wormhole.publishMessage{value: stack.wormholeFee}(0, bytes("hello!"), 200);

        stack.chains = new uint16[](1);
        stack.chains[0] = wormhole.chainId();
        stack.gasLimits = new uint32[](1);
        stack.gasLimits[0] = 1000000;
        stack.newMessages = new bytes[](2);
        stack.newMessages[0] = bytes("received!");
        stack.newMessages[1] = abi.encodePacked(uint8(0));
        stack.payload = bytes("");
        MockRelayerIntegration.FurtherInstructions memory instructions = MockRelayerIntegration
            .FurtherInstructions({
            keepSending: true,
            newMessages: stack.newMessages,
            chains: stack.chains,
            gasLimits: stack.gasLimits
        });
        stack.encodedFurtherInstructions =
            setup.source.integration.encodeFurtherInstructions(instructions);
        vm.prank(address(setup.source.integration));
        stack.sequence2 = wormhole.publishMessage{value: stack.wormholeFee}(
            0, stack.encodedFurtherInstructions, 200
        );
        stack.targetAddress = toWormholeFormat(address(setup.target.integration));

        sendHelper(setup, stack);

        genericRelayer.relay(setup.sourceChain);

        Vm.Log[] memory logs = vm.getRecordedLogs();

        IWormholeRelayerDelivery.DeliveryStatus status = getDeliveryStatus(logs[logs.length - 1]);
=======
        VaaKey[] memory vaaKeys = new VaaKey[](3);
        vaaKeys[0] = VaaKey({
            chainId: 1,
            emitterAddress: bytes32(""),
            sequence: 23
        });
        vaaKeys[1] = vaaKeys[0];
        vaaKeys[2] = vaaKeys[0];
>>>>>>> 77522f93

        DeliveryInstruction memory instruction = DeliveryInstruction({
            targetChainId: 1,
            targetAddress: bytes32(""),
            payload: payload,
            requestedReceiverValue: Wei.wrap(456),
            extraReceiverValue: Wei.wrap(123),
            encodedExecutionInfo: bytes("abcdefghijklmnopqrstuvwxyz"),
            refundChainId: 2,
            refundAddress: keccak256(bytes("refundAddress")),
            refundRelayProvider: keccak256(bytes("refundRelayProvider")),
            sourceRelayProvider: keccak256(bytes("sourceRelayProvider")),
            senderAddress: keccak256(bytes("senderAddress")),
            vaaKeys: vaaKeys
        });

        DeliveryInstruction memory newInstruction =
            CoreRelayerSerde.decodeDeliveryInstruction(CoreRelayerSerde.encode(instruction));

<<<<<<< HEAD
    function sendHelper(
        StandardSetupTwoChains memory setup,
        ForwardRequestFailStack memory stack
    ) public {
        VaaKey[] memory vaaKeys = vaaKeyArray(
            setup.sourceChain,
            stack.sequence1,
            address(setup.source.integration),
            stack.sequence2,
            address(setup.source.integration)
        );
        setup.source.coreRelayer.send{value: stack.payment + stack.wormholeFee}(
            setup.targetChain,
            stack.targetAddress,
            setup.targetChain,
            stack.targetAddress,
            stack.payment,
            0,
            stack.payload,
            vaaKeys,
            200
        );
=======
        checkInstructionEquality(CoreRelayerSerde.encode(instruction), newInstruction);
        checkInstructionEquality(CoreRelayerSerde.encode(newInstruction), instruction);
>>>>>>> 77522f93
    }

    function testAttackForwardRequestCache(
        GasParameters memory gasParams,
        FeeParameters memory feeParams
    ) public {
        // General idea:
        // 1. Attacker sets up a malicious integration contract in the target chain.
        // 2. Attacker requests a message send to `target` chain.
        //   The message destination and the refund address are both the malicious integration contract in the target chain.
        // 3. The delivery of the message triggers a refund to the malicious integration contract.
        // 4. During the refund, the integration contract activates the forwarding mechanism.
        //   This is allowed due to the integration contract also being the target of the delivery.
        // 5. The forward request is left as is in the `WormholeRelayer` state.
        // 6. The next message (i.e. the victim's message) delivery on `target` chain, from any relayer, using any `DeliveryProvider` and any integration contract,
        //   will see the forward request placed by the malicious integration contract and act on it.
        // Caveat: the delivery of the victim's message must not invoke the forwarding mechanism for the attack test to be meaningful.
        //
        // In essence, this tries to attack the shared forwarding request cache present in the contract state.
        // This attack doesn't work thanks to the check inside the `requestForward` function that only allows requesting a forward when there is a delivery being processed.

        StandardSetupTwoChains memory setup =
            standardAssumeAndSetupTwoChains(gasParams, feeParams, 1000000);

        // Collected funds from the attack are meant to be sent here.
        address attackerSourceAddress = address(
            uint160(
                uint256(keccak256(abi.encodePacked(bytes("attackerAddress"), setup.sourceChain)))
            )
        );
        assertTrue(attackerSourceAddress.balance == 0);

        // Borrowed assumes from testForward. They should help since this test is similar.
        vm.assume(
            uint256(1) * gasParams.targetGasPrice * feeParams.targetNativePrice
                > uint256(1) * gasParams.sourceGasPrice * feeParams.sourceNativePrice
        );

<<<<<<< HEAD
        vm.assume(
            setup.source.coreRelayer.quoteGas(
                setup.targetChain, gasParams.targetGasLimit, address(setup.source.deliveryProvider)
            ) < uint256(2) ** 222
        );
        vm.assume(
            setup.target.coreRelayer.quoteGas(
                setup.sourceChain, 500000, address(setup.target.deliveryProvider)
            ) < uint256(2) ** 222 / feeParams.targetNativePrice
        );

        // Estimate the cost based on the initialized values
        uint256 computeBudget = setup.source.coreRelayer.quoteGas(
            setup.targetChain, gasParams.targetGasLimit, address(setup.source.deliveryProvider)
=======
        // Estimate the cost based on the initialized values
        (uint256 deliveryPrice,) = setup.source.coreRelayer.quoteEVMDeliveryPrice(
            setup.targetChainId, 0, gasParams.targetGasLimit
>>>>>>> 77522f93
        );

        {
            AttackForwardIntegration attackerContract =
            new AttackForwardIntegration(setup.target.wormhole, setup.target.coreRelayer, setup.targetChain, attackerSourceAddress);
            bytes memory attackMsg = "attack";

            vm.recordLogs();

            // The attacker requests the message to be sent to the malicious contract.
            // It is critical that the refund and destination (aka integrator) addresses are the same.
<<<<<<< HEAD
            setup.source.integration.sendMessage{
                value: computeBudget + uint256(3) * setup.source.wormhole.messageFee()
            }(attackMsg, setup.targetChain, address(attackerContract));
=======
            setup.source.coreRelayer.sendToEvm{
                value: deliveryPrice + setup.source.wormhole.messageFee()
            }(setup.targetChainId, address(attackerContract), attackMsg, Wei.wrap(0), Gas.wrap(gasParams.targetGasLimit), setup.targetChainId, address(attackerContract));
>>>>>>> 77522f93

            // The relayer triggers the call to the malicious contract.
            genericRelayer.relay(setup.sourceChain);

            // The message delivery should fail
            assertTrue(keccak256(setup.target.integration.getMessage()) != keccak256(attackMsg));
        }

        {
            // Now one victim sends their message. It doesn't need to be from the same source chain.
            // What's necessary is that a message is delivered to the chain targeted by the attacker.
            bytes memory victimMsg = "";

            uint256 victimBalancePreDelivery = setup.target.refundAddress.balance;

            // We will reutilize the delivery price estimated for the attacker to simplify the code here.
            // The victim requests their message to be sent.
            setup.source.coreRelayer.sendToEvm{
                value: deliveryPrice + setup.source.wormhole.messageFee()
            }(
<<<<<<< HEAD
                victimMsg,
                setup.targetChain,
=======
                setup.targetChainId,
>>>>>>> 77522f93
                address(setup.target.integration),
                abi.encodePacked(uint8(0), victimMsg),
                Wei.wrap(0), 
                Gas.wrap(gasParams.targetGasLimit),
                setup.targetChainId,
                address(setup.target.refundAddress)
            );

            // The relayer delivers the victim's message.
            // During the delivery process, the forward request injected by the malicious contract is acknowledged.
            // The victim's refund address is not called due to this.
            genericRelayer.relay(setup.sourceChain);

            // Ensures the message was received.
            assertTrue(keccak256(setup.target.integration.getMessage()) == keccak256(victimMsg));
            // Here we assert that the victim's refund is safe.
            assertTrue(victimBalancePreDelivery < setup.target.refundAddress.balance);
        }

        genericRelayer.relay(setup.targetChain);

        // Assert that the attack wasn't successful.
        assertTrue(attackerSourceAddress.balance == 0);
    }

    function testDeliveryData(
        GasParameters memory gasParams,
        FeeParameters memory feeParams,
        bytes memory message
    ) public {
        StandardSetupTwoChains memory setup =
            standardAssumeAndSetupTwoChains(gasParams, feeParams, 1000000);
<<<<<<< HEAD
        vm.assume(feeParams.receiverValueTarget > 0);
        vm.recordLogs();

        // estimate the cost based on the intialized values
        uint256 payment = setup.source.coreRelayer.quoteGas(
            setup.targetChain, gasParams.targetGasLimit, address(setup.source.deliveryProvider)
        ) + 3 * setup.source.wormhole.messageFee();

        uint256 oldBalance = address(setup.target.integration).balance;

        uint256 newReceiverValueSource = setup.source.coreRelayer.quoteReceiverValue(
            setup.targetChain, feeParams.receiverValueTarget, address(setup.source.deliveryProvider)
        );

        vm.deal(address(this), payment + newReceiverValueSource);

        setup.source.integration.sendMessageGeneral{value: payment + newReceiverValueSource}(
            message,
            setup.targetChain,
            address(setup.target.integration),
            setup.targetChain,
            address(0x0),
            newReceiverValueSource,
            bytes("")
        );

        genericRelayer.relay(setup.sourceChain);

        assertTrue(keccak256(setup.target.integration.getMessage()) == keccak256(message));

        assertTrue(
            address(setup.target.integration).balance >= oldBalance + feeParams.receiverValueTarget
        );
    }

    

    

    

    function testEncodeAndDecodeDeliveryInstruction(
        ExecutionParameters memory executionParameters,
        bytes memory payload
    ) public {
        VaaKey[] memory vaaKeys = new VaaKey[](3);
        vaaKeys[0] = VaaKey({
            infoType: VaaKeyType.EMITTER_SEQUENCE,
            chainId: 1,
            emitterAddress: bytes32(""),
            sequence: 23,
            vaaHash: bytes32("")
        });
        vaaKeys[1] = vaaKeys[0];
        vaaKeys[2] = vaaKeys[0];

        DeliveryInstruction memory instruction = DeliveryInstruction({
            targetChain: 1,
            targetAddress: bytes32(""),
            refundAddress: bytes32(""),
            refundChain: 2,
            maximumRefundTarget: Wei.wrap(123),
            receiverValueTarget: Wei.wrap(456),
            sourceDeliveryProvider: bytes32(""),
            targetDeliveryProvider: bytes32(""),
            senderAddress: bytes32(""),
            vaaKeys: vaaKeys,
            consistencyLevel: 200,
            executionParameters: executionParameters,
            payload: payload
        });

        DeliveryInstruction memory newInstruction =
            WormholeRelayerSerde.decodeDeliveryInstruction(WormholeRelayerSerde.encode(instruction));

        assertTrue(newInstruction.maximumRefundTarget == instruction.maximumRefundTarget);
        assertTrue(newInstruction.receiverValueTarget == instruction.receiverValueTarget);

        assertTrue(keccak256(newInstruction.payload) == keccak256(instruction.payload));
    }

    function testDeliveryData(
        GasParameters memory gasParams,
        FeeParameters memory feeParams
    ) public {
        StandardSetupTwoChains memory setup =
            standardAssumeAndSetupTwoChains(gasParams, feeParams, 1000000);

        vm.recordLogs();

        uint256 payment = setup.source.coreRelayer.quoteGas(
            setup.targetChain, gasParams.targetGasLimit, address(setup.source.deliveryProvider)
        ) + setup.source.wormhole.messageFee()*3;

        uint256 maxTransactionFee = payment - 3*setup.source.wormhole.messageFee();

        bytes memory payload = abi.encodePacked(uint256(6));

        setup.source.integration.sendMessageWithPayload{value: payment}(
            bytes(""), setup.targetChain, address(setup.target.integration), payload
        );
=======

        vm.recordLogs();

        sendMessageToTargetChain(setup, gasParams.targetGasLimit, 0, message);
>>>>>>> 77522f93

        genericRelayer.relay(setup.sourceChain);

        bytes32 deliveryVaaHash = getDeliveryVAAHash(vm.getRecordedLogs());

        DeliveryData memory deliveryData = setup.target.integration.getDeliveryData();

<<<<<<< HEAD
        uint256 calculatedRefund = 0;
        if (
            maxTransactionFee
                > setup.source.deliveryProvider.quoteDeliveryOverhead(setup.targetChain).unwrap()
        ) {
            calculatedRefund = (
                maxTransactionFee
                    - setup.source.deliveryProvider.quoteDeliveryOverhead(setup.targetChain).unwrap()
            ) * feeParams.sourceNativePrice * 100 / (uint256(feeParams.targetNativePrice) * 105);
        }
        assertTrue(
            fromWormholeFormat(deliveryData.sourceAddress) == address(setup.source.integration)
        );
        assertTrue(deliveryData.sourceChain == setup.sourceChain);
        assertTrue(deliveryData.maximumRefund == calculatedRefund);
        assertTrue(deliveryData.deliveryHash == deliveryVaaHash);
        assertTrue(keccak256(deliveryData.payload) == keccak256(payload));
    }

    function testInvalidRemoteRefundDoesNotRevert(
        GasParameters memory gasParams,
        FeeParameters memory feeParams,
        bytes memory message
    ) public {
        StandardSetupTwoChains memory setup =
            standardAssumeAndSetupTwoChains(gasParams, feeParams, 1000000);

        setup.target.deliveryProvider.updateSupportedChain(setup.sourceChain, false);

        vm.recordLogs();

        DeliveryStack memory stack;

        stack.payment = setup.source.coreRelayer.quoteGas(
            setup.targetChain, gasParams.targetGasLimit, address(setup.source.deliveryProvider)
        ) + 3 * setup.source.wormhole.messageFee();

        bytes memory payload = abi.encodePacked(uint256(6));

        setup.source.integration.sendMessageGeneral{value: stack.payment}(
            message,
            setup.targetChain,
            address(setup.target.integration),
            setup.sourceChain,
            address(setup.source.integration),
            0,
            payload
=======
        assertTrue(
            fromWormholeFormat(deliveryData.sourceAddress) == address(setup.source.integration), "Source address wrong"
>>>>>>> 77522f93
        );
        assertTrue(deliveryData.sourceChainId == setup.sourceChainId, "Source chain id wrong");
        assertTrue(deliveryData.deliveryHash == deliveryVaaHash, "delivery vaa hash wrong");
        assertTrue(keccak256(setup.target.integration.getMessage()) == keccak256(message), "payload wrong");
    }
}<|MERGE_RESOLUTION|>--- conflicted
+++ resolved
@@ -1204,24 +1204,24 @@
     ) public {
          vm.recordLogs();
         (StandardSetupTwoChains memory setup, FundsCorrectTest memory test) =
-            setupFundsCorrectTest(gasParams, feeParams, 170000 + REASONABLE_GAS_LIMIT);
-
-        setup.target.relayProvider.updateSupportedChain(setup.sourceChainId, false);
-        vm.assume(test.targetChainRefundPerGasUnused * REASONABLE_GAS_LIMIT >= feeParams.wormholeFeeOnTarget + uint256(1) * gasParams.evmGasOverhead * gasParams.sourceGasPrice * (uint256(feeParams.sourceNativePrice) / feeParams.targetNativePrice + 1));
+            setupFundsCorrectTest(gasParams, feeParams, uint32(170000 + REASONABLE_GAS_LIMIT.unwrap()));
+
+        setup.target.deliveryProvider.updateSupportedChain(setup.sourceChain, false);
+        vm.assume(test.targetChainRefundPerGasUnused * REASONABLE_GAS_LIMIT.unwrap() >= feeParams.wormholeFeeOnTarget + uint256(1) * gasParams.evmGasOverhead * gasParams.sourceGasPrice * (uint256(feeParams.sourceNativePrice) / feeParams.targetNativePrice + 1));
 
         uint256 refundRewardAddressBalance = setup.target.rewardAddress.balance;
         uint256 refundAddressBalance = setup.source.refundAddress.balance;
 
         setup.source.integration.sendMessageWithRefund{value: test.deliveryPrice + feeParams.wormholeFeeOnSource}(
             bytes("Hello!"),
-            setup.targetChainId,
+            setup.targetChain,
             gasParams.targetGasLimit,
             test.receiverValue,
-            setup.sourceChainId,
+            setup.sourceChain,
             setup.source.refundAddress
         );
 
-        genericRelayer.relay(setup.sourceChainId);
+        genericRelayer.relay(setup.sourceChain);
 
         assertTrue(keccak256(setup.target.integration.getMessage()) == keccak256(bytes("Hello!")));
         DeliveryData memory deliveryData = setup.target.integration.getDeliveryData();
@@ -1232,10 +1232,10 @@
             "The source to target relayer's reward address was paid appropriately"
         );
         // Calculate maximum refund for source->target delivery, and check against Delivery Data
-        assertTrue(
-            test.targetChainRefundPerGasUnused == deliveryData.targetChainRefundPerGasUnused,
-            "Correct value of targetChainRefundPerGasUnused is reported to receiver in deliveryData"
-        );
+        // assertTrue(
+        //     test.targetChainRefundPerGasUnused == deliveryData.targetChainRefundPerGasUnused,
+        //     "Correct value of targetChainRefundPerGasUnused is reported to receiver in deliveryData"
+        // );
        
         test.relayerPayment = test.relayerBalance - setup.target.relayer.balance;
         test.destinationAmount = address(setup.target.integration).balance - test.destinationBalance;
@@ -1265,14 +1265,14 @@
 
         setup.source.integration.sendMessageWithRefund{value: test.deliveryPrice + feeParams.wormholeFeeOnSource}(
             bytes("Hello!"),
-            setup.targetChainId,
+            setup.targetChain,
             gasParams.targetGasLimit,
             test.receiverValue,
-            setup.sourceChainId,
+            setup.sourceChain,
             setup.source.refundAddress
         );
 
-        genericRelayer.relay(setup.sourceChainId);
+        genericRelayer.relay(setup.sourceChain);
 
         assertTrue(keccak256(setup.target.integration.getMessage()) == keccak256(bytes("Hello!")));
         DeliveryData memory deliveryData = setup.target.integration.getDeliveryData();
@@ -1283,10 +1283,10 @@
             "The source to target relayer's reward address was paid appropriately"
         );
         // Calculate maximum refund for source->target delivery, and check against Delivery Data
-        assertTrue(
-            test.targetChainRefundPerGasUnused == deliveryData.targetChainRefundPerGasUnused,
-            "Correct value of targetChainRefundPerGasUnused is reported to receiver in deliveryData"
-        );
+        // assertTrue(
+        //     test.targetChainRefundPerGasUnused == deliveryData.targetChainRefundPerGasUnused,
+        //     "Correct value of targetChainRefundPerGasUnused is reported to receiver in deliveryData"
+        // );
         
 
         test.relayerPayment = test.relayerBalance - setup.target.relayer.balance;
@@ -2259,245 +2259,10 @@
             feeParams
         );
     }
-<<<<<<< HEAD
-
-    /*
-    
-
-    
-    
-
-
-    
-
-    function testFundsCorrectForASendRevertsCrossChainRefund(
-        GasParameters memory gasParams,
-        FeeParameters memory feeParams
-    ) public {
-        (Contracts memory source, Contracts memory target, FundsCorrectTest memory test) =
-            setupFundsCorrectTest(gasParams, feeParams, 400000);
-
-        vm.recordLogs();
-
-        // Transaction fee not enough
-        test.transactionFee = source.coreRelayer.quoteGas(2, 150000, address(source.deliveryProvider));
-
-        // Receiver value (which will be refunded -> used to pay for cross chain refund) enough to pay for  wormhole fee on target, and target->source (1 gas)
-        test.receiverValueSource += (
-            (
-                target.coreRelayer.quoteGas(1, 1, address(target.deliveryProvider))
-                    + target.wormhole.messageFee()
-            ) * 105 / 100 + 1
-        ) * feeParams.targetNativePrice / feeParams.sourceNativePrice + 1;
-
-        // Calculate how much receiver value was requested
-        uint256 receiverValueTargetActual = (
-            test.receiverValueSource * feeParams.sourceNativePrice * 100
-                / (uint256(1) * feeParams.targetNativePrice * 105)
-        );
-
-        uint256 actualGasLimit = (
-            test.transactionFee - source.deliveryProvider.quoteDeliveryOverhead(2).unwrap()
-        ) / source.deliveryProvider.quoteGasPrice(2).unwrap();
-        vm.assume(actualGasLimit <= type(uint32).max);
-        if (actualGasLimit > type(uint32).max) {
-            actualGasLimit = type(uint32).max;
-        }
-        test.payment = test.transactionFee + uint256(3) * source.wormhole.messageFee()
-            + test.receiverValueSource;
-
-        uint256 refundRewardAddressBalance = target.rewardAddress.balance;
-        uint256 refundAddressBalance = source.refundAddress.balance;
-
-        source.integration.sendMessageGeneral{value: test.payment}(
-            bytes("Hello!"),
-            2,
-            address(target.integration),
-            1,
-            address(source.refundAddress),
-            test.receiverValueSource,
-            bytes("")
-        );
-
-        genericRelayer.relay(1);
-
-        genericRelayer.relay(2);
-
-        assertTrue(keccak256(target.integration.getMessage()) != keccak256(bytes("Hello!")));
-
-        assertTrue(
-            test.transactionFee + test.receiverValueSource
-                == source.rewardAddress.balance - test.rewardAddressBalance,
-            "The source to target relayer's reward address was paid appropriately"
-        );
-        uint256 amountToGetInRefundTarget =
-            (target.rewardAddress.balance - refundRewardAddressBalance);
-
-        // Calculate maximum refund for source->target delivery
-        uint256 maximumRefund = (test.transactionFee - test.overhead) * feeParams.sourceNativePrice
-            * 100 / (uint256(1) * feeParams.targetNativePrice * 105);
-
-        // Calculate amount that must have been spent on gas, by reverse engineering from the amount that was paid to the provider's reward address on the target chain
-        test.gasAmount = uint32(
-            actualGasLimit
-                - (
-                    (
-                        amountToGetInRefundTarget + feeParams.wormholeFeeOnTarget
-                            - receiverValueTargetActual
-                    )
-                ) * actualGasLimit / maximumRefund
-        );
-        uint256 refundSource = 0;
-        if (amountToGetInRefundTarget > target.deliveryProvider.quoteDeliveryOverhead(1).unwrap()) {
-            refundSource = (
-                amountToGetInRefundTarget - target.deliveryProvider.quoteDeliveryOverhead(1).unwrap()
-            ) * feeParams.targetNativePrice * 100 / (uint256(1) * feeParams.sourceNativePrice * 105);
-        }
-
-        assertTrue(
-            refundSource == source.refundAddress.balance - refundAddressBalance,
-            "Refund wasn't the correct amount"
-        );
-        assertTrue(test.gasAmount == actualGasLimit, "Gas amount is as expected");
-    }
-
-    function testXNoFundsLostForASendIfReceiveWormholeMessagesReverts(
-        GasParameters memory gasParams,
-        FeeParameters memory feeParams,
-        bytes memory message
-    ) public {
-        StandardSetupTwoChains memory setup =
-            standardAssumeAndSetupTwoChains(gasParams, feeParams, 1000000);
-
-        vm.recordLogs();
-
-        uint256 refundAddressBalance = setup.target.refundAddress.balance;
-        uint256 relayerBalance = setup.target.relayer.balance;
-        uint256 rewardAddressBalance = setup.source.rewardAddress.balance;
-        uint256 receiverValueSource = setup.source.coreRelayer.quoteReceiverValue(
-            setup.targetChain, feeParams.receiverValueTarget, address(setup.source.deliveryProvider)
-        );
-
-        uint256 payment = setup.source.coreRelayer.quoteGas(
-            setup.targetChain, 21000, address(setup.source.deliveryProvider)
-        ) + uint256(3) * setup.source.wormhole.messageFee() + receiverValueSource;
-
-        setup.source.integration.sendMessageGeneral{value: payment}(
-            message,
-            setup.targetChain,
-            address(setup.target.integration),
-            setup.targetChain,
-            address(setup.target.refundAddress),
-            receiverValueSource,
-            bytes("")
-        );
-
-        genericRelayer.relay(setup.sourceChain);
-
-        uint256 USDcost = uint256(
-            payment - uint256(3) * map[setup.sourceChain].wormhole.messageFee()
-        ) * feeParams.sourceNativePrice
-            - (setup.target.refundAddress.balance - refundAddressBalance) * feeParams.targetNativePrice;
-        uint256 relayerProfit = uint256(feeParams.sourceNativePrice)
-            * (setup.source.rewardAddress.balance - rewardAddressBalance)
-            - feeParams.targetNativePrice * (relayerBalance - setup.target.relayer.balance);
-        assertTrue(USDcost == relayerProfit, "We paid the exact amount");
-    }
-
-    function assumeAndGetForwardPayment(
-        uint32 gasFirst,
-        uint32 gasSecond,
-        StandardSetupTwoChains memory setup,
-        GasParameters memory gasParams,
-        FeeParameters memory feeParams
-    ) internal returns (uint256) {
-        vm.assume(uint256(1) * gasParams.targetGasPrice > uint256(1) * gasParams.sourceGasPrice);
-
-        vm.assume(
-            uint256(1) * feeParams.targetNativePrice > uint256(1) * feeParams.sourceNativePrice
-        );
-
-        vm.assume(
-            setup.source.coreRelayer.quoteGas(
-                setup.targetChain, gasFirst, address(setup.source.deliveryProvider)
-            ) < uint256(2) ** 221
-        );
-        vm.assume(
-            setup.target.coreRelayer.quoteGas(
-                setup.sourceChain, gasSecond, address(setup.target.deliveryProvider)
-            ) < uint256(2) ** 221 / feeParams.targetNativePrice
-        );
-
-        uint256 payment = setup.source.coreRelayer.quoteGas(
-            setup.targetChain, gasFirst, address(setup.source.deliveryProvider)
-        ) + 3 * setup.source.wormhole.messageFee();
-
-        uint256 payment2 = (
-            setup.target.coreRelayer.quoteGas(
-                setup.sourceChain, gasSecond, address(setup.target.deliveryProvider)
-            ) + uint256(2) * setup.target.wormhole.messageFee()
-        ) * feeParams.targetNativePrice / feeParams.sourceNativePrice + 1;
-
-        vm.assume((payment + payment2 * 105 / 100 + 1) < (uint256(2) ** 222));
-
-        return (payment + payment2 * 105 / 100 + 1);
-    }
-=======
->>>>>>> 77522f93
 
      function testEncodeAndDecodeDeliveryInstruction(
         bytes memory payload
     ) public {
-<<<<<<< HEAD
-        StandardSetupTwoChains memory setup =
-            standardAssumeAndSetupTwoChains(gasParams, feeParams, 1000000);
-        ForwardRequestFailStack memory stack;
-        vm.assume(
-            uint256(1) * feeParams.targetNativePrice * gasParams.targetGasPrice * 10
-                < uint256(1) * feeParams.sourceNativePrice * gasParams.sourceGasPrice
-        );
-        stack.payment = setup.source.coreRelayer.quoteGas(
-            setup.targetChain, 1000000, address(setup.source.deliveryProvider)
-        );
-
-        vm.recordLogs();
-
-        IWormhole wormhole = setup.source.wormhole;
-        stack.wormholeFee = wormhole.messageFee();
-        vm.prank(address(setup.source.integration));
-        stack.sequence1 = wormhole.publishMessage{value: stack.wormholeFee}(0, bytes("hello!"), 200);
-
-        stack.chains = new uint16[](1);
-        stack.chains[0] = wormhole.chainId();
-        stack.gasLimits = new uint32[](1);
-        stack.gasLimits[0] = 1000000;
-        stack.newMessages = new bytes[](2);
-        stack.newMessages[0] = bytes("received!");
-        stack.newMessages[1] = abi.encodePacked(uint8(0));
-        stack.payload = bytes("");
-        MockRelayerIntegration.FurtherInstructions memory instructions = MockRelayerIntegration
-            .FurtherInstructions({
-            keepSending: true,
-            newMessages: stack.newMessages,
-            chains: stack.chains,
-            gasLimits: stack.gasLimits
-        });
-        stack.encodedFurtherInstructions =
-            setup.source.integration.encodeFurtherInstructions(instructions);
-        vm.prank(address(setup.source.integration));
-        stack.sequence2 = wormhole.publishMessage{value: stack.wormholeFee}(
-            0, stack.encodedFurtherInstructions, 200
-        );
-        stack.targetAddress = toWormholeFormat(address(setup.target.integration));
-
-        sendHelper(setup, stack);
-
-        genericRelayer.relay(setup.sourceChain);
-
-        Vm.Log[] memory logs = vm.getRecordedLogs();
-
-        IWormholeRelayerDelivery.DeliveryStatus status = getDeliveryStatus(logs[logs.length - 1]);
-=======
         VaaKey[] memory vaaKeys = new VaaKey[](3);
         vaaKeys[0] = VaaKey({
             chainId: 1,
@@ -2506,53 +2271,27 @@
         });
         vaaKeys[1] = vaaKeys[0];
         vaaKeys[2] = vaaKeys[0];
->>>>>>> 77522f93
 
         DeliveryInstruction memory instruction = DeliveryInstruction({
-            targetChainId: 1,
+            targetChain: 1,
             targetAddress: bytes32(""),
             payload: payload,
-            requestedReceiverValue: Wei.wrap(456),
-            extraReceiverValue: Wei.wrap(123),
+            requestedReceiverValue: TargetNative.wrap(456),
+            extraReceiverValue: TargetNative.wrap(123),
             encodedExecutionInfo: bytes("abcdefghijklmnopqrstuvwxyz"),
-            refundChainId: 2,
+            refundChain: 2,
             refundAddress: keccak256(bytes("refundAddress")),
-            refundRelayProvider: keccak256(bytes("refundRelayProvider")),
-            sourceRelayProvider: keccak256(bytes("sourceRelayProvider")),
+            refundDeliveryProvider: keccak256(bytes("refundRelayProvider")),
+            sourceDeliveryProvider: keccak256(bytes("sourceRelayProvider")),
             senderAddress: keccak256(bytes("senderAddress")),
             vaaKeys: vaaKeys
         });
 
         DeliveryInstruction memory newInstruction =
-            CoreRelayerSerde.decodeDeliveryInstruction(CoreRelayerSerde.encode(instruction));
-
-<<<<<<< HEAD
-    function sendHelper(
-        StandardSetupTwoChains memory setup,
-        ForwardRequestFailStack memory stack
-    ) public {
-        VaaKey[] memory vaaKeys = vaaKeyArray(
-            setup.sourceChain,
-            stack.sequence1,
-            address(setup.source.integration),
-            stack.sequence2,
-            address(setup.source.integration)
-        );
-        setup.source.coreRelayer.send{value: stack.payment + stack.wormholeFee}(
-            setup.targetChain,
-            stack.targetAddress,
-            setup.targetChain,
-            stack.targetAddress,
-            stack.payment,
-            0,
-            stack.payload,
-            vaaKeys,
-            200
-        );
-=======
-        checkInstructionEquality(CoreRelayerSerde.encode(instruction), newInstruction);
-        checkInstructionEquality(CoreRelayerSerde.encode(newInstruction), instruction);
->>>>>>> 77522f93
+            WormholeRelayerSerde.decodeDeliveryInstruction(WormholeRelayerSerde.encode(instruction));
+
+        checkInstructionEquality(WormholeRelayerSerde.encode(instruction), newInstruction);
+        checkInstructionEquality(WormholeRelayerSerde.encode(newInstruction), instruction);
     }
 
     function testAttackForwardRequestCache(
@@ -2591,26 +2330,9 @@
                 > uint256(1) * gasParams.sourceGasPrice * feeParams.sourceNativePrice
         );
 
-<<<<<<< HEAD
-        vm.assume(
-            setup.source.coreRelayer.quoteGas(
-                setup.targetChain, gasParams.targetGasLimit, address(setup.source.deliveryProvider)
-            ) < uint256(2) ** 222
-        );
-        vm.assume(
-            setup.target.coreRelayer.quoteGas(
-                setup.sourceChain, 500000, address(setup.target.deliveryProvider)
-            ) < uint256(2) ** 222 / feeParams.targetNativePrice
-        );
-
         // Estimate the cost based on the initialized values
-        uint256 computeBudget = setup.source.coreRelayer.quoteGas(
-            setup.targetChain, gasParams.targetGasLimit, address(setup.source.deliveryProvider)
-=======
-        // Estimate the cost based on the initialized values
-        (uint256 deliveryPrice,) = setup.source.coreRelayer.quoteEVMDeliveryPrice(
-            setup.targetChainId, 0, gasParams.targetGasLimit
->>>>>>> 77522f93
+        (LocalNative deliveryPrice,) = setup.source.coreRelayer.quoteEVMDeliveryPrice(
+            setup.targetChain, TargetNative.wrap(0), Gas.wrap(gasParams.targetGasLimit)
         );
 
         {
@@ -2622,15 +2344,9 @@
 
             // The attacker requests the message to be sent to the malicious contract.
             // It is critical that the refund and destination (aka integrator) addresses are the same.
-<<<<<<< HEAD
-            setup.source.integration.sendMessage{
-                value: computeBudget + uint256(3) * setup.source.wormhole.messageFee()
-            }(attackMsg, setup.targetChain, address(attackerContract));
-=======
-            setup.source.coreRelayer.sendToEvm{
-                value: deliveryPrice + setup.source.wormhole.messageFee()
-            }(setup.targetChainId, address(attackerContract), attackMsg, Wei.wrap(0), Gas.wrap(gasParams.targetGasLimit), setup.targetChainId, address(attackerContract));
->>>>>>> 77522f93
+            setup.source.coreRelayer.sendPayloadToEvm{
+                value: deliveryPrice.unwrap() + setup.source.wormhole.messageFee()
+            }(setup.targetChain, address(attackerContract), attackMsg, TargetNative.wrap(0), Gas.wrap(gasParams.targetGasLimit), setup.targetChain, address(attackerContract));
 
             // The relayer triggers the call to the malicious contract.
             genericRelayer.relay(setup.sourceChain);
@@ -2648,20 +2364,15 @@
 
             // We will reutilize the delivery price estimated for the attacker to simplify the code here.
             // The victim requests their message to be sent.
-            setup.source.coreRelayer.sendToEvm{
-                value: deliveryPrice + setup.source.wormhole.messageFee()
+            setup.source.coreRelayer.sendPayloadToEvm{
+                value: deliveryPrice.unwrap() + setup.source.wormhole.messageFee()
             }(
-<<<<<<< HEAD
-                victimMsg,
                 setup.targetChain,
-=======
-                setup.targetChainId,
->>>>>>> 77522f93
                 address(setup.target.integration),
                 abi.encodePacked(uint8(0), victimMsg),
-                Wei.wrap(0), 
+                TargetNative.wrap(0), 
                 Gas.wrap(gasParams.targetGasLimit),
-                setup.targetChainId,
+                setup.targetChain,
                 address(setup.target.refundAddress)
             );
 
@@ -2689,175 +2400,21 @@
     ) public {
         StandardSetupTwoChains memory setup =
             standardAssumeAndSetupTwoChains(gasParams, feeParams, 1000000);
-<<<<<<< HEAD
-        vm.assume(feeParams.receiverValueTarget > 0);
-        vm.recordLogs();
-
-        // estimate the cost based on the intialized values
-        uint256 payment = setup.source.coreRelayer.quoteGas(
-            setup.targetChain, gasParams.targetGasLimit, address(setup.source.deliveryProvider)
-        ) + 3 * setup.source.wormhole.messageFee();
-
-        uint256 oldBalance = address(setup.target.integration).balance;
-
-        uint256 newReceiverValueSource = setup.source.coreRelayer.quoteReceiverValue(
-            setup.targetChain, feeParams.receiverValueTarget, address(setup.source.deliveryProvider)
-        );
-
-        vm.deal(address(this), payment + newReceiverValueSource);
-
-        setup.source.integration.sendMessageGeneral{value: payment + newReceiverValueSource}(
-            message,
-            setup.targetChain,
-            address(setup.target.integration),
-            setup.targetChain,
-            address(0x0),
-            newReceiverValueSource,
-            bytes("")
-        );
+
+        vm.recordLogs();
+
+        sendMessageToTargetChain(setup, gasParams.targetGasLimit, 0, message);
 
         genericRelayer.relay(setup.sourceChain);
 
-        assertTrue(keccak256(setup.target.integration.getMessage()) == keccak256(message));
-
-        assertTrue(
-            address(setup.target.integration).balance >= oldBalance + feeParams.receiverValueTarget
-        );
-    }
-
-    
-
-    
-
-    
-
-    function testEncodeAndDecodeDeliveryInstruction(
-        ExecutionParameters memory executionParameters,
-        bytes memory payload
-    ) public {
-        VaaKey[] memory vaaKeys = new VaaKey[](3);
-        vaaKeys[0] = VaaKey({
-            infoType: VaaKeyType.EMITTER_SEQUENCE,
-            chainId: 1,
-            emitterAddress: bytes32(""),
-            sequence: 23,
-            vaaHash: bytes32("")
-        });
-        vaaKeys[1] = vaaKeys[0];
-        vaaKeys[2] = vaaKeys[0];
-
-        DeliveryInstruction memory instruction = DeliveryInstruction({
-            targetChain: 1,
-            targetAddress: bytes32(""),
-            refundAddress: bytes32(""),
-            refundChain: 2,
-            maximumRefundTarget: Wei.wrap(123),
-            receiverValueTarget: Wei.wrap(456),
-            sourceDeliveryProvider: bytes32(""),
-            targetDeliveryProvider: bytes32(""),
-            senderAddress: bytes32(""),
-            vaaKeys: vaaKeys,
-            consistencyLevel: 200,
-            executionParameters: executionParameters,
-            payload: payload
-        });
-
-        DeliveryInstruction memory newInstruction =
-            WormholeRelayerSerde.decodeDeliveryInstruction(WormholeRelayerSerde.encode(instruction));
-
-        assertTrue(newInstruction.maximumRefundTarget == instruction.maximumRefundTarget);
-        assertTrue(newInstruction.receiverValueTarget == instruction.receiverValueTarget);
-
-        assertTrue(keccak256(newInstruction.payload) == keccak256(instruction.payload));
-    }
-
-    function testDeliveryData(
-        GasParameters memory gasParams,
-        FeeParameters memory feeParams
-    ) public {
-        StandardSetupTwoChains memory setup =
-            standardAssumeAndSetupTwoChains(gasParams, feeParams, 1000000);
-
-        vm.recordLogs();
-
-        uint256 payment = setup.source.coreRelayer.quoteGas(
-            setup.targetChain, gasParams.targetGasLimit, address(setup.source.deliveryProvider)
-        ) + setup.source.wormhole.messageFee()*3;
-
-        uint256 maxTransactionFee = payment - 3*setup.source.wormhole.messageFee();
-
-        bytes memory payload = abi.encodePacked(uint256(6));
-
-        setup.source.integration.sendMessageWithPayload{value: payment}(
-            bytes(""), setup.targetChain, address(setup.target.integration), payload
-        );
-=======
-
-        vm.recordLogs();
-
-        sendMessageToTargetChain(setup, gasParams.targetGasLimit, 0, message);
->>>>>>> 77522f93
-
-        genericRelayer.relay(setup.sourceChain);
-
         bytes32 deliveryVaaHash = getDeliveryVAAHash(vm.getRecordedLogs());
 
         DeliveryData memory deliveryData = setup.target.integration.getDeliveryData();
 
-<<<<<<< HEAD
-        uint256 calculatedRefund = 0;
-        if (
-            maxTransactionFee
-                > setup.source.deliveryProvider.quoteDeliveryOverhead(setup.targetChain).unwrap()
-        ) {
-            calculatedRefund = (
-                maxTransactionFee
-                    - setup.source.deliveryProvider.quoteDeliveryOverhead(setup.targetChain).unwrap()
-            ) * feeParams.sourceNativePrice * 100 / (uint256(feeParams.targetNativePrice) * 105);
-        }
-        assertTrue(
-            fromWormholeFormat(deliveryData.sourceAddress) == address(setup.source.integration)
-        );
-        assertTrue(deliveryData.sourceChain == setup.sourceChain);
-        assertTrue(deliveryData.maximumRefund == calculatedRefund);
-        assertTrue(deliveryData.deliveryHash == deliveryVaaHash);
-        assertTrue(keccak256(deliveryData.payload) == keccak256(payload));
-    }
-
-    function testInvalidRemoteRefundDoesNotRevert(
-        GasParameters memory gasParams,
-        FeeParameters memory feeParams,
-        bytes memory message
-    ) public {
-        StandardSetupTwoChains memory setup =
-            standardAssumeAndSetupTwoChains(gasParams, feeParams, 1000000);
-
-        setup.target.deliveryProvider.updateSupportedChain(setup.sourceChain, false);
-
-        vm.recordLogs();
-
-        DeliveryStack memory stack;
-
-        stack.payment = setup.source.coreRelayer.quoteGas(
-            setup.targetChain, gasParams.targetGasLimit, address(setup.source.deliveryProvider)
-        ) + 3 * setup.source.wormhole.messageFee();
-
-        bytes memory payload = abi.encodePacked(uint256(6));
-
-        setup.source.integration.sendMessageGeneral{value: stack.payment}(
-            message,
-            setup.targetChain,
-            address(setup.target.integration),
-            setup.sourceChain,
-            address(setup.source.integration),
-            0,
-            payload
-=======
         assertTrue(
             fromWormholeFormat(deliveryData.sourceAddress) == address(setup.source.integration), "Source address wrong"
->>>>>>> 77522f93
-        );
-        assertTrue(deliveryData.sourceChainId == setup.sourceChainId, "Source chain id wrong");
+        );
+        assertTrue(deliveryData.sourceChain == setup.sourceChain, "Source chain id wrong");
         assertTrue(deliveryData.deliveryHash == deliveryVaaHash, "delivery vaa hash wrong");
         assertTrue(keccak256(setup.target.integration.getMessage()) == keccak256(message), "payload wrong");
     }
