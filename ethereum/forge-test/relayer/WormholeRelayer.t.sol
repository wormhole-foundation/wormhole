--- conflicted
+++ resolved
@@ -583,9 +583,6 @@
         assertTrue(test.relayerPayment == test.destinationAmount + test.refundAddressAmount, "Relayer paid the correct amount");
     }
 
-<<<<<<< HEAD
-=======
-
     struct FundsCorrectTest {
         uint256 refundAddressBalance;
         uint256 relayerBalance;
@@ -785,7 +782,6 @@
         assertTrue(test.relayerPayment == test.destinationAmount + test.refundAddressAmount, "Relayer paid the correct amount");
     }
 
->>>>>>> a8f3a8c5
     function testFundsCorrectForAForward(GasParameters memory gasParams, FeeParameters memory feeParams) public {
 
         vm.recordLogs();
@@ -983,7 +979,6 @@
 
         setup.source.integration.sendMessageWithForwardedResponse{value: payment}(
             message, setup.targetChainId, address(setup.target.integration), address(setup.target.refundAddress), 0
-<<<<<<< HEAD
         );
 
         genericRelayer.relay(setup.sourceChainId);
@@ -1008,8 +1003,6 @@
 
         setup.source.integration.sendMessageWithForwardedResponse{value: payment}(
             message, setup.targetChainId, address(setup.target.integration), address(setup.target.refundAddress), 0
-=======
->>>>>>> a8f3a8c5
         );
 
         genericRelayer.relay(setup.sourceChainId);
