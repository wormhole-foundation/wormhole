--- conflicted
+++ resolved
@@ -2,63 +2,6 @@
 const HDWalletProvider = require("@truffle/hdwallet-provider");
 
 module.exports = {
-<<<<<<< HEAD
-    networks: {
-        development: {
-            host: "127.0.0.1",
-            port: 8545,
-            network_id: "*",
-        },
-        mainnet: {
-            provider: () => new HDWalletProvider(process.env.MNEMONIC, `https://mainnet.infura.io/v3/`+process.env.INFURA_KEY),
-            network_id: 1,
-            gas: 10000000,
-            gasPrice: 101000000000,
-            confirmations: 1,
-            timeoutBlocks: 200,
-            skipDryRun: false
-        },
-        rinkeby: {
-            provider: () => new HDWalletProvider(process.env.MNEMONIC, `https://rinkeby.infura.io/v3/`+process.env.INFURA_KEY),
-            network_id: 4,
-            gas: 5500000,
-            confirmations: 2,
-            timeoutBlocks: 200,
-            skipDryRun: true
-        },
-        goerli: {
-            provider: () => {
-                return new HDWalletProvider(process.env.MNEMONIC, 'https://goerli.infura.io/v3/'+process.env.INFURA_KEY)
-            },
-            network_id: '5',
-            gas: 4465030,
-            gasPrice: 10000000000,
-        },
-        binance: {
-            provider: () => {
-                return new HDWalletProvider(process.env.MNEMONIC, 'https://bsc-dataseed.binance.org/')
-            },
-            network_id: '56',
-            gas: 70000000,
-            gasPrice: 8000000000,
-        },
-        karura: {
-            provider: () => new HDWalletProvider(process.env.MNEMONIC, ''),
-            network_id: '686',
-            gas: 42032000,
-            gasPrice: 200786445289, // storage_limit = 64001, validUntil = 360001, gasLimit = 10000000
-            timeoutBlocks: 25,
-            confirmations: 0,
-        },
-        acala: {
-            provider: () => new HDWalletProvider(process.env.MNEMONIC, ''),
-            network_id: '787',
-            gas: 42032000,
-            gasPrice: 200786445289, // storage_limit = 64001, validUntil = 360001, gasLimit = 10000000
-            timeoutBlocks: 25,
-            confirmations: 0,
-        },
-=======
   networks: {
     development: {
       host: "127.0.0.1",
@@ -77,7 +20,6 @@
       confirmations: 1,
       timeoutBlocks: 200,
       skipDryRun: false,
->>>>>>> 07c599ab
     },
     rinkeby: {
       provider: () =>
@@ -124,6 +66,32 @@
       gas: 4465030,
       gasPrice: 30000000000,
     },
+    karura: {
+      provider: () => {
+        return new HDWalletProvider(
+          process.env.MNEMONIC,
+          ""
+        );
+      },
+      network_id: '686',
+      gas: 42032000,
+      gasPrice: 200786445289, // storage_limit = 64001, validUntil = 360001, gasLimit = 10000000
+      timeoutBlocks: 25,
+      confirmations: 0,
+    },
+    acala: {
+      provider: () => {
+        return new HDWalletProvider(
+          process.env.MNEMONIC,
+          ""
+        );
+      },
+      network_id: '787',
+      gas: 42032000,
+      gasPrice: 200786445289, // storage_limit = 64001, validUntil = 360001, gasLimit = 10000000
+      timeoutBlocks: 25,
+      confirmations: 0,
+    },
   },
 
   compilers: {
