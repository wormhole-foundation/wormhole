require("dotenv").config({ path: ".env" });
const HDWalletProvider = require("@truffle/hdwallet-provider");

module.exports = {
  networks: {
    development: {
      host: "127.0.0.1",
      port: 8545,
      network_id: "*",
    },
    mainnet: {
      provider: () =>
        new HDWalletProvider(
          process.env.MNEMONIC,
          `https://mainnet.infura.io/v3/` + process.env.INFURA_KEY
        ),
      network_id: 1,
      gas: 10000000,
      gasPrice: 191000000000,
      confirmations: 1,
      timeoutBlocks: 200,
      skipDryRun: false,
    },
    rinkeby: {
      provider: () =>
        new HDWalletProvider(
          process.env.MNEMONIC,
          `https://rinkeby.infura.io/v3/` + process.env.INFURA_KEY
        ),
      network_id: 4,
      gas: 5500000,
      confirmations: 2,
      timeoutBlocks: 200,
      skipDryRun: true,
    },
    goerli: {
      provider: () => {
        return new HDWalletProvider(
          process.env.MNEMONIC,
          "https://goerli.infura.io/v3/" + process.env.INFURA_KEY
        );
      },
      network_id: "5",
      gas: 4465030,
      gasPrice: 10000000000,
    },
    binance: {
      provider: () => {
        return new HDWalletProvider(
          process.env.MNEMONIC,
          "https://bsc-dataseed.binance.org/"
        );
      },
      network_id: "56",
      gas: 70000000,
      gasPrice: 8000000000,
    },
    binance_testnet: {
      provider: () => new HDWalletProvider(
        process.env.MNEMONIC,
        "https://data-seed-prebsc-1-s1.binance.org:8545/"
      ),
      network_id: "97",
      gas: 70000000,
      gasPrice: 8000000000,
    },
    polygon: {
      provider: () => {
        return new HDWalletProvider(
          process.env.MNEMONIC,
          "https://polygon-rpc.com"
        );
      },
      network_id: "137",
      gas: 10000000,
      gasPrice: 700000000000,
    },
    mumbai: {
      provider: () => {
        return new HDWalletProvider(
          process.env.MNEMONIC,
          "https://polygon-mumbai.infura.io/v3/" + process.env.INFURA_KEY)
      },
      network_id: "80001",
    },
    avalanche: {
      provider: () => {
        return new HDWalletProvider(
          process.env.MNEMONIC,
          "https://api.avax.network/ext/bc/C/rpc"
        );
      },
      network_id: "43114",
      gas: 8000000,
      gasPrice: 26000000000,
    },
    fuji: {
      provider: () => new HDWalletProvider(
        process.env.MNEMONIC,
        "https://api.avax-test.network/ext/bc/C/rpc"
      ),
      network_id: "43113",
    },
    oasis: {
      provider: () => {
        return new HDWalletProvider(
          process.env.MNEMONIC,
          "https://emerald.oasis.dev/"
        );
      },
      network_id: 42262,
      gas: 4465030,
      gasPrice: 30000000000,
    },
    aurora: {
      provider: () => {
        return new HDWalletProvider(
          process.env.MNEMONIC,
          "https://mainnet.aurora.dev"
        );
      },
      network_id: 1313161554,
    },
    aurora_testnet: {
      provider: () => {
        return new HDWalletProvider(
          process.env.MNEMONIC,
          "https://testnet.aurora.dev"
        )
      },
      network_id: 0x4e454153,
      gas: 70000000,
      gasPrice: 8000000000,
    },
    fantom: {
      provider: () => {
        return new HDWalletProvider(
          process.env.MNEMONIC,
          "https://rpc.ftm.tools/"
        )
      },
      network_id: 250,
      gas: 8000000,
      gasPrice: 3000000000000,
      timeoutBlocks: 15000,
    },
    fantom_testnet: {
      provider: () => {
        return new HDWalletProvider(
          process.env.MNEMONIC,
          "https://rpc.testnet.fantom.network/"
        )
      },
      network_id: 0xfa2,
      gas: 4465030,
      gasPrice: 300000000000,
    },
<<<<<<< HEAD
    karura: {
      provider: () =>
        new HDWalletProvider(
          process.env.MNEMONIC,
          ""
        ),
      network_id: '686',
      gas: 42032000,
      gasPrice: 200786445289, // storage_limit = 64001, validUntil = 360001, gasLimit = 10000000
      timeoutBlocks: 25,
      confirmations: 0,
    },
    acala: {
      provider: () =>
        new HDWalletProvider(
          process.env.MNEMONIC,
          ""
        ),
      network_id: '787',
      gas: 42032000,
      gasPrice: 200786445289, // storage_limit = 64001, validUntil = 360001, gasLimit = 10000000
      timeoutBlocks: 25,
      confirmations: 0,
=======
    karura_testnet: {
      provider: () => {
        return new HDWalletProvider(
          process.env.MNEMONIC,
          "http://103.253.145.222:8545"
        );
      },
      network_id: 686,
      gasPrice: 202184721385,
      gasLimit: 117096000,
      gas: 117096000,
    },
    acala_testnet: {
      provider: () => {
        return new HDWalletProvider(
          process.env.MNEMONIC,
          "http://157.245.252.103:8545"
        );
      },
      network_id: 787,
      gasPrice: 202184721385,
      gasLimit: 213192000,
      gas: 213192000,
>>>>>>> 21e2a710
    },
  },

  compilers: {
    solc: {
      version: "0.8.4",
      settings: {
        optimizer: {
          enabled: true,
          runs: 200,
        },
      },
    },
  },

  plugins: ["@chainsafe/truffle-plugin-abigen", "truffle-plugin-verify"],

  api_keys: {
    etherscan: process.env.ETHERSCAN_KEY,
  },
};<|MERGE_RESOLUTION|>--- conflicted
+++ resolved
@@ -155,31 +155,6 @@
       gas: 4465030,
       gasPrice: 300000000000,
     },
-<<<<<<< HEAD
-    karura: {
-      provider: () =>
-        new HDWalletProvider(
-          process.env.MNEMONIC,
-          ""
-        ),
-      network_id: '686',
-      gas: 42032000,
-      gasPrice: 200786445289, // storage_limit = 64001, validUntil = 360001, gasLimit = 10000000
-      timeoutBlocks: 25,
-      confirmations: 0,
-    },
-    acala: {
-      provider: () =>
-        new HDWalletProvider(
-          process.env.MNEMONIC,
-          ""
-        ),
-      network_id: '787',
-      gas: 42032000,
-      gasPrice: 200786445289, // storage_limit = 64001, validUntil = 360001, gasLimit = 10000000
-      timeoutBlocks: 25,
-      confirmations: 0,
-=======
     karura_testnet: {
       provider: () => {
         return new HDWalletProvider(
@@ -203,7 +178,6 @@
       gasPrice: 202184721385,
       gasLimit: 213192000,
       gas: 213192000,
->>>>>>> 21e2a710
     },
   },
 
