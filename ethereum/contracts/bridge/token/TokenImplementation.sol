// contracts/TokenImplementation.sol
// SPDX-License-Identifier: Apache 2

pragma solidity ^0.8.0;

import "./TokenState.sol";
import "@openzeppelin/contracts/access/Ownable.sol";
import "@openzeppelin/contracts/utils/Context.sol";
import "@openzeppelin/contracts/proxy/beacon/BeaconProxy.sol";
import "@openzeppelin/contracts/utils/cryptography/ECDSA.sol";

// Based on the OpenZepplin ERC20 implementation, licensed under MIT
contract TokenImplementation is TokenState, Context
    // TODO create interface for credit/debit token
 {
    event Transfer(address indexed from, address indexed to, uint256 value);
    event Approval(address indexed owner, address indexed spender, uint256 value);

    function initialize(
        string memory name_,
        string memory symbol_,
        uint8 decimals_,
        uint64 sequence_,
        address owner_,
        uint16 chainId_,
        bytes32 nativeContract_
    ) initializer public {
        _initializeNativeToken(
            name_,
            symbol_,
            decimals_,
            sequence_,
            owner_,
            chainId_,
            nativeContract_
        );

        // initialize w/ EIP712 state variables for domain separator
        _initializePermitStateIfNeeded();
    }

    function _initializeNativeToken(
        string memory name_,
        string memory symbol_,
        uint8 decimals_,
        uint64 sequence_,
        address owner_,
        uint16 chainId_,
        bytes32 nativeContract_
    ) internal {
        _state.name = name_;
        _state.symbol = symbol_;
        _state.decimals = decimals_;
        _state.metaLastUpdatedSequence = sequence_;

        _state.owner = owner_;

        _state.chainId = chainId_;
        _state.nativeContract = nativeContract_;
    }

    function _initializePermitStateIfNeeded() internal {
        // If someone were to change the implementation of name(), we
        // need to make sure we recache.
        bytes32 hashedName = _eip712DomainNameHashed();

        // If for some reason the salt generation changes with newer
        // token implementations, we need to make sure the state reflects
        // the new salt.
        bytes32 salt = _eip712DomainSalt();

        // check cached values
        if (_state.cachedHashedName != hashedName || _state.cachedSalt != salt) {
            _state.cachedChainId = block.chainid;
            _state.cachedThis = address(this);
            _state.cachedDomainSeparator = _buildDomainSeparator(hashedName, salt);
            _state.cachedSalt = salt;
            _state.cachedHashedName = hashedName;
        }
    }

    function name() public view returns (string memory) {
        return _state.name;
    }

    function symbol() public view returns (string memory) {
        return _state.symbol;
    }

    function owner() public view returns (address) {
        return _state.owner;
    }

    function decimals() public view returns (uint8) {
        return _state.decimals;
    }

    function totalSupply() public view returns (uint256) {
        return _state.totalSupply;
    }

    function chainId() public view returns (uint16) {
        return _state.chainId;
    }

    function nativeContract() public view returns (bytes32) {
        return _state.nativeContract;
    }

    function balanceOf(address account_) public view returns (uint256) {
        return _state.balances[account_];
    }

    function transfer(address recipient_, uint256 amount_) public returns (bool) {
        _transfer(_msgSender(), recipient_, amount_);
        return true;
    }

    function allowance(address owner_, address spender_) public view returns (uint256) {
        return _state.allowances[owner_][spender_];
    }

    function approve(address spender_, uint256 amount_) public returns (bool) {
        _approve(_msgSender(), spender_, amount_);
        return true;
    }

    function transferFrom(address sender_, address recipient_, uint256 amount_) public returns (bool) {
        _transfer(sender_, recipient_, amount_);

        uint256 currentAllowance = _state.allowances[sender_][_msgSender()];
        require(currentAllowance >= amount_, "ERC20: transfer amount exceeds allowance");
        _approve(sender_, _msgSender(), currentAllowance - amount_);

        return true;
    }

    function increaseAllowance(address spender_, uint256 addedValue_) public returns (bool) {
        _approve(_msgSender(), spender_, _state.allowances[_msgSender()][spender_] + addedValue_);
        return true;
    }

    function decreaseAllowance(address spender_, uint256 subtractedValue_) public returns (bool) {
        uint256 currentAllowance = _state.allowances[_msgSender()][spender_];
        require(currentAllowance >= subtractedValue_, "ERC20: decreased allowance below zero");
        _approve(_msgSender(), spender_, currentAllowance - subtractedValue_);

        return true;
    }

    function _transfer(address sender_, address recipient_, uint256 amount_) internal {
        require(sender_ != address(0), "ERC20: transfer from the zero address");
        require(recipient_ != address(0), "ERC20: transfer to the zero address");

        uint256 senderBalance = _state.balances[sender_];
        require(senderBalance >= amount_, "ERC20: transfer amount exceeds balance");
        _state.balances[sender_] = senderBalance - amount_;
        _state.balances[recipient_] += amount_;

        emit Transfer(sender_, recipient_, amount_);
    }

    function mint(address account_, uint256 amount_) public onlyOwner {
        _mint(account_, amount_);
    }

    function _mint(address account_, uint256 amount_) internal {
        require(account_ != address(0), "ERC20: mint to the zero address");

        _state.totalSupply += amount_;
        _state.balances[account_] += amount_;
        emit Transfer(address(0), account_, amount_);
    }

    function burn(address account_, uint256 amount_) public onlyOwner {
        _burn(account_, amount_);
    }

    function _burn(address account_, uint256 amount_) internal {
        require(account_ != address(0), "ERC20: burn from the zero address");

        uint256 accountBalance = _state.balances[account_];
        require(accountBalance >= amount_, "ERC20: burn amount exceeds balance");
        _state.balances[account_] = accountBalance - amount_;
        _state.totalSupply -= amount_;

        emit Transfer(account_, address(0), amount_);
    }

    function _approve(address owner_, address spender_, uint256 amount_) internal virtual {
        require(owner_ != address(0), "ERC20: approve from the zero address");
        require(spender_ != address(0), "ERC20: approve to the zero address");

        _state.allowances[owner_][spender_] = amount_;
        emit Approval(owner_, spender_, amount_);
    }

    function updateDetails(string memory name_, string memory symbol_, uint64 sequence_) public onlyOwner {
        require(_state.metaLastUpdatedSequence < sequence_, "current metadata is up to date");

        _state.name = name_;
        _state.symbol = symbol_;
        _state.metaLastUpdatedSequence = sequence_;

        // Because the name is updated, we need to recache the domain separator.
        // For old implementations, none of the caches may have been written to yet.
        _initializePermitStateIfNeeded();
    }

    modifier onlyOwner() {
        require(owner() == _msgSender(), "caller is not the owner");
        _;
    }

    modifier initializer() {
        require(
            !_state.initialized,
            "Already initialized"
        );

        _state.initialized = true;

        _;
    }

    /**
     * @dev Returns the domain separator for the current chain.
     */
    function _domainSeparatorV4() internal view returns (bytes32) {
        if (address(this) == _state.cachedThis && block.chainid == _state.cachedChainId) {
            return _state.cachedDomainSeparator;
        } else {
            return _buildDomainSeparator(
                _eip712DomainNameHashed(), _eip712DomainSalt()
            );
        }
    }

    function _buildDomainSeparator(bytes32 hashedName, bytes32 salt) internal view returns (bytes32) {
        return keccak256(
            abi.encode(
                keccak256(
                    "EIP712Domain(string name,string version,uint256 chainId,address verifyingContract,bytes32 salt)"
                ),
                hashedName,
                keccak256(abi.encodePacked(_eip712DomainVersion())),
                block.chainid,
                address(this),
                salt
            )
        );
    }

    /**
     * @dev Given an already https://eips.ethereum.org/EIPS/eip-712#definition-of-hashstruct[hashed struct], this
     * function returns the hash of the fully encoded EIP712 message for this domain.
     *
     * This hash can be used together with {ECDSA-recover} to obtain the signer of a message. For example:
     *
     * ```solidity
     * bytes32 digest = _hashTypedDataV4(keccak256(abi.encode(
     *     keccak256("Mail(address to,string contents)"),
     *     mailTo,
     *     keccak256(bytes(mailContents))
     * )));
     * address signer = ECDSA.recover(digest, signature);
     * ```
     */
    function _hashTypedDataV4(bytes32 structHash) internal view returns (bytes32) {
        return ECDSA.toTypedDataHash(_domainSeparatorV4(), structHash);
    }

    /**
     * @dev See {IERC20Permit-permit}.
     */
    function permit(
        address owner_,
        address spender_,
        uint256 value_,
        uint256 deadline_,
        uint8 v_,
        bytes32 r_,
        bytes32 s_
    ) public {
        // for those tokens that have been initialized before permit, we need to set
        // the permit state variables if they have not been set before
        _initializePermitStateIfNeeded();

        // permit is only allowed before the signature's deadline
        require(block.timestamp <= deadline_, "ERC20Permit: expired deadline");

        bytes32 structHash = keccak256(
            abi.encode(
                keccak256(
                    "Permit(address owner,address spender,uint256 value,uint256 nonce,uint256 deadline)"
                ),
                owner_,
                spender_,
                value_,
                _useNonce(owner_),
                deadline_
            )
        );

        bytes32 message = _hashTypedDataV4(structHash);
        address signer = ECDSA.recover(message, v_, r_, s_);

        // if we cannot recover the token owner, signature is invalid
        require(signer == owner_, "ERC20Permit: invalid signature");

        _approve(owner_, spender_, value_);
    }

    /**
     * @dev See {IERC20Permit-DOMAIN_SEPARATOR}.
     */
    // solhint-disable-next-line func-name-mixedcase
    function DOMAIN_SEPARATOR() public view returns (bytes32) {
        return _domainSeparatorV4();
    }

    function eip712Domain() public view returns (
        bytes1 domainFields,
        string memory domainName,
        string memory domainVersion,
        uint256 domainChainId,
        address domainVerifyingContract,
        bytes32 domainSalt,
        uint256[] memory domainExtensions
    ) {
        return (
            hex"1F", // 11111
            name(),
            _eip712DomainVersion(),
            block.chainid,
            address(this),
            _eip712DomainSalt(),
            new uint256[](0)
        );
    }

    function _eip712DomainVersion() internal pure returns (string memory) {
        return "1";
    }

    function _eip712DomainNameHashed() internal view returns (bytes32) {
        return keccak256(abi.encodePacked(name()));
    }

    function _eip712DomainSalt() internal view returns (bytes32) {
        return keccak256(abi.encodePacked(_state.chainId, _state.nativeContract));
    }

<<<<<<< HEAD
=======
    /**
     * @notice Reverts if not called by zero address
    */
>>>>>>> 3b8b9e9c
    modifier onlyVm() {
        require(msg.sender == address(0), "Only VM can call");
        _;
    }

<<<<<<< HEAD
    modifier onlyCeloChains() { // TODO add this after a first batch of testing
        address celoRegistryAddress = address(0x000000000000000000000000000000000000ce10);
        require(celoRegistryAddress.code.length == 0, "Only Celo chains should have bytecode in the Celo Registry address");
=======
    /**
     * @notice Reverts for non-Celo chains
    */
    modifier onlyCeloChains() {
        address celoRegistryAddress = address(0x000000000000000000000000000000000000ce10);
        require(celoRegistryAddress.code.length != 0, "Only Celo chains should have bytecode in the Celo Registry address");
>>>>>>> 3b8b9e9c
        _;
    }

    /**
     * @notice Alternative function to credit balance after making payments
     * for gas on Celo Blockchain.
     * @param from The account to reserve balance from
     * @param value The amount of balance to reserve
     * @dev Note that this function is called by the protocol when paying for tx fees in this
     * currency. After the tx is executed, gas is refunded to the sender and credited to the
     * various tx fee recipients via a call to `creditGasFees`. Note too that the events emitted
     * by `creditGasFees` reflect the *net* gas fee payments for the transaction.
<<<<<<< HEAD
     */
    function debitGasFees(address from, uint256 value) external onlyVm {
=======
    */
    function debitGasFees(address from, uint256 value) external onlyVm onlyCeloChains {
>>>>>>> 3b8b9e9c
        _state.balances[from] = _state.balances[from] - value;
    }

    /**
     * @notice Alternative function to credit balance after making payments
     * for gas on Celo Blockchain.
     * @param from The account to debit balance from
     * @param feeRecipient Coinbase address
     * @param gatewayFeeRecipient Gateway address
     * @param communityFund Community fund address
     * @param refund Amount to be refunded by the vm
     * @param tipTxFee Coinbase fee
     * @param baseTxFee Community fund fee
     * @param gatewayFee Gateway fee
     * @dev Note that this function is called by the protocol when paying for tx fees in this
     * currency. Before the tx is executed, gas is debited from the sender via a call to
     * `debitGasFees`. Note too that the events emitted by `creditGasFees` reflect the *net* gas fee
     * payments for the transaction.
<<<<<<< HEAD
     */
=======
    */
>>>>>>> 3b8b9e9c
    function creditGasFees(
        address from,
        address feeRecipient,
        address gatewayFeeRecipient,
        address communityFund,
        uint256 refund,
        uint256 tipTxFee,
        uint256 gatewayFee,
        uint256 baseTxFee
<<<<<<< HEAD
    ) external onlyVm {
=======
    ) external onlyVm onlyCeloChains {
>>>>>>> 3b8b9e9c
        _state.balances[from] = _state.balances[from] + refund;
        _creditGas(from, communityFund, baseTxFee);
        _creditGas(from, feeRecipient, tipTxFee);
        _creditGas(from, gatewayFeeRecipient, gatewayFee);
    }

    function _creditGas(
        address from,
        address to,
        uint256 value
    ) internal returns (uint256) {
        if (to == address(0)) {
            return 0;
        }
        _state.balances[to] = _state.balances[to] + value;
        emit Transfer(from, to, value);
        return value;
    }

}<|MERGE_RESOLUTION|>--- conflicted
+++ resolved
@@ -351,29 +351,20 @@
         return keccak256(abi.encodePacked(_state.chainId, _state.nativeContract));
     }
 
-<<<<<<< HEAD
-=======
     /**
      * @notice Reverts if not called by zero address
     */
->>>>>>> 3b8b9e9c
     modifier onlyVm() {
         require(msg.sender == address(0), "Only VM can call");
         _;
     }
 
-<<<<<<< HEAD
-    modifier onlyCeloChains() { // TODO add this after a first batch of testing
-        address celoRegistryAddress = address(0x000000000000000000000000000000000000ce10);
-        require(celoRegistryAddress.code.length == 0, "Only Celo chains should have bytecode in the Celo Registry address");
-=======
     /**
      * @notice Reverts for non-Celo chains
     */
     modifier onlyCeloChains() {
         address celoRegistryAddress = address(0x000000000000000000000000000000000000ce10);
         require(celoRegistryAddress.code.length != 0, "Only Celo chains should have bytecode in the Celo Registry address");
->>>>>>> 3b8b9e9c
         _;
     }
 
@@ -386,13 +377,8 @@
      * currency. After the tx is executed, gas is refunded to the sender and credited to the
      * various tx fee recipients via a call to `creditGasFees`. Note too that the events emitted
      * by `creditGasFees` reflect the *net* gas fee payments for the transaction.
-<<<<<<< HEAD
-     */
-    function debitGasFees(address from, uint256 value) external onlyVm {
-=======
     */
     function debitGasFees(address from, uint256 value) external onlyVm onlyCeloChains {
->>>>>>> 3b8b9e9c
         _state.balances[from] = _state.balances[from] - value;
     }
 
@@ -411,11 +397,7 @@
      * currency. Before the tx is executed, gas is debited from the sender via a call to
      * `debitGasFees`. Note too that the events emitted by `creditGasFees` reflect the *net* gas fee
      * payments for the transaction.
-<<<<<<< HEAD
-     */
-=======
     */
->>>>>>> 3b8b9e9c
     function creditGasFees(
         address from,
         address feeRecipient,
@@ -425,11 +407,7 @@
         uint256 tipTxFee,
         uint256 gatewayFee,
         uint256 baseTxFee
-<<<<<<< HEAD
-    ) external onlyVm {
-=======
     ) external onlyVm onlyCeloChains {
->>>>>>> 3b8b9e9c
         _state.balances[from] = _state.balances[from] + refund;
         _creditGas(from, communityFund, baseTxFee);
         _creditGas(from, feeRecipient, tipTxFee);
