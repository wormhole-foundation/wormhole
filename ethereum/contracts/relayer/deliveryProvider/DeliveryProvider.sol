// SPDX-License-Identifier: Apache 2

pragma solidity ^0.8.19;

import "./DeliveryProviderGovernance.sol";
import "./DeliveryProviderStructs.sol";
import "../../interfaces/relayer/IDeliveryProviderTyped.sol";
import "../../interfaces/relayer/TypedUnits.sol";
import "../../libraries/relayer/ExecutionParameters.sol";
import {IWormhole} from "../../interfaces/IWormhole.sol";

contract DeliveryProvider is DeliveryProviderGovernance, IDeliveryProvider {
    using WeiLib for Wei;
    using GasLib for Gas;
    using GasPriceLib for GasPrice;
    using WeiPriceLib for WeiPrice;
    using TargetNativeLib for TargetNative;
    using LocalNativeLib for LocalNative;

    error CallerNotApproved(address msgSender);

    function quoteEvmDeliveryPrice(
        uint16 targetChain,
        Gas gasLimit,
        TargetNative receiverValue
    )
        public
        view
        returns (LocalNative nativePriceQuote, GasPrice targetChainRefundPerUnitGasUnused)
    {
<<<<<<< HEAD
        (uint16 buffer, uint16 denominator) = assetConversionBuffer(targetChain);
        targetChainRefundPerUnitGasUnused = GasPrice.wrap(gasPrice(targetChain).unwrap() * (denominator - buffer) / denominator);
        
        TargetNative targetCostIfNoGasLimitUsed = gasLimit.toWei(targetChainRefundPerUnitGasUnused).asTargetNative();
        TargetNative targetCostIfFullGasLimitUsed = gasLimit.toWei(gasPrice(targetChain)).asTargetNative();
        LocalNative costIfNoGasLimitUsed = quoteAssetCost(targetChain, targetCostIfNoGasLimitUsed);
        LocalNative costIfFullGasLimitUsed = gasLimit.toWei(quoteGasPrice(targetChain)).asLocalNative();
        LocalNative receiverValueCost = quoteAssetCost(targetChain, receiverValue);
        nativePriceQuote = quoteDeliveryOverhead(targetChain) + 
            costIfFullGasLimitUsed.asNative().max(costIfNoGasLimitUsed.asNative()).asLocalNative() + receiverValueCost;
=======
        targetChainRefundPerUnitGasUnused = gasPrice(targetChain);
        Wei costOfProvidingFullGasLimit = gasLimit.toWei(targetChainRefundPerUnitGasUnused);
        Wei transactionFee =
            quoteDeliveryOverhead(targetChain) + gasLimit.toWei(quoteGasPrice(targetChain));
        Wei receiverValueCost = quoteAssetCost(targetChain, receiverValue);
        nativePriceQuote = (
            transactionFee.max(costOfProvidingFullGasLimit) + receiverValueCost
        ).asLocalNative();
>>>>>>> 92f6c187
        require(
            receiverValue.asNative() + targetCostIfNoGasLimitUsed.asNative().max(targetCostIfFullGasLimitUsed.asNative()) <= maximumBudget(targetChain).asNative(),
            "Exceeds maximum budget"
        );
    }

    function quoteDeliveryPrice(
        uint16 targetChain,
        TargetNative receiverValue,
        bytes memory encodedExecutionParams
    ) external view returns (LocalNative nativePriceQuote, bytes memory encodedExecutionInfo) {
        ExecutionParamsVersion version = decodeExecutionParamsVersion(encodedExecutionParams);
        if (version == ExecutionParamsVersion.EVM_V1) {
            EvmExecutionParamsV1 memory parsed = decodeEvmExecutionParamsV1(encodedExecutionParams);
            GasPrice targetChainRefundPerUnitGasUnused;
            (nativePriceQuote, targetChainRefundPerUnitGasUnused) =
                quoteEvmDeliveryPrice(targetChain, parsed.gasLimit, receiverValue);
            return (
                nativePriceQuote,
                encodeEvmExecutionInfoV1(
                    EvmExecutionInfoV1(parsed.gasLimit, targetChainRefundPerUnitGasUnused)
                    )
            );
        } else {
            revert UnsupportedExecutionParamsVersion(uint8(version));
        }
    }

    function quoteAssetConversion(
        uint16 targetChain,
        LocalNative currentChainAmount
    ) public view returns (TargetNative targetChainAmount) {
        return quoteAssetConversion(chainId(), targetChain, currentChainAmount);
    }

    function quoteAssetConversion(
        uint16 sourceChain,
        uint16 targetChain,
        LocalNative sourceChainAmount
    ) internal view returns (TargetNative targetChainAmount) {
        (uint16 buffer, uint16 bufferDenominator) = assetConversionBuffer(targetChain);
        return sourceChainAmount.asNative().convertAsset(
            nativeCurrencyPrice(sourceChain),
            nativeCurrencyPrice(targetChain),
            (buffer),
            (uint32(buffer) + bufferDenominator),
            false
        )
            // round down
            .asTargetNative();
    }

    //Returns the address on this chain that rewards should be sent to
    function getRewardAddress() public view override returns (address payable) {
        return rewardAddress();
    }

    function isChainSupported(uint16 targetChain) public view override returns (bool supported) {
        return _state.supportedChains[targetChain];
    }

    function getTargetChainAddress(uint16 targetChain)
        public
        view
        override
        returns (bytes32 deliveryProviderAddress)
    {
        return targetChainAddress(targetChain);
    }

    /**
     *
     * HELPER METHODS
     *
     */

    //Returns the delivery overhead fee required to deliver a message to the target chain, denominated in this chain's wei.
    function quoteDeliveryOverhead(uint16 targetChain) public view returns (LocalNative nativePriceQuote) {
        Gas overhead = deliverGasOverhead(targetChain);
        Wei targetFees = overhead.toWei(gasPrice(targetChain));
        Wei result = assetConversion(targetChain, targetFees, chainId());
        require(result.unwrap() <= type(uint128).max, "Overflow");
        return result.asLocalNative();
    }

    //Returns the price of purchasing 1 unit of gas on the target chain, denominated in this chain's wei.
    function quoteGasPrice(uint16 targetChain) public view returns (GasPrice) {
        Wei gasPriceInSourceChainCurrency =
            assetConversion(targetChain, gasPrice(targetChain).priceAsWei(), chainId());
        require(gasPriceInSourceChainCurrency.unwrap() <= type(uint88).max, "Overflow");
        return GasPrice.wrap(uint88(gasPriceInSourceChainCurrency.unwrap()));
    }

    // relevant for chains that have dynamic execution pricing (e.g. Ethereum)
    function assetConversion(
        uint16 sourceChain,
        Wei sourceAmount,
        uint16 targetChain
    ) internal view returns (Wei targetAmount) {
        return sourceAmount.convertAsset(
            nativeCurrencyPrice(sourceChain),
            nativeCurrencyPrice(targetChain),
            1,
            1,
            // round up
            true
        );
    }

    function quoteAssetCost(
        uint16 targetChain,
        TargetNative targetChainAmount
    ) internal view returns (LocalNative currentChainAmount) {
        (uint16 buffer, uint16 bufferDenominator) = assetConversionBuffer(targetChain);
        return targetChainAmount.asNative().convertAsset(
            nativeCurrencyPrice(chainId()),
            nativeCurrencyPrice(targetChain),
            (uint32(buffer) + bufferDenominator),
            (buffer),
            // round up
            true
        ).asLocalNative();
    }
}<|MERGE_RESOLUTION|>--- conflicted
+++ resolved
@@ -28,7 +28,6 @@
         view
         returns (LocalNative nativePriceQuote, GasPrice targetChainRefundPerUnitGasUnused)
     {
-<<<<<<< HEAD
         (uint16 buffer, uint16 denominator) = assetConversionBuffer(targetChain);
         targetChainRefundPerUnitGasUnused = GasPrice.wrap(gasPrice(targetChain).unwrap() * (denominator - buffer) / denominator);
         
@@ -39,16 +38,6 @@
         LocalNative receiverValueCost = quoteAssetCost(targetChain, receiverValue);
         nativePriceQuote = quoteDeliveryOverhead(targetChain) + 
             costIfFullGasLimitUsed.asNative().max(costIfNoGasLimitUsed.asNative()).asLocalNative() + receiverValueCost;
-=======
-        targetChainRefundPerUnitGasUnused = gasPrice(targetChain);
-        Wei costOfProvidingFullGasLimit = gasLimit.toWei(targetChainRefundPerUnitGasUnused);
-        Wei transactionFee =
-            quoteDeliveryOverhead(targetChain) + gasLimit.toWei(quoteGasPrice(targetChain));
-        Wei receiverValueCost = quoteAssetCost(targetChain, receiverValue);
-        nativePriceQuote = (
-            transactionFee.max(costOfProvidingFullGasLimit) + receiverValueCost
-        ).asLocalNative();
->>>>>>> 92f6c187
         require(
             receiverValue.asNative() + targetCostIfNoGasLimitUsed.asNative().max(targetCostIfFullGasLimitUsed.asNative()) <= maximumBudget(targetChain).asNative(),
             "Exceeds maximum budget"
