// SPDX-License-Identifier: Apache 2

pragma solidity ^0.8.0;

import "../../interfaces/relayer/IWormholeReceiver.sol";
import "../../interfaces/relayer/IDelivery.sol";
import "../../interfaces/relayer/IForwardWrapper.sol";
import "./CoreRelayerGovernance.sol";
import "../../interfaces/relayer/IWormholeRelayerInternalStructs.sol";
import "./CoreRelayerMessages.sol";
<<<<<<< HEAD
contract CoreRelayerDelivery is CoreRelayerGovernance {
=======

abstract contract CoreRelayerDelivery is CoreRelayerGovernance {
>>>>>>> 6f8dbd59
    enum DeliveryStatus {
        SUCCESS,
        RECEIVER_FAILURE,
        FORWARD_REQUEST_FAILURE,
        FORWARD_REQUEST_SUCCESS
    }

    event Delivery(
        address indexed recipientContract,
        uint16 indexed sourceChain,
        uint64 indexed sequence,
        bytes32 deliveryVaaHash,
        DeliveryStatus status
    );

    event Redelivery(
        bytes32 indexed redeliveryVaaHash,
        uint256 maximumRefund,
        uint256 receiverValue,
        uint32 gasAmount
    );

    /**
     * - Checks if enough funds were passed into a forward
     * - Increases the maxTransactionFee of the first forward in the MultichainSend container
     *   in order to use all of the funds
     * - Publishes the DeliveryInstruction 
     * - Pays the relayer's reward address to deliver the forward
     *
     * @param transactionFeeRefundAmount amount of maxTransactionFee that was unused
     * @param forwardInstructions A struct containing information about the user's forward/multichainForward request
     *
     */
    function emitForward(
        uint256 transactionFeeRefundAmount,
        IWormholeRelayerInternalStructs.ForwardInstruction[] memory forwardInstructions
    ) internal returns (uint256 remainingRefundAmount) {

        IWormhole wormhole = wormhole();
        uint256 wormholeMessageFee = wormhole.messageFee();

        IWormholeRelayer.Send[] memory sendRequests = new IWormholeRelayer.Send[](forwardInstructions.length);
        uint256 totalMsgValue = 0;
        uint256 totalFee = 0;
        for(uint8 i=0; i<forwardInstructions.length; i++) {
            totalMsgValue += forwardInstructions[i].msgValue;
            totalFee += forwardInstructions[i].totalFee;
            sendRequests[i] = decodeSend(forwardInstructions[i].encodedSend);
        }

        // Add any additional funds which were passed in to the forward as msg.value
        uint256 fundsForForward = transactionFeeRefundAmount + totalMsgValue;

        // Checks if enough funds were passed into the forward (should always be true as it was already checked)
        if (fundsForForward < totalFee) {
            revert IDelivery.ForwardNotSufficientlyFunded(fundsForForward, totalFee);
        }

        // Increases the maxTransactionFee of the first forward 
        // in order to use all of the funds

        uint256 increaseAmount = amountToIncreaseMaxTransactionFeeToStayUnderMaximumBudget(sendRequests[0], (fundsForForward - totalFee));
        sendRequests[0].maxTransactionFee += increaseAmount;
        
        // Publishes the DeliveryInstruction
        for(uint8 i=0; i<forwardInstructions.length; i++) {
            wormhole.publishMessage{value: wormholeMessageFee}(
                0, encodeDeliveryInstruction(convertSendToDeliveryInstruction(sendRequests[i])), sendRequests[i].consistencyLevel
            );
            pay(IRelayProvider(sendRequests[i].relayProviderAddress).getRewardAddress(), sendRequests[i].maxTransactionFee + sendRequests[i].receiverValue);
        }

        return (fundsForForward - totalFee) - increaseAmount;
    }

    function amountToIncreaseMaxTransactionFeeToStayUnderMaximumBudget(IWormholeRelayer.Send memory sendParams, uint256 increaseAmount) internal view returns (uint256) {
        IRelayProvider relayProvider = IRelayProvider(sendParams.relayProviderAddress);

        (uint16 buffer, uint16 denominator) = relayProvider.getAssetConversionBuffer(sendParams.targetChain);
        uint256 maxPaymentUnderMaximumBudget = relayProvider.quoteMaximumBudget(sendParams.targetChain) * (denominator + buffer) / denominator - sendParams.maxTransactionFee - sendParams.receiverValue;
        return increaseAmount > maxPaymentUnderMaximumBudget ? maxPaymentUnderMaximumBudget : increaseAmount;
    }

    /**
     * Performs the following actions:
     * - Calls the 'receiveWormholeMessages' endpoint on the contract 'internalInstruction.targetAddress'
     * (with the gas limit and value specified in internalInstruction, and 'encodedVMs' as the input)
     *
     * - Calculates how much of 'maxTransactionFee' is left
     * - If the call succeeded and during execution of 'receiveWormholeMessages' there was a forward/multichainForward, then:
     *      if there is enough 'maxTransactionFee' left to execute the forward, then execute the forward.
     * - else:
     *      revert the delivery to trigger a forwarding failure
     *      refund any of the 'maxTransactionFee' not used to internalInstruction.refundAddress
     *      if the call reverted, refund the 'receiverValue' to internalInstruction.refundAddress
     * - refund anything leftover to the relayer
     *
     * @param vaaInfo struct specifying:
     *      - sourceChain chain id that the delivery originated from
     *      - sourceSequence sequence number of the delivery VAA on the source chain
     *      - deliveryVaaHash hash of delivery VAA
     *      - relayerRefundAddress address that should be paid for relayer refunds
     *      - encodedVMs list of signed wormhole messages (VAAs)
     *      - deliveryContainer the container with all delivery instructions
     *      - internalInstruction the specific instruction which is being executed.
     */
    function _executeDelivery(
        IWormholeRelayerInternalStructs.DeliveryVAAInfo memory vaaInfo
    ) internal {
        if (vaaInfo.internalInstruction.targetAddress == 0x0) {
            payRefunds(
                vaaInfo.internalInstruction, vaaInfo.relayerRefundAddress, vaaInfo.internalInstruction.maximumRefundTarget, false, vaaInfo.internalInstruction.maximumRefundTarget, vaaInfo.internalInstruction.targetRelayProvider
            );
            return;
        }
        if (isContractLocked()) {
            revert IDelivery.ReentrantCall();
        }

        setContractLock(true);
        setLockedTargetAddress(fromWormholeFormat(vaaInfo.internalInstruction.targetAddress));
        clearForwardInstructions();

        uint256 preGas = gasleft();

        (bool callToInstructionExecutorSucceeded, bytes memory data) = getWormholeRelayerCallerAddress().call{
            value: vaaInfo.internalInstruction.receiverValueTarget
        }(abi.encodeWithSelector(IForwardWrapper.executeInstruction.selector, vaaInfo.internalInstruction, IWormholeReceiver.DeliveryData({
            sourceAddress: vaaInfo.internalInstruction.senderAddress,
            sourceChain: vaaInfo.sourceChain,
            maximumRefund: vaaInfo.internalInstruction.maximumRefundTarget,
            deliveryHash: vaaInfo.deliveryVaaHash,
            payload: vaaInfo.internalInstruction.payload
        }), vaaInfo.encodedVMs));

        uint256 postGas = gasleft();

     
       
        uint256 transactionFeeRefundAmount;
        bool callToTargetContractSucceeded = true;
        if (callToInstructionExecutorSucceeded) {
            (callToTargetContractSucceeded, transactionFeeRefundAmount) = abi.decode(data, (bool, uint256));
        } else {
            // Calculate the amount of gas used in the call (upperbounding at the gas limit, which shouldn't have been exceeded)
            uint256 gasUsed = (preGas - postGas) > vaaInfo.internalInstruction.executionParameters.gasLimit
                ? vaaInfo.internalInstruction.executionParameters.gasLimit
                : (preGas - postGas);

            // Calculate the amount of maxTransactionFee to refund (multiply the maximum refund by the fraction of gas unused)
            transactionFeeRefundAmount = (vaaInfo.internalInstruction.executionParameters.gasLimit - gasUsed)
                * vaaInfo.internalInstruction.maximumRefundTarget / vaaInfo.internalInstruction.executionParameters.gasLimit;
        }


        // Retrieve the forward instruction created during execution of 'receiveWormholeMessages'
        IWormholeRelayerInternalStructs.ForwardInstruction[] memory forwardInstructions = getForwardInstructions();

        //clear forwarding request from storage
        clearForwardInstructions();

        // unlock the contract
        setContractLock(false);

        DeliveryStatus status;
        uint256 transactionFeeRefundAmountPostForward = transactionFeeRefundAmount;
        if (forwardInstructions.length > 0) {
            // If the user made a forward/multichainForward request, then try to execute it
            transactionFeeRefundAmountPostForward = emitForward(transactionFeeRefundAmount, forwardInstructions);
            status = DeliveryStatus.FORWARD_REQUEST_SUCCESS;
        } else {
            status = callToTargetContractSucceeded
                ? (callToInstructionExecutorSucceeded ? DeliveryStatus.SUCCESS : DeliveryStatus.FORWARD_REQUEST_FAILURE)
                : DeliveryStatus.RECEIVER_FAILURE;
        }

        // Emit a status update that can be read by a SDK
        emit Delivery({
            recipientContract: fromWormholeFormat(vaaInfo.internalInstruction.targetAddress),
            sourceChain: vaaInfo.sourceChain,
            sequence: vaaInfo.sourceSequence,
            deliveryVaaHash: vaaInfo.deliveryVaaHash,
            status: status
        });

        //If the relayer provided a redelivery address, log a redelivery event
        if(vaaInfo.redeliveryHash != 0x0){
            emit Redelivery(vaaInfo.redeliveryHash, vaaInfo.internalInstruction.maximumRefundTarget , vaaInfo.internalInstruction.receiverValueTarget, vaaInfo.internalInstruction.executionParameters.gasLimit);
        }

        payRefunds(
            vaaInfo.internalInstruction,
            vaaInfo.relayerRefundAddress,
            transactionFeeRefundAmount,
            callToInstructionExecutorSucceeded && callToTargetContractSucceeded,
            transactionFeeRefundAmountPostForward,
            vaaInfo.internalInstruction.targetRelayProvider
        );
    }

    function payRefunds(
        IWormholeRelayerInternalStructs.DeliveryInstruction memory internalInstruction,
        address payable relayerRefundAddress,
        uint256 transactionFeeRefundAmount,
        bool receiverValueWasPaid,
        uint256 transactionFeeRefundAmountPostForward,
        bytes32 providerAddress
    ) internal {
        // Amount of receiverValue that is refunded to the user (0 if the call to 'receiveWormholeMessages' did not revert, or the full receiverValue otherwise)
        uint256 receiverValueRefundAmount = (receiverValueWasPaid ? 0 : internalInstruction.receiverValueTarget);

        // Total refund to the user
        uint256 refundToRefundAddress =
            receiverValueRefundAmount + transactionFeeRefundAmountPostForward;

        // Whether or not the refund succeeded
        bool refundPaidToRefundAddress = payRefundToRefundAddress(internalInstruction, refundToRefundAddress, providerAddress);

        // Refund the relayer (their extra funds) + (the amount that the relayer spent on gas)
        // + (the users refund if that refund didn't succeed)
        uint256 relayerRefundAmount = (
            msg.value - internalInstruction.receiverValueTarget - internalInstruction.maximumRefundTarget
        ) + (internalInstruction.maximumRefundTarget - transactionFeeRefundAmount)
            + (refundPaidToRefundAddress ? 0 : refundToRefundAddress);

        pay(relayerRefundAddress, relayerRefundAmount);
    }

    function payRefundToRefundAddress(
        IWormholeRelayerInternalStructs.DeliveryInstruction memory instruction,
        uint256 refundAmount,
        bytes32 relayerAddress
    ) internal returns (bool refundPaidToRefundAddress) {
        if (instruction.refundChain == chainId()) {
            refundPaidToRefundAddress = pay(payable(fromWormholeFormat(instruction.refundAddress)), refundAmount);
        } else {
            IRelayProvider provider = IRelayProvider(fromWormholeFormat(relayerAddress));

            (bool success, bytes memory data) = getWormholeRelayerCallerAddress().call(
                abi.encodeWithSelector(IForwardWrapper.safeRelayProviderSupportsChain.selector, provider, instruction.refundChain));

            if(!success){
                return false;
            }

            success = abi.decode(data, (bool));

            if(!success){
                return false;
            }
            refundPaidToRefundAddress = payRefundRemote(instruction, refundAmount, provider);   
        }
    }

    function payRefundRemote(
        IWormholeRelayerInternalStructs.DeliveryInstruction memory instruction,
        uint256 refundAmount,
        IRelayProvider provider
    ) internal returns(bool){
        IWormhole wormhole = wormhole();
        uint256 wormholeMessageFee = wormhole.messageFee();
        uint256 overhead = wormholeMessageFee + provider.quoteDeliveryOverhead(instruction.refundChain);

        if (refundAmount > overhead) {
            IWormholeRelayerInternalStructs.DeliveryInstruction memory refundInstruction = getInstructionForEmptyMessageWithReceiverValue(
                        instruction.refundChain, instruction.refundAddress, refundAmount - overhead, provider
            );
            if(refundInstruction.receiverValueTarget == 0) {
                return false;
            }
            wormhole.publishMessage{value: wormholeMessageFee}(
                0,
                encodeDeliveryInstruction(
                    refundInstruction
                ),
                refundInstruction.consistencyLevel
            );

            pay(provider.getRewardAddress(), refundAmount - wormholeMessageFee);

            return true;
            
        } else {
            return false;
        }
        
    }

    function getInstructionForEmptyMessageWithReceiverValue(
        uint16 targetChain,
        bytes32 targetAddress,
        uint256 receiverValue,
        IRelayProvider provider
    ) internal view returns (IWormholeRelayerInternalStructs.DeliveryInstruction memory instruction) {
        instruction = convertSendToDeliveryInstruction(

                IWormholeRelayer.Send({
                    targetChain: targetChain,
                    targetAddress: bytes32(0x0),
                    refundAddress: targetAddress,
                    refundChain: targetChain,
                    maxTransactionFee: 0,
                    receiverValue: receiverValue,
                    relayProviderAddress: address(provider),
                    vaaKeys: new IWormholeRelayer.VaaKey[](0),
                    consistencyLevel: 200, //send message instantly
                    payload: bytes(""),
                    relayParameters: bytes("")
                })
                
        );

        uint256 maximumBudget = provider.quoteMaximumBudget(targetChain);
        if (instruction.receiverValueTarget > maximumBudget) {
            instruction.receiverValueTarget = maximumBudget;
        }
    }

    function verifyRelayerVM(IWormhole.VM memory vm) internal view returns (bool) {
        return registeredCoreRelayerContract(vm.emitterChainId) == vm.emitterAddress;
    }

    /**
     * @notice The relay provider calls 'deliver' to relay messages as described by one delivery instruction
     *
     * The instruction specifies the target chain (must be this chain), target address, refund address, maximum refund (in this chain's currency),
     * receiver value (in this chain's currency), upper bound on gas, and the permissioned address allowed to execute this instruction
     *
     * The relay provider must pass in the signed wormhole messages (VAAs) from the source chain
     * as well as the signed wormhole message with the delivery instructions (the delivery VAA)
     * as well as identify which of the many instructions in the multichainSend container is meant to be executed
     *
     * The messages will be relayed to the target address (with the specified gas limit and receiver value) iff the following checks are met:
     * - the delivery VAA has a valid signature
     * - the delivery VAA's emitter is one of these CoreRelayer contracts
     * - the delivery instruction container in the delivery VAA was fully funded
     * - msg.sender is the permissioned address allowed to execute this instruction
     * - the relay provider passed in at least [(one wormhole message fee) + instruction.maximumRefundTarget + instruction.receiverValueTarget] of this chain's currency as msg.value
     * - the instruction's target chain is this chain
     * - the relayed signed VAAs match the descriptions in container.messages (the VAA hashes match, or the emitter address, sequence number pair matches, depending on the description given)
     *
     * @param targetParams struct containing the signed wormhole messages and encoded delivery instruction container (and other information)
     */
    function deliver(IDelivery.TargetDeliveryParameters memory targetParams) public payable {
        IWormhole wormhole = wormhole();

        // Obtain the delivery VAA
        (IWormhole.VM memory deliveryVM, bool valid, string memory reason) =
            wormhole.parseAndVerifyVM(targetParams.encodedDeliveryVAA);

        // Check that the delivery VAA has a valid signature
        if (!valid) {
            revert IDelivery.InvalidDeliveryVaa(reason);
        }

        // Check that the delivery VAA's emitter is one of these CoreRelayer contracts
        if (!verifyRelayerVM(deliveryVM)) {
            revert IDelivery.InvalidEmitter();
        }

        IWormholeRelayerInternalStructs.DeliveryInstruction memory deliveryInstruction =
            decodeDeliveryInstruction(deliveryVM.payload);

        bytes32 redeliveryHash = 0x0;
        (deliveryInstruction,redeliveryHash) = processOverrides(deliveryInstruction, targetParams.overrides);

        // Check that the relay provider passed in at least [(one wormhole message fee) + instruction.maximumRefund + instruction.receiverValue] of this chain's currency as msg.value
        if (msg.value < deliveryInstruction.maximumRefundTarget + deliveryInstruction.receiverValueTarget) {
            revert IDelivery.InsufficientRelayerFunds();
        }

        // Check that the instruction's target chain is this chain
        if (chainId() != deliveryInstruction.targetChain) {
            revert IDelivery.TargetChainIsNotThisChain(deliveryInstruction.targetChain);
        }

        // Check that the relayed signed VAAs match the descriptions in container.messages (the VAA hashes match, or the emitter address, sequence number pair matches, depending on the description given)
        checkVaaKeysWithVAAs(deliveryInstruction.vaaKeys, targetParams.encodedVMs);

        _executeDelivery(
            IWormholeRelayerInternalStructs.DeliveryVAAInfo({
                sourceChain: deliveryVM.emitterChainId,
                sourceSequence: deliveryVM.sequence,
                deliveryVaaHash: deliveryVM.hash,
                relayerRefundAddress: targetParams.relayerRefundAddress,
                encodedVMs: targetParams.encodedVMs,
                internalInstruction: deliveryInstruction,
                redeliveryHash: redeliveryHash
            })
        );
    }

    /**
     * @notice checkVaaKeysWithVAAs checks that the array of signed VAAs 'signedVaas' matches the descriptions
     * given by the array of VaaKey structs 'vaaKeys'
     *
     * @param vaaKeys Array of VaaKey structs, each describing a wormhole message (VAA)
     * @param signedVaas Array of signed wormhole messages (signed VAAs)
     */
    function checkVaaKeysWithVAAs(IWormholeRelayer.VaaKey[] memory vaaKeys, bytes[] memory signedVaas)
        internal
        view
    {
        if (vaaKeys.length != signedVaas.length) {
            revert IDelivery.VaaKeysLengthDoesNotMatchVaasLength();
        }
        for (uint8 i = 0; i < vaaKeys.length; i++) {
            if (!vaaKeyMatchesVAA(vaaKeys[i], signedVaas[i])) {
                revert IDelivery.VaaKeysDoNotMatchVaas(i);
            }
        }
    }

    function processOverrides(IWormholeRelayerInternalStructs.DeliveryInstruction memory deliveryInstruction, bytes memory encoded) internal pure returns (IWormholeRelayerInternalStructs.DeliveryInstruction memory withOverrides, bytes32 redelivery){
        if(encoded.length == 0){
            return (deliveryInstruction, 0x0);
        } else {
            IDelivery.DeliveryOverride memory overrides = decodeDeliveryOverride(encoded);
            if(overrides.gasLimit < deliveryInstruction.executionParameters.gasLimit 
                || overrides.receiverValue < deliveryInstruction.receiverValueTarget 
                || overrides.maximumRefund < deliveryInstruction.maximumRefundTarget){
                revert IDelivery.InvalidOverride();
            }

            deliveryInstruction.executionParameters.gasLimit = overrides.gasLimit;
            deliveryInstruction.receiverValueTarget = overrides.receiverValue;
            deliveryInstruction.maximumRefundTarget = overrides.maximumRefund;
            return (deliveryInstruction, overrides.redeliveryHash);
        }
    }

    /**
     * @notice vaaKeysWithVAAs checks that signedVaa matches the description given by 'vaaKey'
     * Specifically, if 'vaaKey.infoType' is VaaKeyType.EMITTER_SEQUENCE, then we check
     * if the emitterAddress and sequence match
     * else if 'vaaKey.infoType' is VaaKeyType.EMITTER_SEQUENCE, then we check if the VAA hash matches
     *
     * @param vaaKey VaaKey struct describing a wormhole message (VAA)
     * @param signedVaa signed wormhole message
     */
    function vaaKeyMatchesVAA(IWormholeRelayer.VaaKey memory vaaKey, bytes memory signedVaa)
        internal
        view
        returns (bool)
    {
        IWormhole.VM memory parsedVaa = wormhole().parseVM(signedVaa);
        if (vaaKey.infoType == IWormholeRelayer.VaaKeyType.EMITTER_SEQUENCE) {
            return
                (vaaKey.chainId == parsedVaa.emitterChainId) && (vaaKey.emitterAddress == parsedVaa.emitterAddress) && (vaaKey.sequence == parsedVaa.sequence);
        } else if (vaaKey.infoType == IWormholeRelayer.VaaKeyType.VAAHASH) {
            return (vaaKey.vaaHash == parsedVaa.hash);
        } else {
            return false;
        }
    }

    function pay(address payable receiver, uint256 amount) internal returns (bool success) {
        if (amount > 0) {
            (success,) = receiver.call{value: amount}("");
        } else {
            success = true;
        }
    }

    receive() external payable {}
}<|MERGE_RESOLUTION|>--- conflicted
+++ resolved
@@ -8,12 +8,9 @@
 import "./CoreRelayerGovernance.sol";
 import "../../interfaces/relayer/IWormholeRelayerInternalStructs.sol";
 import "./CoreRelayerMessages.sol";
-<<<<<<< HEAD
-contract CoreRelayerDelivery is CoreRelayerGovernance {
-=======
 
 abstract contract CoreRelayerDelivery is CoreRelayerGovernance {
->>>>>>> 6f8dbd59
+
     enum DeliveryStatus {
         SUCCESS,
         RECEIVER_FAILURE,
