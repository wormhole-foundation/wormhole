// SPDX-License-Identifier: Apache 2

pragma solidity ^0.8.0;

import "../../interfaces/relayer/IWormholeReceiver.sol";
import "../../interfaces/relayer/IDelivery.sol";
import "../../interfaces/relayer/IForwardWrapper.sol";
import "./CoreRelayerGovernance.sol";
import "../../interfaces/relayer/IWormholeRelayerInternalStructs.sol";
import "./CoreRelayerMessages.sol";

abstract contract CoreRelayerDelivery is CoreRelayerGovernance {
    enum DeliveryStatus {
        SUCCESS,
        RECEIVER_FAILURE,
        FORWARD_REQUEST_FAILURE,
        FORWARD_REQUEST_SUCCESS
    }

    enum RefundStatus {
        REFUND_SENT,
        REFUND_FAIL,
        CROSS_CHAIN_REFUND_SENT,
        CROSS_CHAIN_REFUND_SENT_MAXIMUM_BUDGET,
        CROSS_CHAIN_REFUND_FAIL_PROVIDER_NOT_SUPPORTED,
        CROSS_CHAIN_REFUND_FAIL_NOT_ENOUGH
    }

    /**
     * @custom:member recipientContract The target contract address
     * @custom:member sourceChain The chain which this delivery was requested from (in wormhole ChainID format)
     * @custom:member sequence The wormhole sequence number of the delivery VAA on the source chain corresponding to this delivery request
     * @custom:member deliveryVaaHash The hash of the delivery VAA corresponding to this delivery request
     * @custom:member gasUsed The amount of gas that was used to call your target contract (and, if there was a forward, to ensure that there were enough funds to complete the forward)
     * @custom:member status either RECEIVER_FAILURE (if target contract reverts), SUCCESS (target contract doesn't revert, and no forwards requested),
     * FORWARD_REQUEST_FAILURE (target contract doesn't revert, at least one forward requested, not enough funds to cover all forwards), or FORWARD_REQUEST_SUCCESS (target contract doesn't revert, enough funds for all forwards).
     * @custom:member additionalStatusInfo empty if status is SUCCESS.
     * If status is FORWARD_REQUEST_SUCCESS, this is the amount of the leftover transaction fee used to fund the request(s) (not including any additional msg.value sent in the call(s) to forward).
     * If status is RECEIVER_FAILURE, this is 132 bytes of the return data (with revert reason information).
     * If status is FORWARD_REQUEST_FAILURE, this is also the return data,
     * which is specifically an error ForwardNotSufficientlyFunded(uint256 amountOfFunds, uint256 amountOfFundsNeeded)
     * @custom:member refundStatus Result of the refund. REFUND_SUCCESS or REFUND_FAIL are for refunds where targetChain=refundChain; the others are for targetChain!=refundChain,
     * where a cross chain refund is necessary
     * @custom:member overridesInfo // empty if not a override, else is the encoded DeliveryOverride struct
     */
    event Delivery(
        address indexed recipientContract,
        uint16 indexed sourceChain,
        uint64 indexed sequence,
        bytes32 deliveryVaaHash,
        DeliveryStatus status,
        uint32 gasUsed,
        RefundStatus refundStatus,
        bytes additionalStatusInfo,
        bytes overridesInfo
    );

    /**
     * - Checks if enough funds were passed into a forward
     * - Increases the maxTransactionFee of the first forward in order to use all of the funds
     * - Publishes the DeliveryInstruction
     * - Pays the relayer's reward address to deliver the forward
     *
     * @param transactionFeeRefundAmount amount of maxTransactionFee that was unused
     * @param forwardInstructions An array of structs containing information about the user's forward request(s)
     *
     * @return remainingRefundAmount is non-zero if the first forward's maxTransactionFee hit the maximum budget
     */
    function emitForward(
        uint256 transactionFeeRefundAmount,
        IWormholeRelayerInternalStructs.ForwardInstruction[] memory forwardInstructions
    ) internal returns (uint256 remainingRefundAmount) {
        IWormhole wormhole = wormhole();
        uint256 wormholeMessageFee = wormhole.messageFee();

        // Decode send requests and aggregate fee and payment
        IWormholeRelayer.Send[] memory sendRequests = new IWormholeRelayer.Send[](forwardInstructions.length);
        uint256 totalMsgValue = 0;
        uint256 totalFee = 0;
        for (uint8 i = 0; i < forwardInstructions.length; i++) {
            totalMsgValue += forwardInstructions[i].msgValue;
            totalFee += forwardInstructions[i].totalFee;
            sendRequests[i] = decodeSend(forwardInstructions[i].encodedSend);
        }

        // Combine refund amount with any additional funds which were passed in to the forward as msg.value
        uint256 fundsForForward = transactionFeeRefundAmount + totalMsgValue;

        // Checks if enough funds were passed into the forward (should always be true as it was already checked)
        if (fundsForForward < totalFee) {
            revert IDelivery.ForwardNotSufficientlyFunded(fundsForForward, totalFee);
        }

        // Increases the maxTransactionFee of the first forward
        // in order to use all of the funds
        uint256 increaseAmount =
            amountToIncreaseMaxTransactionFeeToStayUnderMaximumBudget(sendRequests[0], (fundsForForward - totalFee));
        sendRequests[0].maxTransactionFee += increaseAmount;

        // Publishes the DeliveryInstruction
        for (uint8 i = 0; i < forwardInstructions.length; i++) {
            wormhole.publishMessage{value: wormholeMessageFee}(
                0,
                encodeDeliveryInstruction(convertSendToDeliveryInstruction(sendRequests[i])),
                sendRequests[i].consistencyLevel
            );
            pay(
                IRelayProvider(sendRequests[i].relayProviderAddress).getRewardAddress(),
                sendRequests[i].maxTransactionFee + sendRequests[i].receiverValue
            );
        }

        return (fundsForForward - totalFee) - increaseAmount;
    }

    /**
     * @dev caps increase to stay under maximum budget
     */
    function amountToIncreaseMaxTransactionFeeToStayUnderMaximumBudget(
        IWormholeRelayer.Send memory sendParams,
        uint256 increaseAmount
    ) internal view returns (uint256) {
        IRelayProvider relayProvider = IRelayProvider(sendParams.relayProviderAddress);

        (uint16 buffer, uint16 denominator) = relayProvider.getAssetConversionBuffer(sendParams.targetChain);
        uint256 maxPaymentUnderMaximumBudget = relayProvider.quoteMaximumBudget(sendParams.targetChain)
            * (denominator + buffer) / denominator - sendParams.maxTransactionFee - sendParams.receiverValue;
        // take min
        return increaseAmount > maxPaymentUnderMaximumBudget ? maxPaymentUnderMaximumBudget : increaseAmount;
    }

    /**
     * Performs the following actions:
     * - Calls the 'receiveWormholeMessages' method on the contract 'deliveryInstruction.targetAddress'
     * (with the gas limit and value specified in deliveryInstruction, and 'encodedVMs' as the input)
     *
     * - Calculates how much of 'maxTransactionFee' is left
     * - If the call succeeded and during execution of 'receiveWormholeMessages' there was a forward/multichainForward, then:
     *      if there is enough 'maxTransactionFee' left to execute the forward, then execute the forward.
     * - else:
     *      revert the delivery to trigger a forwarding failure
     *      refund any of the 'maxTransactionFee' not used to deliveryInstruction.refundAddress
     *      if the call reverted, refund the 'receiverValue' to deliveryInstruction.refundAddress
     * - refund anything leftover to the relayer
     *
     * @param vaaInfo struct specifying:
     *      - sourceChain chain id that the delivery originated from
     *      - sourceSequence sequence number of the delivery VAA on the source chain
     *      - deliveryVaaHash hash of delivery VAA
     *      - relayerRefundAddress address that should be paid for relayer refunds
     *      - encodedVMs list of signed wormhole messages (VAAs)
     *      - deliveryInstruction the specific instruction which is being executed.
     *      - (optional) redeliveryHash hash of redelivery Vaa
     */
    function _executeDelivery(IWormholeRelayerInternalStructs.DeliveryVAAInfo memory vaaInfo) internal {
        if (vaaInfo.deliveryInstruction.targetAddress == 0x0) {
            payRefunds(
                vaaInfo.deliveryInstruction,
                vaaInfo.relayerRefundAddress,
                vaaInfo.deliveryInstruction.maximumRefundTarget,
                false,
                vaaInfo.deliveryInstruction.maximumRefundTarget,
                vaaInfo.deliveryInstruction.targetRelayProvider
            );
            return;
        }

        if (isContractLocked()) {
            revert IDelivery.ReentrantCall();
        }
        setContractLock(true);
        setLockedTargetAddress(fromWormholeFormat(vaaInfo.deliveryInstruction.targetAddress));
        clearForwardInstructions();

        IWormholeRelayerInternalStructs.DeliveryInternalVariables memory stack;

        stack.preGas = gasleft();

<<<<<<< HEAD
        (stack.callToInstructionExecutorSucceeded, stack.callToInstructionExecutorData) =
        getWormholeRelayerCallerAddress().call{value: vaaInfo.internalInstruction.receiverValueTarget}(
=======

        (stack.callToInstructionExecutorSucceeded, stack.callToInstructionExecutorData) = getWormholeRelayerCallerAddress().call{
            value: vaaInfo.deliveryInstruction.receiverValueTarget
        }(
>>>>>>> 7a216e69
            abi.encodeWithSelector(
                IForwardWrapper.executeInstruction.selector,
                vaaInfo.deliveryInstruction,
                IWormholeReceiver.DeliveryData({
                    sourceAddress: vaaInfo.deliveryInstruction.senderAddress,
                    sourceChain: vaaInfo.sourceChain,
                    maximumRefund: vaaInfo.deliveryInstruction.maximumRefundTarget,
                    deliveryHash: vaaInfo.deliveryVaaHash,
                    payload: vaaInfo.deliveryInstruction.payload
                }),
                vaaInfo.encodedVMs
            )
        );

        stack.postGas = gasleft();
        stack.callToTargetContractSucceeded = true;
        if (stack.callToInstructionExecutorSucceeded) {
            (stack.callToTargetContractSucceeded, stack.gasUsed, stack.returnDataTruncated) =
                abi.decode(stack.callToInstructionExecutorData, (bool, uint32, bytes));
        } else {
            // Calculate the amount of gas used in the call (upperbounding at the gas limit, which shouldn't have been exceeded)
<<<<<<< HEAD
            stack.gasUsed = uint32(
                (stack.preGas - stack.postGas) > vaaInfo.internalInstruction.executionParameters.gasLimit
                    ? vaaInfo.internalInstruction.executionParameters.gasLimit
                    : (stack.preGas - stack.postGas)
            );
        }
        // Calculate the amount of maxTransactionFee to refund (multiply the maximum refund by the fraction of gas unused)
        stack.transactionFeeRefundAmount = (vaaInfo.internalInstruction.executionParameters.gasLimit - stack.gasUsed)
            * vaaInfo.internalInstruction.maximumRefundTarget / vaaInfo.internalInstruction.executionParameters.gasLimit;
=======
            stack.gasUsed = uint32((stack.preGas - stack.postGas) > vaaInfo.deliveryInstruction.executionParameters.gasLimit
                ? vaaInfo.deliveryInstruction.executionParameters.gasLimit
                : (stack.preGas - stack.postGas));
        }
         // Calculate the amount of maxTransactionFee to refund (multiply the maximum refund by the fraction of gas unused)
        stack.transactionFeeRefundAmount = (vaaInfo.deliveryInstruction.executionParameters.gasLimit - stack.gasUsed)
            * vaaInfo.deliveryInstruction.maximumRefundTarget / vaaInfo.deliveryInstruction.executionParameters.gasLimit;
>>>>>>> 7a216e69

        // Retrieve the forward instruction created during execution of 'receiveWormholeMessages'
        IWormholeRelayerInternalStructs.ForwardInstruction[] memory forwardInstructions = getForwardInstructions();

        // clear forwarding request from storage
        clearForwardInstructions();

        // unlock the contract
        setContractLock(false);
        setLockedTargetAddress(address(0));

        DeliveryStatus status;
        stack.transactionFeeRefundAmountPostForward = stack.transactionFeeRefundAmount;
        if (forwardInstructions.length > 0) {
            // If the user made a forward/multichainForward request, then try to execute it
            stack.transactionFeeRefundAmountPostForward =
                emitForward(stack.transactionFeeRefundAmount, forwardInstructions);
            status = DeliveryStatus.FORWARD_REQUEST_SUCCESS;
        } else {
            status = stack.callToTargetContractSucceeded
                ? (
                    stack.callToInstructionExecutorSucceeded
                        ? DeliveryStatus.SUCCESS
                        : DeliveryStatus.FORWARD_REQUEST_FAILURE
                )
                : DeliveryStatus.RECEIVER_FAILURE;
        }

        stack.additionalStatusInfo = status == DeliveryStatus.SUCCESS
            ? bytes("")
            : status == DeliveryStatus.FORWARD_REQUEST_SUCCESS
                ? abi.encodePacked((stack.transactionFeeRefundAmount - stack.transactionFeeRefundAmountPostForward))
                : status == DeliveryStatus.RECEIVER_FAILURE
                    ? stack.returnDataTruncated
                    : status == DeliveryStatus.FORWARD_REQUEST_FAILURE ? stack.callToInstructionExecutorData : bytes("");

        RefundStatus refundStatus = payRefunds(
            vaaInfo.deliveryInstruction,
            vaaInfo.relayerRefundAddress,
            stack.transactionFeeRefundAmount,
            stack.callToInstructionExecutorSucceeded && stack.callToTargetContractSucceeded,
            stack.transactionFeeRefundAmountPostForward,
            vaaInfo.deliveryInstruction.targetRelayProvider
        );

<<<<<<< HEAD
        stack.overridesInfo = vaaInfo.redeliveryHash == 0x0
            ? bytes("")
            : abi.encodePacked(
                vaaInfo.redeliveryHash,
                vaaInfo.internalInstruction.maximumRefundTarget,
                vaaInfo.internalInstruction.receiverValueTarget,
                vaaInfo.internalInstruction.executionParameters.gasLimit
            );
=======
        stack.overridesInfo = vaaInfo.redeliveryHash == 0x0 ? bytes("") : abi.encodePacked(vaaInfo.redeliveryHash, vaaInfo.deliveryInstruction.maximumRefundTarget, vaaInfo.deliveryInstruction.receiverValueTarget, vaaInfo.deliveryInstruction.executionParameters.gasLimit);
>>>>>>> 7a216e69

        // Emit a status update that can be read by a SDK
        emit Delivery({
            recipientContract: fromWormholeFormat(vaaInfo.deliveryInstruction.targetAddress),
            sourceChain: vaaInfo.sourceChain,
            sequence: vaaInfo.sourceSequence,
            deliveryVaaHash: vaaInfo.deliveryVaaHash,
            gasUsed: stack.gasUsed,
            status: status,
            additionalStatusInfo: stack.additionalStatusInfo,
            refundStatus: refundStatus,
            overridesInfo: stack.overridesInfo
        });
    }

    function payRefunds(
        IWormholeRelayerInternalStructs.DeliveryInstruction memory deliveryInstruction,
        address payable relayerRefundAddress,
        uint256 transactionFeeRefundAmount,
        bool receiverValueWasPaid,
        uint256 transactionFeeRefundAmountPostForward,
        bytes32 providerAddress
    ) internal returns (RefundStatus refundStatus) {
        // Amount of receiverValue that is refunded to the user (0 if the call to 'receiveWormholeMessages' did not revert, or the full receiverValue otherwise)
        uint256 receiverValueRefundAmount = (receiverValueWasPaid ? 0 : deliveryInstruction.receiverValueTarget);

        // Total refund to the user
        uint256 refundToRefundAddress = receiverValueRefundAmount + transactionFeeRefundAmountPostForward;

        // Whether or not the refund succeeded
        bool refundPaidToRefundAddress;
<<<<<<< HEAD
        (refundPaidToRefundAddress, refundStatus) =
            payRefundToRefundAddress(internalInstruction, refundToRefundAddress, providerAddress);
=======
        (refundPaidToRefundAddress, refundStatus) = payRefundToRefundAddress(deliveryInstruction, refundToRefundAddress, providerAddress);
>>>>>>> 7a216e69

        // Refund the relayer (their extra funds) + (the amount that the relayer spent on gas)
        // + (the users refund if that refund didn't succeed)
        uint256 relayerRefundAmount = (
            msg.value - deliveryInstruction.receiverValueTarget - deliveryInstruction.maximumRefundTarget
        ) + (deliveryInstruction.maximumRefundTarget - transactionFeeRefundAmount)
            + (refundPaidToRefundAddress ? 0 : refundToRefundAddress);

        pay(relayerRefundAddress, relayerRefundAmount);
    }

    function payRefundToRefundAddress(
        IWormholeRelayerInternalStructs.DeliveryInstruction memory instruction,
        uint256 refundAmount,
        bytes32 relayerAddress
    ) internal returns (bool refundPaidToRefundAddress, RefundStatus refundStatus) {
        if (instruction.refundChain == chainId()) {
            refundPaidToRefundAddress = pay(payable(fromWormholeFormat(instruction.refundAddress)), refundAmount);
            refundStatus = refundPaidToRefundAddress ? RefundStatus.REFUND_SENT : RefundStatus.REFUND_FAIL;
        } else {
<<<<<<< HEAD
            address providerAddress = fromWormholeFormat(relayerAddress);
            (refundPaidToRefundAddress, refundStatus) = payRefundRemote(instruction, refundAmount, providerAddress);
        }
    }
=======
            // cross chain refund
            IRelayProvider provider = IRelayProvider(fromWormholeFormat(relayerAddress));

            (bool success, bytes memory data) = getWormholeRelayerCallerAddress().call(
                abi.encodeWithSelector(
                    IForwardWrapper.safeRelayProviderSupportsChain.selector, provider, instruction.refundChain
                )
            );

            if(!success){
                return (false, RefundStatus.CROSS_CHAIN_REFUND_FAIL_PROVIDER_NOT_SUPPORTED);
            }

            success = abi.decode(data, (bool));
>>>>>>> 7a216e69

    function getValuesFromRelayProvider(address providerAddress, uint16 targetChain, uint256 receiverValuePlusOverhead)
        internal
        view
        returns (
            bool isChainSupported,
            address rewardAddress,
            uint256 maximumBudget,
            uint256 receiverValueTarget
        )
    {
        (bool success, bytes memory data) = getWormholeRelayerCallerAddress().staticcall(
            abi.encodeWithSelector(
                IForwardWrapper.getValuesFromRelayProvider.selector, providerAddress, chainId(), targetChain, receiverValuePlusOverhead
            )
        );
        isChainSupported = success;
        if (success) {
            (rewardAddress, maximumBudget, receiverValueTarget) =
                abi.decode(data, (address, uint256, uint256));
        }
    }

    /**
     * @dev emits `send` for cross-chain refunds
     */
    function payRefundRemote(
        IWormholeRelayerInternalStructs.DeliveryInstruction memory instruction,
        uint256 refundAmount,
        address providerAddress
    ) internal returns (bool, RefundStatus) {
        bool isChainSupported;
        uint256 wormholeMessageFee = wormhole().messageFee();
        uint256 receiverValueTarget;
        uint256 maximumBudget;
        address rewardAddress;
        
        if (refundAmount <= wormholeMessageFee) {
            return (false, RefundStatus.CROSS_CHAIN_REFUND_FAIL_NOT_ENOUGH);
        }

        (isChainSupported, rewardAddress, maximumBudget, receiverValueTarget) =
            getValuesFromRelayProvider(providerAddress, instruction.refundChain, refundAmount - wormholeMessageFee);

        if (!isChainSupported) {
            return (false, RefundStatus.CROSS_CHAIN_REFUND_FAIL_PROVIDER_NOT_SUPPORTED);
        }

        if (receiverValueTarget == 0) {
            return (false, RefundStatus.CROSS_CHAIN_REFUND_FAIL_NOT_ENOUGH);
        }

        (IWormholeRelayerInternalStructs.DeliveryInstruction memory refundInstruction, bool isMaximumBudget) =
        getInstructionForEmptyMessageWithReceiverValue(
            instruction.refundChain, instruction.refundAddress, providerAddress, receiverValueTarget, maximumBudget
        );

        wormhole().publishMessage{value: wormholeMessageFee}(
            0, encodeDeliveryInstruction(refundInstruction), refundInstruction.consistencyLevel
        );

        pay(payable(rewardAddress), refundAmount - wormholeMessageFee);

        return (
            true,
            isMaximumBudget ? RefundStatus.CROSS_CHAIN_REFUND_SENT_MAXIMUM_BUDGET : RefundStatus.CROSS_CHAIN_REFUND_SENT
        );
    }

    function getInstructionForEmptyMessageWithReceiverValue(
        uint16 targetChain,
        bytes32 targetAddress,
        address providerAddress,
        uint256 receiverValueTarget,
        uint256 maximumBudget
    )
        internal
        view
        returns (IWormholeRelayerInternalStructs.DeliveryInstruction memory instruction, bool isMaximumBudget)
    {
        instruction = IWormholeRelayerInternalStructs.DeliveryInstruction({
            targetChain: targetChain,
            targetAddress: bytes32(0x0),
            refundChain: targetChain,
            refundAddress: targetAddress,
            maximumRefundTarget: 0,
            receiverValueTarget: receiverValueTarget,
            sourceRelayProvider: toWormholeFormat(providerAddress),
            targetRelayProvider: bytes32(0x0),
            senderAddress: toWormholeFormat(msg.sender),
            vaaKeys: new IWormholeRelayer.VaaKey[](0),
            consistencyLevel: 200, //send message instantly
            executionParameters: IWormholeRelayerInternalStructs.ExecutionParameters({version: 1, gasLimit: 0}),
            payload: bytes("")
        });

        isMaximumBudget = false;

        if (instruction.receiverValueTarget > maximumBudget) {
            instruction.receiverValueTarget = maximumBudget;
            isMaximumBudget = true;
        }
    }

    function verifyRelayerVM(IWormhole.VM memory vm) internal view returns (bool) {
        return registeredCoreRelayerContract(vm.emitterChainId) == vm.emitterAddress;
    }

    /**
     * @notice The relay provider calls 'deliver' to relay messages as described by a delivery instruction
     *
     * The instruction specifies the target chain (must be this chain), target address, refund address, maximum refund (in this chain's currency),
     * receiver value (in this chain's currency) and upper bound on gas.
     *
     * The relay provider must pass in the signed wormhole messages (VAAs) from the source chain
     * as well as the signed wormhole message with the delivery instructions (the delivery VAA).
     *
     * The messages will be relayed to the target address (with the specified gas limit and receiver value) iff the following checks are met:
     * - the delivery VAA has a valid signature
     * - the delivery VAA's emitter is a registered CoreRelayer contract
     * - msg.value passed in by the relay provider is at least [(one wormhole message fee) + instruction.maximumRefundTarget + instruction.receiverValueTarget] of this chain's currency
     * - the instruction's target chain is this chain
     * - the relayed signed VAAs match the descriptions in container.messages
     *
     * @param targetParams struct containing the signed wormhole messages and encoded delivery instruction container (and other information)
     */
    function deliver(IDelivery.TargetDeliveryParameters memory targetParams) public payable {
        IWormhole wormhole = wormhole();

        // Parse the delivery VAA
        (IWormhole.VM memory deliveryVM, bool valid, string memory reason) =
            wormhole.parseAndVerifyVM(targetParams.encodedDeliveryVAA);

        // Check that the delivery VAA has a valid signature
        if (!valid) {
            revert IDelivery.InvalidDeliveryVaa(reason);
        }

        // Check that the delivery VAA's emitter is a registered CoreRelayer contract
        if (!verifyRelayerVM(deliveryVM)) {
            revert IDelivery.InvalidEmitter();
        }

        IWormholeRelayerInternalStructs.DeliveryInstruction memory deliveryInstruction =
            decodeDeliveryInstruction(deliveryVM.payload);

        // If present, apply redelivery overrides
        bytes32 redeliveryHash = 0x0;
        (deliveryInstruction, redeliveryHash) = processOverrides(deliveryInstruction, targetParams.overrides);

        // Check msg.value passed in by the relay provider is at least [(one wormhole message fee) + instruction.maximumRefundTarget + instruction.receiverValueTarget] of this chain's currency
        if (msg.value < deliveryInstruction.maximumRefundTarget + deliveryInstruction.receiverValueTarget) {
            revert IDelivery.InsufficientRelayerFunds();
        }

        // Check that the instruction's target chain is this chain
        if (chainId() != deliveryInstruction.targetChain) {
            revert IDelivery.TargetChainIsNotThisChain(deliveryInstruction.targetChain);
        }

        // Check that the relayed signed VAAs match the descriptions in container.messages
        checkVaaKeysWithVAAs(deliveryInstruction.vaaKeys, targetParams.encodedVMs);

        _executeDelivery(
            IWormholeRelayerInternalStructs.DeliveryVAAInfo({
                sourceChain: deliveryVM.emitterChainId,
                sourceSequence: deliveryVM.sequence,
                deliveryVaaHash: deliveryVM.hash,
                relayerRefundAddress: targetParams.relayerRefundAddress,
                encodedVMs: targetParams.encodedVMs,
                deliveryInstruction: deliveryInstruction,
                redeliveryHash: redeliveryHash
            })
        );
    }

    /**
     * @notice checkVaaKeysWithVAAs checks that the array of signed VAAs 'signedVaas' matches the descriptions
     * given by the array of VaaKey structs 'vaaKeys'
     *
     * @param vaaKeys Array of VaaKey structs, each describing a wormhole message (VAA)
     * @param signedVaas Array of signed wormhole messages (signed VAAs)
     */
    function checkVaaKeysWithVAAs(IWormholeRelayer.VaaKey[] memory vaaKeys, bytes[] memory signedVaas) internal view {
        if (vaaKeys.length != signedVaas.length) {
            revert IDelivery.VaaKeysLengthDoesNotMatchVaasLength();
        }
        for (uint8 i = 0; i < vaaKeys.length; i++) {
            if (!vaaKeyMatchesVAA(vaaKeys[i], signedVaas[i])) {
                revert IDelivery.VaaKeysDoNotMatchVaas(i);
            }
        }
    }

    function processOverrides(
        IWormholeRelayerInternalStructs.DeliveryInstruction memory deliveryInstruction,
        bytes memory encoded
    )
        internal
        pure
        returns (IWormholeRelayerInternalStructs.DeliveryInstruction memory withOverrides, bytes32 redelivery)
    {
        if (encoded.length == 0) {
            return (deliveryInstruction, 0x0);
        } else {
            IDelivery.DeliveryOverride memory overrides = decodeDeliveryOverride(encoded);
            if (overrides.gasLimit < deliveryInstruction.executionParameters.gasLimit) {
                revert IDelivery.InvalidOverrideGasLimit();
            } else if (overrides.receiverValue < deliveryInstruction.receiverValueTarget) {
                revert IDelivery.InvalidOverrideReceiverValue();
            } else if (overrides.maximumRefund < deliveryInstruction.maximumRefundTarget) {
                revert IDelivery.InvalidOverrideMaximumRefund();
            }

            deliveryInstruction.executionParameters.gasLimit = overrides.gasLimit;
            deliveryInstruction.receiverValueTarget = overrides.receiverValue;
            deliveryInstruction.maximumRefundTarget = overrides.maximumRefund;
            return (deliveryInstruction, overrides.redeliveryHash);
        }
    }

    /**
     * @notice vaaKeysWithVAAs checks that signedVaa matches the description given by 'vaaKey'
     * Specifically, if 'vaaKey.infoType' is VaaKeyType.EMITTER_SEQUENCE, then we check
     * if the emitterAddress and sequence match
     * else if 'vaaKey.infoType' is VaaKeyType.EMITTER_SEQUENCE, then we check if the VAA hash matches
     *
     * @param vaaKey VaaKey struct describing a wormhole message (VAA)
     * @param signedVaa signed wormhole message
     */
    function vaaKeyMatchesVAA(IWormholeRelayer.VaaKey memory vaaKey, bytes memory signedVaa)
        internal
        view
        returns (bool)
    {
        IWormhole.VM memory parsedVaa = wormhole().parseVM(signedVaa);
        if (vaaKey.infoType == IWormholeRelayer.VaaKeyType.EMITTER_SEQUENCE) {
            return (vaaKey.chainId == parsedVaa.emitterChainId) && (vaaKey.emitterAddress == parsedVaa.emitterAddress)
                && (vaaKey.sequence == parsedVaa.sequence);
        } else if (vaaKey.infoType == IWormholeRelayer.VaaKeyType.VAAHASH) {
            return (vaaKey.vaaHash == parsedVaa.hash);
        } else {
            return false;
        }
    }

    function pay(address payable receiver, uint256 amount) internal returns (bool success) {
        if (amount > 0) {
            (success,) = receiver.call{value: amount}("");
        } else {
            success = true;
        }
    }

    receive() external payable {}
}<|MERGE_RESOLUTION|>--- conflicted
+++ resolved
@@ -176,15 +176,10 @@
 
         stack.preGas = gasleft();
 
-<<<<<<< HEAD
-        (stack.callToInstructionExecutorSucceeded, stack.callToInstructionExecutorData) =
-        getWormholeRelayerCallerAddress().call{value: vaaInfo.internalInstruction.receiverValueTarget}(
-=======
 
         (stack.callToInstructionExecutorSucceeded, stack.callToInstructionExecutorData) = getWormholeRelayerCallerAddress().call{
             value: vaaInfo.deliveryInstruction.receiverValueTarget
         }(
->>>>>>> 7a216e69
             abi.encodeWithSelector(
                 IForwardWrapper.executeInstruction.selector,
                 vaaInfo.deliveryInstruction,
@@ -206,17 +201,6 @@
                 abi.decode(stack.callToInstructionExecutorData, (bool, uint32, bytes));
         } else {
             // Calculate the amount of gas used in the call (upperbounding at the gas limit, which shouldn't have been exceeded)
-<<<<<<< HEAD
-            stack.gasUsed = uint32(
-                (stack.preGas - stack.postGas) > vaaInfo.internalInstruction.executionParameters.gasLimit
-                    ? vaaInfo.internalInstruction.executionParameters.gasLimit
-                    : (stack.preGas - stack.postGas)
-            );
-        }
-        // Calculate the amount of maxTransactionFee to refund (multiply the maximum refund by the fraction of gas unused)
-        stack.transactionFeeRefundAmount = (vaaInfo.internalInstruction.executionParameters.gasLimit - stack.gasUsed)
-            * vaaInfo.internalInstruction.maximumRefundTarget / vaaInfo.internalInstruction.executionParameters.gasLimit;
-=======
             stack.gasUsed = uint32((stack.preGas - stack.postGas) > vaaInfo.deliveryInstruction.executionParameters.gasLimit
                 ? vaaInfo.deliveryInstruction.executionParameters.gasLimit
                 : (stack.preGas - stack.postGas));
@@ -224,7 +208,6 @@
          // Calculate the amount of maxTransactionFee to refund (multiply the maximum refund by the fraction of gas unused)
         stack.transactionFeeRefundAmount = (vaaInfo.deliveryInstruction.executionParameters.gasLimit - stack.gasUsed)
             * vaaInfo.deliveryInstruction.maximumRefundTarget / vaaInfo.deliveryInstruction.executionParameters.gasLimit;
->>>>>>> 7a216e69
 
         // Retrieve the forward instruction created during execution of 'receiveWormholeMessages'
         IWormholeRelayerInternalStructs.ForwardInstruction[] memory forwardInstructions = getForwardInstructions();
@@ -270,18 +253,7 @@
             vaaInfo.deliveryInstruction.targetRelayProvider
         );
 
-<<<<<<< HEAD
-        stack.overridesInfo = vaaInfo.redeliveryHash == 0x0
-            ? bytes("")
-            : abi.encodePacked(
-                vaaInfo.redeliveryHash,
-                vaaInfo.internalInstruction.maximumRefundTarget,
-                vaaInfo.internalInstruction.receiverValueTarget,
-                vaaInfo.internalInstruction.executionParameters.gasLimit
-            );
-=======
         stack.overridesInfo = vaaInfo.redeliveryHash == 0x0 ? bytes("") : abi.encodePacked(vaaInfo.redeliveryHash, vaaInfo.deliveryInstruction.maximumRefundTarget, vaaInfo.deliveryInstruction.receiverValueTarget, vaaInfo.deliveryInstruction.executionParameters.gasLimit);
->>>>>>> 7a216e69
 
         // Emit a status update that can be read by a SDK
         emit Delivery({
@@ -313,12 +285,7 @@
 
         // Whether or not the refund succeeded
         bool refundPaidToRefundAddress;
-<<<<<<< HEAD
-        (refundPaidToRefundAddress, refundStatus) =
-            payRefundToRefundAddress(internalInstruction, refundToRefundAddress, providerAddress);
-=======
         (refundPaidToRefundAddress, refundStatus) = payRefundToRefundAddress(deliveryInstruction, refundToRefundAddress, providerAddress);
->>>>>>> 7a216e69
 
         // Refund the relayer (their extra funds) + (the amount that the relayer spent on gas)
         // + (the users refund if that refund didn't succeed)
@@ -339,27 +306,10 @@
             refundPaidToRefundAddress = pay(payable(fromWormholeFormat(instruction.refundAddress)), refundAmount);
             refundStatus = refundPaidToRefundAddress ? RefundStatus.REFUND_SENT : RefundStatus.REFUND_FAIL;
         } else {
-<<<<<<< HEAD
             address providerAddress = fromWormholeFormat(relayerAddress);
             (refundPaidToRefundAddress, refundStatus) = payRefundRemote(instruction, refundAmount, providerAddress);
         }
     }
-=======
-            // cross chain refund
-            IRelayProvider provider = IRelayProvider(fromWormholeFormat(relayerAddress));
-
-            (bool success, bytes memory data) = getWormholeRelayerCallerAddress().call(
-                abi.encodeWithSelector(
-                    IForwardWrapper.safeRelayProviderSupportsChain.selector, provider, instruction.refundChain
-                )
-            );
-
-            if(!success){
-                return (false, RefundStatus.CROSS_CHAIN_REFUND_FAIL_PROVIDER_NOT_SUPPORTED);
-            }
-
-            success = abi.decode(data, (bool));
->>>>>>> 7a216e69
 
     function getValuesFromRelayProvider(address providerAddress, uint16 targetChain, uint256 receiverValuePlusOverhead)
         internal
