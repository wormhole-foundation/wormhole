--- conflicted
+++ resolved
@@ -82,15 +82,7 @@
 
     sequence =
       getWormhole().publishMessage{value: wormholeMessageFee.unwrap()}(0, encodedInstruction, consistencyLevel);
-
-<<<<<<< HEAD
-    //TODO AMO: what if pay fails? (i.e. returns false)
-    paymentSucceeded = pay(rewardAddress, deliveryQuote + paymentForExtraReceiverValue);
-
-=======
-    pay(relayProvider.getRewardAddress(), deliveryQuote + paymentForExtraReceiverValue);
->>>>>>> 847d30c3
-
+    paymentSucceeded = pay(relayProvider.getRewardAddress(), deliveryQuote + paymentForExtraReceiverValue);
     emit SendEvent(sequence, deliveryQuote, paymentForExtraReceiverValue);
   }
 
