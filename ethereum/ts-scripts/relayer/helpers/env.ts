--- conflicted
+++ resolved
@@ -223,7 +223,7 @@
   }
 }
 
-<<<<<<< HEAD
+
 export function loadCreate2Factories(): Deployment[] {
   const contractsFile = fs.readFileSync(
     `./ts-scripts/relayer/config/${env}/contracts.json`
@@ -248,13 +248,10 @@
   }
 }
 
-export function loadGuardianKey(): string {
-=======
 //TODO load these keys more intelligently,
 //potentially from devnet-consts
 export function loadGuardianKeys(): string[] {
   const output = [];
->>>>>>> c7412328
   const guardianKey = get_env_var("GUARDIAN_KEY");
   const guardianKey2 = get_env_var("GUARDIAN_KEY2");
   if (!guardianKey) {
