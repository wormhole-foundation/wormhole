import { getNetworkInfo, Network } from "@injectivelabs/networks";
import { getStdFee, DEFAULT_STD_FEE } from "@injectivelabs/utils";
import {
  PrivateKey,
  TxGrpcApi,
  ChainRestAuthApi,
  createTransaction,
  MsgExecuteContract,
} from "@injectivelabs/sdk-ts";
import { fromUint8Array } from "js-base64";
import { impossible, Payload } from "./vaa";
import { NETWORKS } from "./networks";
import { CONTRACTS } from "@certusone/wormhole-sdk/lib/cjs/utils/consts";

export async function execute_injective(
  payload: Payload,
  vaa: Buffer,
  environment: "MAINNET" | "TESTNET" | "DEVNET"
) {
  if (environment === "DEVNET") {
    throw new Error("Injective is not supported in DEVNET");
  }
  const chainName = "injective";
  let n = NETWORKS[environment][chainName];
  if (!n.key) {
    throw Error(`No ${environment} key defined for Injective`);
  }
  let contracts = CONTRACTS[environment][chainName];
  const endPoint =
    environment === "MAINNET" ? Network.MainnetK8s : Network.TestnetK8s;

  const network = getNetworkInfo(endPoint);
  const walletPKHash = n.key;
  const walletPK = PrivateKey.fromMnemonic(walletPKHash);
  const walletInjAddr = walletPK.toBech32();
  const walletPublicKey = walletPK.toPublicKey().toBase64();

  let target_contract: string;
  let action: string;
  let execute_msg: object;

  switch (payload.module) {
    case "Core":
      target_contract = contracts.core;
      action = "submit_v_a_a";
      execute_msg = {
        [action]: {
          vaa: fromUint8Array(vaa),
        },
      };
      switch (payload.type) {
        case "GuardianSetUpgrade":
          console.log("Submitting new guardian set");
          break;
        case "ContractUpgrade":
          console.log("Upgrading core contract");
          break;
        default:
          impossible(payload);
      }
      break;
    case "NFTBridge":
      if (contracts.nft_bridge === undefined) {
        // NOTE: this code can safely be removed once the injective NFT bridge is
        // released, but it's fine for it to stay, as the condition will just be
        // skipped once 'contracts.nft_bridge' is defined
        throw new Error("NFT bridge not supported yet for injective");
      }
      target_contract = contracts.nft_bridge;
      action = "submit_vaa";
      execute_msg = {
        [action]: {
          data: fromUint8Array(vaa),
        },
      };
      switch (payload.type) {
        case "ContractUpgrade":
          console.log("Upgrading contract");
          break;
        case "RegisterChain":
          console.log("Registering chain");
          break;
        case "Transfer":
          console.log("Completing transfer");
          break;
        default:
          impossible(payload);
      }
      break;
    case "TokenBridge":
      console.log("contracts:", contracts);
      if (contracts.token_bridge === undefined) {
        throw new Error("contracts.token_bridge is undefined");
      }
      target_contract = contracts.token_bridge;
      action = "submit_vaa";
      execute_msg = {
        [action]: {
          data: fromUint8Array(vaa),
        },
      };
      switch (payload.type) {
        case "ContractUpgrade":
          console.log("Upgrading contract");
          break;
        case "RegisterChain":
          console.log("Registering chain");
          break;
        case "Transfer":
          console.log("Completing transfer");
          break;
        case "AttestMeta":
          console.log("Creating wrapped token");
          break;
        case "TransferWithPayload":
          throw Error("Can't complete payload 3 transfer from CLI");
        default:
          impossible(payload);
          break;
      }
      break;
    default:
      target_contract = impossible(payload);
      execute_msg = impossible(payload);
  }

  console.log("execute_msg", execute_msg);
  const transaction = MsgExecuteContract.fromJSON({
    sender: walletInjAddr,
    contractAddress: target_contract,
    exec: {
      action,
      msg: {
        ...execute_msg[action],
      },
    },
  });
  console.log("transaction:", transaction);

  const accountDetails = await new ChainRestAuthApi(network.rest).fetchAccount(
    walletInjAddr
  );
  const { signBytes, txRaw } = createTransaction({
    message: transaction.toDirectSign(),
    memo: "",
<<<<<<< HEAD
    fee: getStdFee((parseInt(DEFAULT_STD_FEE.gas, 10) * 2.5).toString()),
=======
>>>>>>> 59602e74
    pubKey: walletPublicKey,
    sequence: parseInt(accountDetails.account.base_account.sequence, 10),
    accountNumber: parseInt(
      accountDetails.account.base_account.account_number,
      10
    ),
    chainId: network.chainId,
  });
  console.log("txRaw", txRaw);

  console.log("sign transaction...");
  /** Sign transaction */
  const sig = await walletPK.sign(Buffer.from(signBytes));

  /** Append Signatures */
  txRaw.setSignaturesList([sig]);

  const txService = new TxGrpcApi(network.grpc);

  console.log("simulate transaction...");
  /** Simulate transaction */
  try {
    const simulationResponse = await txService.simulate(txRaw);
    console.log(
      `Transaction simulation response: ${JSON.stringify(
        simulationResponse.gasInfo
      )}`
    );
  } catch (e) {
    console.log("Failed to simulate:", e);
    return;
  }

  console.log("broadcast transaction...");
  /** Broadcast transaction */
  const txResponse = await txService.broadcast(txRaw);
  console.log("txResponse", txResponse);

  if (txResponse.code !== 0) {
    console.log(`Transaction failed: ${txResponse.rawLog}`);
  } else {
    console.log(
      `Broadcasted transaction hash: ${JSON.stringify(txResponse.txHash)}`
    );
  }
}<|MERGE_RESOLUTION|>--- conflicted
+++ resolved
@@ -143,10 +143,7 @@
   const { signBytes, txRaw } = createTransaction({
     message: transaction.toDirectSign(),
     memo: "",
-<<<<<<< HEAD
     fee: getStdFee((parseInt(DEFAULT_STD_FEE.gas, 10) * 2.5).toString()),
-=======
->>>>>>> 59602e74
     pubKey: walletPublicKey,
     sequence: parseInt(accountDetails.account.base_account.sequence, 10),
     accountNumber: parseInt(
