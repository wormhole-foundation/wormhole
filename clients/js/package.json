--- conflicted
+++ resolved
@@ -5,16 +5,10 @@
     "@celo-tools/celo-ethers-wrapper": "^0.1.0",
     "@certusone/wormhole-sdk": "^0.9.2",
     "@cosmjs/encoding": "^0.26.2",
-<<<<<<< HEAD
-    "@injectivelabs/networks": "^1.0.37",
-    "@injectivelabs/sdk-ts": "^1.0.211",
-    "@injectivelabs/tx-ts": "^1.0.43",
     "@mysten/sui.js": "^0.16.0",
-=======
     "@injectivelabs/networks": "^1.0.52",
     "@injectivelabs/sdk-ts": "^1.0.289",
     "@injectivelabs/utils": "^1.0.45",
->>>>>>> f41eebe0
     "@solana/web3.js": "^1.22.0",
     "@terra-money/terra.js": "^3.1.3",
     "@types/config": "^3.3.0",
