--- conflicted
+++ resolved
@@ -15,7 +15,7 @@
     "build": "esbuild src/main.ts --bundle --outfile=build/main.js --minify --platform=node --target=node16",
     "check": "tsc --noEmit",
     "prepublishOnly": "npm run check",
-    "test": "echo \"Error: no test specified\" && exit 1"
+    "test": "jest --config jest.config.json"
   },
   "author": "Wormhole Contributors",
   "license": "Apache-2.0",
@@ -52,20 +52,7 @@
     "js-base64": "^3.6.1",
     "near-api-js": "^0.45.1",
     "near-seed-phrase": "^0.2.0",
-<<<<<<< HEAD
-    "yargs": "^17.0.1"
-  },
-  "bin": {
-    "worm": "./build/main.js",
-    "worm-fetch-governance": "./worm-fetch-governance"
-  },
-  "scripts": {
-    "start": "ts-node main.ts",
-    "build": "tsc",
-    "test": "jest --config jest.config.json"
-=======
     "yargs": "^17.7.2"
->>>>>>> 4b3d721a
   },
   "devDependencies": {
     "@truffle/hdwallet-provider": "^2.0.15",
@@ -74,12 +61,7 @@
     "@types/jest": "^29.5.0",
     "@types/yargs": "^17.0.2",
     "copy-dir": "^1.3.0",
-<<<<<<< HEAD
     "jest": "^29.5.0",
-    "ts-jest": "^29.1.0",
-    "ts-node": "^10.7.0",
-=======
->>>>>>> 4b3d721a
     "typescript": "^4.6"
   }
 }