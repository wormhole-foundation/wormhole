{
  "name": "@wormhole-foundation/wormhole-cli",
  "version": "0.0.4",
  "sideEffects": [
    "src/side-effects.ts"
  ],
  "description": "CLI for Wormhole related activities",
  "homepage": "https://wormhole.com",
  "bin": {
    "worm": "./build/main.js"
  },
  "files": [
    "build/"
  ],
  "repository": "https://github.com/certusone/wormhole/tree/main/clients/js",
  "scripts": {
    "start": "npm run build && node ./build/main.js",
    "build": "esbuild src/main.ts --bundle --outfile=build/main.js --minify --platform=node --target=node18",
    "check": "tsc --noEmit",
    "docs": "npx tsx src/doc.ts",
    "prepublishOnly": "npm run check",
    "test": "jest"
  },
  "author": "Wormhole Contributors",
  "license": "Apache-2.0",
  "keywords": [
    "wormhole",
    "bridge",
    "cli"
  ],
  "dependencies": {
    "@celo-tools/celo-ethers-wrapper": "^0.1.0",
<<<<<<< HEAD
    "@certusone/wormhole-sdk": "file:../../sdk/js",
=======
    "@certusone/wormhole-sdk": "^0.10.18",
>>>>>>> 78771ff5
    "@cosmjs/encoding": "^0.26.2",
    "@improbable-eng/grpc-web-node-http-transport": "^0.15.0",
    "@injectivelabs/networks": "^1.14.6",
    "@injectivelabs/sdk-ts": "^1.14.7",
    "@injectivelabs/utils": "^1.14.6",
    "@mysten/sui.js": "^0.32.2",
    "@sei-js/core": "^1.3.2",
    "@solana/spl-token": "^0.3.5",
    "@solana/web3.js": "^1.22.0",
    "@terra-money/terra.js": "^3.1.10",
    "@types/config": "^3.3.0",
    "@wormhole-foundation/sdk": "^0.9.0",
    "@xpla/xpla.js": "^0.2.1",
    "algosdk": "^2.4.0",
    "aptos": "^1.3.16",
    "axios": "^0.24.0",
    "base-64": "^1.0.0",
    "bech32": "^2.0.0",
    "binary-parser": "^2.0.2",
    "bn.js": "^5.2.0",
    "bs58": "^4.0.1",
    "buffer-layout": "^1.2.2",
    "config": "^3.3.7",
    "dotenv": "^10.0.0",
    "esbuild": "0.17.18",
    "ethers": "^5.6.8",
    "js-base64": "^3.6.1",
    "near-api-js": "^1.0.0",
    "near-seed-phrase": "^0.2.0",
    "yargs": "^17.7.2"
  },
  "devDependencies": {
    "@truffle/hdwallet-provider": "^2.0.15",
    "@types/bn.js": "^5.1.0",
    "@types/bs58": "^4.0.1",
    "@types/jest": "^29.5.12",
    "@types/node": "^20.12.12",
    "@types/node-fetch": "^2.6.3",
    "@types/yargs": "^17.0.24",
    "copy-dir": "^1.3.0",
    "jest": "^29.7.0",
    "ts-jest": "^29.1.2",
    "tsx": "^4.12.0",
    "typescript": "^5.4.5"
  }
}<|MERGE_RESOLUTION|>--- conflicted
+++ resolved
@@ -30,11 +30,7 @@
   ],
   "dependencies": {
     "@celo-tools/celo-ethers-wrapper": "^0.1.0",
-<<<<<<< HEAD
     "@certusone/wormhole-sdk": "file:../../sdk/js",
-=======
-    "@certusone/wormhole-sdk": "^0.10.18",
->>>>>>> 78771ff5
     "@cosmjs/encoding": "^0.26.2",
     "@improbable-eng/grpc-web-node-http-transport": "^0.15.0",
     "@injectivelabs/networks": "^1.14.6",
