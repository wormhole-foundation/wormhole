import {
  getNetworkInfo,
  Network as InjectiveNetwork,
} from "@injectivelabs/networks";
import {
  ChainGrpcWasmApi,
  ChainGrpcAuthApi,
  createTransaction,
  MsgExecuteContractCompat,
  Msgs,
  PrivateKey,
  TxGrpcApi,
} from "@injectivelabs/sdk-ts";
import { DEFAULT_STD_FEE, getStdFee } from "@injectivelabs/utils";
import { fromUint8Array } from "js-base64";
import { NETWORKS } from "./consts";
import { impossible, Payload } from "./vaa";
import { transferFromInjective } from "@certusone/wormhole-sdk/lib/esm/token_bridge/injective";
<<<<<<< HEAD
import { tryNativeToUint8Array } from "@certusone/wormhole-sdk/lib/esm/utils";
import { inspect } from "util";
=======
import {
  Chain,
  chainToChainId,
  contracts,
  Network,
} from "@wormhole-foundation/sdk-base";
import { chains } from "@wormhole-foundation/sdk";
import { tryNativeToUint8Array } from "./sdk/array";
>>>>>>> 78771ff5

export async function execute_injective(
  payload: Payload,
  vaa: Buffer,
  network: Network
) {
  if (network === "Devnet") {
    throw new Error("Injective is not supported in DEVNET");
  }
  const chain = "Injective";
  let { key } = NETWORKS[network][chain];
  if (!key) {
    throw Error(`No ${network} key defined for Injective`);
  }

<<<<<<< HEAD
  let contracts = CONTRACTS[network][chain];
=======
  const endPoint =
    network === "Mainnet"
      ? InjectiveNetwork.MainnetK8s
      : InjectiveNetwork.TestnetK8s;
>>>>>>> 78771ff5

  const walletPK = PrivateKey.fromMnemonic(key);
  const walletInjAddr = walletPK.toBech32();

  let target_contract: string;
  let action: "submit_v_a_a" | "submit_vaa";
  let execute_msg: { vaa: string } | { data: string };

  switch (payload.module) {
    case "Core": {
      target_contract = contracts.coreBridge(network, "Injective");
      action = "submit_v_a_a";
      execute_msg = {
        vaa: fromUint8Array(vaa),
      };
      switch (payload.type) {
        case "GuardianSetUpgrade":
          console.log("Submitting new guardian set");
          break;
        case "ContractUpgrade":
          console.log("Upgrading core contract");
          break;
        case "RecoverChainId":
          throw new Error("RecoverChainId not supported on injective");
        default:
          impossible(payload);
      }

      break;
    }
    case "NFTBridge": {
      const nftContract = contracts.nftBridge.get(network, "Injective");
      if (!nftContract) {
        // NOTE: this code can safely be removed once the injective NFT bridge is
        // released, but it's fine for it to stay, as the condition will just be
        // skipped once 'contracts.nft_bridge' is defined
        throw new Error("NFT bridge not supported yet for injective");
      }

      target_contract = nftContract;
      action = "submit_vaa";
      execute_msg = {
        data: fromUint8Array(vaa),
      };
      switch (payload.type) {
        case "ContractUpgrade":
          console.log("Upgrading contract");
          break;
        case "RecoverChainId":
          throw new Error("RecoverChainId not supported on injective");
        case "RegisterChain":
          console.log("Registering chain");
          break;
        case "Transfer":
          console.log("Completing transfer");
          break;
        default:
          impossible(payload);
      }

      break;
    }
    case "TokenBridge": {
      const tbContract = contracts.tokenBridge.get(network, "Injective");
      if (!tbContract) {
        throw new Error("contracts.token_bridge is undefined");
      }

      target_contract = tbContract;
      action = "submit_vaa";
      execute_msg = {
        data: fromUint8Array(vaa),
      };
      switch (payload.type) {
        case "ContractUpgrade":
          console.log("Upgrading contract");
          break;
        case "RecoverChainId":
          throw new Error("RecoverChainId not supported on injective");
        case "RegisterChain":
          console.log("Registering chain");
          break;
        case "Transfer":
          console.log("Completing transfer");
          break;
        case "AttestMeta":
          console.log("Creating wrapped token");
          break;
        case "TransferWithPayload":
          throw Error("Can't complete payload 3 transfer from CLI");
        default:
          impossible(payload);
      }

      break;
    }
    case "WormholeRelayer":
      throw Error("Wormhole Relayer not supported on Injective");
    default:
      action = impossible(payload);
      target_contract = impossible(payload);
      execute_msg = impossible(payload);
  }

  console.log("execute_msg", { [action]: execute_msg });
  const transaction = MsgExecuteContractCompat.fromJSON({
    sender: walletInjAddr,
    contractAddress: target_contract,
    exec: {
      action,
      msg: {
        ...execute_msg,
      },
    },
  });
  console.log("transaction:", transaction);

  await signAndSendTx(walletPK, network, transaction);
}

export async function transferInjective(
  dstChain: Chain,
  dstAddress: string,
  tokenAddress: string,
  amount: string,
  network: Network,
  rpc: string
) {
  if (network === "Devnet") {
    throw new Error("Injective is not supported in DEVNET");
  }
  const chain = "Injective";
  const { key } = NETWORKS[network][chain];
  if (!key) {
    throw Error(`No ${network} key defined for Injective`);
  }
  const token_bridge = contracts.tokenBridge.get(network, "Injective");
  if (token_bridge == undefined) {
    throw Error(`Unknown token bridge contract on ${network} for ${chain}`);
  }

  const walletPK = PrivateKey.fromMnemonic(key);
  const walletInjAddr = walletPK.toBech32();

  const msgs = await transferFromInjective(
    walletInjAddr,
    token_bridge,
    tokenAddress,
    amount,
    chainToChainId(dstChain),
    tryNativeToUint8Array(dstAddress, chainToChainId(dstChain))
  );

  await signAndSendTx(walletPK, network, msgs);
}

async function signAndSendTx(
  walletPK: PrivateKey,
  network: string,
  msgs: Msgs | Msgs[]
) {
  const endPoint =
    network === "MAINNET"
      ? InjectiveNetwork.Mainnet
      : InjectiveNetwork.TestnetK8s;
  const networkInfo = getNetworkInfo(endPoint);
  const walletPublicKey = walletPK.toPublicKey().toBase64();
  console.log(`about to open grpc channel`);
  const grpcAuth = new ChainGrpcAuthApi(networkInfo.grpc);
  console.log(`grpc channel opened`);
  const accountDetails = await grpcAuth.fetchAccount(walletPK.toBech32());
  console.log(`accountDetails: ${inspect(accountDetails)}`);
  // we append an `a` because the `getStdFee` function requires a character but does not specify what kind of unit it expects.
  // TODO: figure out what did they mean by this and use appropriate suffix/unit
  const gasLimit = parseInt(DEFAULT_STD_FEE.gas, 10) * 1;
  console.log(`gasLimit: ${gasLimit}`);
  const fee = getStdFee({gas: gasLimit, gasPrice: 160000000});
  console.log(`fee: ${inspect(fee)}`);
  const { signBytes, txRaw } = createTransaction({
    message: msgs,
    memo: "",
    fee,
    pubKey: walletPublicKey,
    sequence: accountDetails.baseAccount.sequence,
    accountNumber: accountDetails.baseAccount.accountNumber,
    chainId: networkInfo.chainId,
  });
  console.log("txRaw", txRaw);

  // Sign transaction
  console.log("sign transaction...");
  const sig = await walletPK.sign(Buffer.from(signBytes));

  // Append Signatures
  txRaw.signatures = [sig];

  // Simulate transaction
  console.log("simulate transaction...");
  const txService = new TxGrpcApi(networkInfo.grpc);
  try {
    const simulationResponse = await txService.simulate(txRaw);
    console.log(
      `Transaction simulation response: ${JSON.stringify(
        simulationResponse.gasInfo
      )}`
    );
  } catch (e) {
    console.log("Failed to simulate:", e);
    return;
  }

  // Broadcast transaction
  console.log("broadcast transaction...");
  const txResponse = await txService.broadcast(txRaw);
  console.log("txResponse", txResponse);

  if (txResponse.code !== 0) {
    console.log(`Transaction failed: ${txResponse.rawLog}`);
  } else {
    console.log(
      `Broadcasted transaction hash: ${JSON.stringify(txResponse.txHash)}`
    );
  }
}

export async function queryRegistrationsInjective(
  network: Network,
  module: "Core" | "NFTBridge" | "TokenBridge"
) {
  const chain = "Injective";
  const n = NETWORKS[network][chain];

  let targetContract: string | undefined;

  switch (module) {
    case "TokenBridge":
      targetContract = contracts.tokenBridge.get(network, "Injective");
      break;
    case "NFTBridge":
      targetContract = contracts.nftBridge.get(network, "Injective");
      break;
    default:
      throw new Error(`Invalid module: ${module}`);
  }

  if (targetContract === undefined) {
    throw new Error(`Contract for ${module} on ${network} does not exist`);
  }

  if (n === undefined || n.rpc === undefined) {
    throw new Error(`RPC for ${module} on ${network} does not exist`);
  }

  const client = new ChainGrpcWasmApi(n.rpc);

  // Query the bridge registration for all the chains in parallel.
  const registrations: (any | null)[][] = await Promise.all(
    chains
      .filter((cname) => cname !== chain)
      .map(async (cname) => [
        cname,
        await (async () => {
          let query_msg = {
            chain_registration: {
              chain: chainToChainId(cname),
            },
          };

          let result = null;
          try {
            result = await client.fetchSmartContractState(
              targetContract as string,
              Buffer.from(JSON.stringify(query_msg)).toString("base64")
            );
          } catch {
            // Not logging anything because a chain not registered returns an error.
          }

          return result;
        })(),
      ])
  );

  const results: { [key: string]: string } = {};
  for (let [cname, queryResponse] of registrations) {
    if (queryResponse) {
      results[cname] = Buffer.from(queryResponse.address, "base64").toString(
        "hex"
      );
    }
  }
  console.log(results);
}<|MERGE_RESOLUTION|>--- conflicted
+++ resolved
@@ -16,10 +16,6 @@
 import { NETWORKS } from "./consts";
 import { impossible, Payload } from "./vaa";
 import { transferFromInjective } from "@certusone/wormhole-sdk/lib/esm/token_bridge/injective";
-<<<<<<< HEAD
-import { tryNativeToUint8Array } from "@certusone/wormhole-sdk/lib/esm/utils";
-import { inspect } from "util";
-=======
 import {
   Chain,
   chainToChainId,
@@ -28,7 +24,7 @@
 } from "@wormhole-foundation/sdk-base";
 import { chains } from "@wormhole-foundation/sdk";
 import { tryNativeToUint8Array } from "./sdk/array";
->>>>>>> 78771ff5
+import { inspect } from "util";
 
 export async function execute_injective(
   payload: Payload,
@@ -44,14 +40,10 @@
     throw Error(`No ${network} key defined for Injective`);
   }
 
-<<<<<<< HEAD
-  let contracts = CONTRACTS[network][chain];
-=======
-  const endPoint =
-    network === "Mainnet"
-      ? InjectiveNetwork.MainnetK8s
-      : InjectiveNetwork.TestnetK8s;
->>>>>>> 78771ff5
+  // const endPoint =
+  //   network === "Mainnet"
+  //     ? InjectiveNetwork.MainnetK8s
+  //     : InjectiveNetwork.TestnetK8s;
 
   const walletPK = PrivateKey.fromMnemonic(key);
   const walletInjAddr = walletPK.toBech32();
@@ -201,7 +193,7 @@
     token_bridge,
     tokenAddress,
     amount,
-    chainToChainId(dstChain),
+    chainToChainId(dstChain) as any,
     tryNativeToUint8Array(dstAddress, chainToChainId(dstChain))
   );
 
