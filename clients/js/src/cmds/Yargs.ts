--- conflicted
+++ resolved
@@ -17,8 +17,4 @@
 
 export type YargsAddCommandsFn = (y: typeof yargs) => typeof yargs;
 
-<<<<<<< HEAD
-export type YargsCommandModule = CommandModule<{}, any>;
-=======
-export type YargsCommandModule = CommandModule<any, any>;
->>>>>>> dab913af
+export type YargsCommandModule = CommandModule<any, any>;