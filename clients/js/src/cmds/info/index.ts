import yargs from "yargs";
<<<<<<< HEAD
import * as chainId from "./chainId";
import * as contract from "./contract";
import * as emitter from "./emitter";
import * as origin from "./origin";
import * as registrations from "./registrations";
import * as rpc from "./rpc";
import * as wrapped from "./wrapped";
import { YargsCommandModule } from "../Yargs";
=======
import { YargsCommandModule } from "../Yargs";
import { INFO_COMMANDS } from "./info";
>>>>>>> dab913af

export const command = "info";
export const desc = "Contract, chain, rpc and address information utilities";
// Imports modules logic from root commands, more info here -> https://github.com/yargs/yargs/blob/main/docs/advanced.md#providing-a-command-module
export const builder = (y: typeof yargs) =>
<<<<<<< HEAD
  y
    .command(chainId as unknown as YargsCommandModule)
    .command(contract as unknown as YargsCommandModule)
    .command(emitter as unknown as YargsCommandModule)
    .command(origin as unknown as YargsCommandModule)
    .command(registrations as unknown as YargsCommandModule)
    .command(rpc as unknown as YargsCommandModule)
    .command(wrapped as unknown as YargsCommandModule);
=======
  // Commands can be imported as an array of commands.
  // Documentation about command hierarchy can be found here: https://github.com/yargs/yargs/blob/main/docs/advanced.md#example-command-hierarchy-using-indexmjs
  y.command(INFO_COMMANDS as unknown as YargsCommandModule[]);
>>>>>>> dab913af
export const handler = () => {};<|MERGE_RESOLUTION|>--- conflicted
+++ resolved
@@ -1,34 +1,12 @@
 import yargs from "yargs";
-<<<<<<< HEAD
-import * as chainId from "./chainId";
-import * as contract from "./contract";
-import * as emitter from "./emitter";
-import * as origin from "./origin";
-import * as registrations from "./registrations";
-import * as rpc from "./rpc";
-import * as wrapped from "./wrapped";
-import { YargsCommandModule } from "../Yargs";
-=======
 import { YargsCommandModule } from "../Yargs";
 import { INFO_COMMANDS } from "./info";
->>>>>>> dab913af
 
 export const command = "info";
 export const desc = "Contract, chain, rpc and address information utilities";
 // Imports modules logic from root commands, more info here -> https://github.com/yargs/yargs/blob/main/docs/advanced.md#providing-a-command-module
 export const builder = (y: typeof yargs) =>
-<<<<<<< HEAD
-  y
-    .command(chainId as unknown as YargsCommandModule)
-    .command(contract as unknown as YargsCommandModule)
-    .command(emitter as unknown as YargsCommandModule)
-    .command(origin as unknown as YargsCommandModule)
-    .command(registrations as unknown as YargsCommandModule)
-    .command(rpc as unknown as YargsCommandModule)
-    .command(wrapped as unknown as YargsCommandModule);
-=======
   // Commands can be imported as an array of commands.
   // Documentation about command hierarchy can be found here: https://github.com/yargs/yargs/blob/main/docs/advanced.md#example-command-hierarchy-using-indexmjs
   y.command(INFO_COMMANDS as unknown as YargsCommandModule[]);
->>>>>>> dab913af
 export const handler = () => {};