--- conflicted
+++ resolved
@@ -1,10 +1,6 @@
 import yargs from "yargs";
 
-<<<<<<< HEAD
-import { hideBin } from 'yargs/helpers'
-=======
 import { hideBin } from 'yargs/helpers';
->>>>>>> 5a316207
 
 import * as elliptic from "elliptic";
 import * as ethers from "ethers";
