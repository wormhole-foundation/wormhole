--- conflicted
+++ resolved
@@ -307,11 +307,7 @@
         );
         console.log('SIGNATURE', signature);
     })
-<<<<<<< HEAD
-    .command('eth execute_governance_vaa [vaa]', 'execute a governance VAA on Ethereum', (yargs) => {
-=======
     .command('eth execute_governance_vaa [vaa]', 'execute a governance VAA on evm', (yargs) => {
->>>>>>> db67ec39
         return yargs
             .positional('vaa', {
                 describe: 'vaa to post',
