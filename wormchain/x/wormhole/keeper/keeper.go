--- conflicted
+++ resolved
@@ -19,20 +19,11 @@
 		storeKey storetypes.StoreKey
 		memKey   storetypes.StoreKey
 
-<<<<<<< HEAD
-		accountKeeper types.AccountKeeper
-		bankKeeper    types.BankKeeper
-		wasmdKeeper   types.WasmdKeeper
-		upgradeKeeper *upgradekeeper.Keeper
-
-		authority string
-=======
 		accountKeeper  types.AccountKeeper
 		bankKeeper     types.BankKeeper
 		wasmdKeeper    types.WasmdKeeper
 		upgradeKeeper  upgradekeeper.Keeper
 		slashingKeeper slashingkeeper.Keeper
->>>>>>> 9f152c89
 
 		setWasmd    bool
 		setUpgrade  bool
