--- conflicted
+++ resolved
@@ -90,36 +90,40 @@
 # Individual Tests ($$ is interpreted as $)
 rm-testcache:
 	go clean -testcache
+.PHONY: rm-testcache
 
 ictest-cancel-upgrade: rm-testcache
 	cd interchaintest && go test -race -v -run ^TestCancelUpgrade$$ ./...
+.PHONY: ictest-cancel-upgrade
 
 ictest-malformed-payload: rm-testcache
 	cd interchaintest && go test -race -v -run ^TestMalformedPayload$$ ./...
+.PHONY: ictest-malformed-payload
 
 ictest-slashing-params-update-vaa: rm-testcache
 	cd interchaintest && go test -race -v -run ^TestSlashingParamsUpdateVaa$$ ./...
+.PHONY: ictest-slashing-params-update-vaa
 
 ictest-upgrade-failure: rm-testcache
 	cd interchaintest && go test -race -v -run ^TestUpgradeFailure$$ ./...
+.PHONY: ictest-upgrade-failure
 
 ictest-upgrade: rm-testcache
 	cd interchaintest && go test -race -v -run ^TestUpgrade$$ ./...
+.PHONY: ictest-upgrade
 
 ictest-wormchain: rm-testcache
 	cd interchaintest && go test -race -v -run ^TestWormchain$$ ./...
+.PHONY: ictest-wormchain
 
 ictest-ibc-receiver: rm-testcache
 	cd interchaintest && go test -race -v -run ^TestIbcReceiver ./...
+.PHONY: ictest-ibc-receiver
 
 ictest-cw-wormhole: rm-testcache
 	cd interchaintest && go test -race -v -run ^TestCWWormhole ./...
+.PHONY: ictest-cw-wormhole
 
-<<<<<<< HEAD
-.PHONY: ictest-cancel-upgrade ictest-malformed-payload ictest-slashing-params-update-vaa ictest-upgrade-failure ictest-upgrade ictest-wormchain ictest-ibc-receiver ictest-cw-wormhole
-=======
 ictest-validator-hotswap: rm-testcache
 	cd interchaintest && go test -race -v -run ^TestValidatorHotswap$$ ./...
-
-.PHONY: ictest-cancel-upgrade ictest-malformed-payload ictest-upgrade-failure ictest-upgrade ictest-wormchain ictest-ibc-receiver ictest-cw-wormhole ictest-validator-hotswap
->>>>>>> 54fc8aab
+.PHONY: ictest-validator-hotswap