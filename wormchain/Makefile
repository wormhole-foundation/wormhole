--- conflicted
+++ resolved
@@ -110,24 +110,18 @@
 ictest-cancel-upgrade: rm-testcache
 	cd interchaintest && go test -race -v -run ^TestCancelUpgrade$$ ./...
 .PHONY: ictest-cancel-upgrade
-<<<<<<< HEAD
 
 ictest-chain-start: rm-testcache
 	cd interchaintest && go test -race -v -run ^TestChainStart$$ ./...
 .PHONY: ictest-chain-start
-=======
->>>>>>> 9f152c89
 
 ictest-malformed-payload: rm-testcache
 	cd interchaintest && go test -race -v -run ^TestMalformedPayload$$ ./...
 .PHONY: ictest-malformed-payload
-<<<<<<< HEAD
-=======
 
 ictest-slashing-params-update-vaa: rm-testcache
 	cd interchaintest && go test -race -v -run ^TestSlashingParamsUpdateVaa$$ ./...
 .PHONY: ictest-slashing-params-update-vaa
->>>>>>> 9f152c89
 
 ictest-upgrade-failure: rm-testcache
 	cd interchaintest && go test -race -v -run ^TestUpgradeFailure$$ ./...
@@ -136,13 +130,10 @@
 ictest-upgrade: rm-testcache
 	cd interchaintest && go test -race -v -run ^TestUpgrade$$ ./...
 .PHONY: ictest-upgrade
-<<<<<<< HEAD
 
 ictest-wasmd-ante: rm-testcache
 	cd interchaintest && go test -race -v -run ^TestWasmdAnteDecorator$$ ./...
 .PHONY: ictest-wasmd-ante
-=======
->>>>>>> 9f152c89
 
 ictest-wormchain: rm-testcache
 	cd interchaintest && go test -race -v -run ^TestWormchain$$ ./...
@@ -158,9 +149,4 @@
 
 ictest-validator-hotswap: rm-testcache
 	cd interchaintest && go test -race -v -run ^TestValidatorHotswap$$ ./...
-<<<<<<< HEAD
-.PHONY: ictest-validator-hotswap
-
-=======
-.PHONY: ictest-validator-hotswap
->>>>>>> 9f152c89
+.PHONY: ictest-validator-hotswap