[package]
name = "Wormhole"
version = "0.0.1"

[dependencies]
Sui = { git = "https://github.com/MystenLabs/sui.git", subdir = "crates/sui-framework", rev = "devnet" }

[addresses]
<<<<<<< HEAD
wormhole = "0x0"
=======
wormhole = "0x4769931c1f0d0bc45efabdf8b33f4953f672a88f"
>>>>>>> 3e9bbd4b
<|MERGE_RESOLUTION|>--- conflicted
+++ resolved
@@ -6,8 +6,4 @@
 Sui = { git = "https://github.com/MystenLabs/sui.git", subdir = "crates/sui-framework", rev = "devnet" }
 
 [addresses]
-<<<<<<< HEAD
-wormhole = "0x0"
-=======
 wormhole = "0x4769931c1f0d0bc45efabdf8b33f4953f672a88f"
->>>>>>> 3e9bbd4b
