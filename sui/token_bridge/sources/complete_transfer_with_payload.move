--- conflicted
+++ resolved
@@ -115,45 +115,25 @@
     use token_bridge::bridge_state_test::{
         set_up_wormhole_core_and_token_bridges
     };
-<<<<<<< HEAD
     use token_bridge::complete_transfer_with_payload::{Self};
-    use token_bridge::native_coin_witness::{Self, NATIVE_COIN_WITNESS};
+    use token_bridge::native_coin_10_decimals::{Self, NATIVE_COIN_10_DECIMALS};
     use token_bridge::coin_witness::{COIN_WITNESS};
 
     use token_bridge::state::{Self, State};
     use token_bridge::coin_witness_test::{Self};
     use token_bridge::register_chain::{Self};
-=======
-    use token_bridge::complete_transfer_with_payload::{Self,
-        complete_transfer_with_payload_test_only
-    };
-    use token_bridge::native_coin_10_decimals::{Self, NATIVE_COIN_10_DECIMALS};
-    use token_bridge::normalized_amount::{Self};
-    use token_bridge::state::{Self, State};
-    use token_bridge::transfer_with_payload::{Self};
-    use token_bridge::coin_witness::{COIN_WITNESS};
-    use token_bridge::coin_witness_test::{Self};
->>>>>>> c9f82959
 
     fun scenario(): Scenario { test_scenario::begin(@0x123233) }
     fun people(): (address, address, address) { (@0x124323, @0xE05, @0xFACE) }
 
-<<<<<<< HEAD
     /// Mock registration VAA for Sui token bridge w/ fake address 0x1
     const SUI_REGISTRATION_VAA : vector<u8> = x"010000000001006c4df448af19846c6aa1d8df584696248bfd772dba9521118c6e447005b4f2712c5ce46367b0a769fbedaa5a4224b20e1ae381c802e24487165c4501185e1a9a01000000010000000100010000000000000000000000000000000000000000000000000000000000000004000000000312ace100000000000000000000000000000000000000000000546f6b656e427269646765010000001500000000000000000000000000000000000000000000000000000000deadbeef";
 
     /// VAA for transfer token with payload for token originating from Ethereum.
-=======
-    /// Transfer token with payload VAA.
->>>>>>> c9f82959
     /// This VAA is used to test complete_transfer_with_payload::complete_transfer_with_payload
     /// in the test_complete_transfer_wrapped test below.
     /// This VAA is signed by the guardian with public key beFA429d57cD18b7F8A4d91A2da9AB4AF05d0FBe.
     const VAA : vector<u8> = x"01000000000100d8e4e04ac55ed24773a31b0a89bab8c1b9201e76bd03fe0de9da1506058ab30c01344cf11a47005bdfbe47458cb289388e4a87ed271fb8306fd83656172b19dc010000000000000000000200000000000000000000000000000000000000000000000000000000deadbeef00000000000000010f030000000000000000000000000000000000000000000000000000000000000bb800000000000000000000000000000000000000000000000000000000beefface00020000000000000000000000000000000000000000000000000000000000000003001500000000000000000000000000000000000000000000000000000000deadbeefaaaa";
-<<<<<<< HEAD
-=======
-
->>>>>>> c9f82959
     // ========================================= VAA Details =========================================
     //   signatures: [
     //     {
@@ -178,7 +158,6 @@
     //   },
     //
 
-<<<<<<< HEAD
     /// VAA for transfer token with payload for token originating from Sui.
     /// This VAA is signed by the guardian with public key beFA429d57cD18b7F8A4d91A2da9AB4AF05d0FBe.
     const VAA_NATIVE : vector<u8> = x"01000000000100db621e2bd419cd8c254ec15827bded51bf79f45c0df9923c9071a50ae7b3cdec44d3ff45db0dc5caa17ad36f48bf06e34995a83c76c77eb5c541b036586c0748000000000000000000001500000000000000000000000000000000000000000000000000000000deadbeef000000000000000100030000000000000000000000000000000000000000000000000000000000000bb8000000000000000000000000000000000000000000000000000000000000000100150000000000000000000000000000000000000000000000000000000000000003001500000000000000000000000000000000000000000000000000000000deadbeefaaaa";
@@ -210,16 +189,6 @@
     fun test_complete_transfer_native(){
         use token_bridge::transfer_with_payload::{Self};
 
-=======
-    #[test]
-    /// Test the internal function handle_complete_transfer_with_payload. This test
-    /// does not require a VAA, because we are directly constructing a TransferWithPayload
-    /// object and calling the internal handler with it as an arg, instead of deconstructing
-    /// a VAA and using the bytes to construct the TransferWithPayload object.
-    ///
-    /// This test confirms that the internal handler is working correctly.
-    fun test_complete_native_transfer_internal(){
->>>>>>> c9f82959
         let (admin, _, _) = people();
         let test = scenario();
         // Initializes core and token bridge.
@@ -297,7 +266,7 @@
 
             // Execute complete_transfer_with_payload.
             let (token_coins, parsed_transfer, source_chain) =
-                complete_transfer_with_payload::complete_transfer_with_payload<NATIVE_COIN_WITNESS>(
+                complete_transfer_with_payload::complete_transfer_with_payload<NATIVE_COIN_10_DECIMALS>(
                     &mut bridge_state,
                     &emitter_cap_2,
                     &mut worm_state,
@@ -423,128 +392,6 @@
                     &mut worm_state, test_scenario::ctx(&mut test)
                 );
 
-<<<<<<< HEAD
-            // Execute complete_transfer_with_payload.
-            let (token_coins, _parsed_transfer, _source_chain) =
-                complete_transfer_with_payload::complete_transfer_with_payload<COIN_WITNESS>(
-=======
-            let token_coins =
-                complete_transfer_with_payload_test_only<NATIVE_COIN_10_DECIMALS>(
->>>>>>> c9f82959
-                    &mut bridge_state,
-                    &emitter_cap_1, // Incorrect recipient.
-                    &mut worm_state,
-                    VAA,
-                    test_scenario::ctx(&mut test)
-                );
-
-            // Clean-up!
-            test_scenario::return_shared<State>(bridge_state);
-            test_scenario::return_shared<WormholeState>(worm_state);
-
-            // Trash remaining objects.
-            sui::transfer::transfer(token_coins, @0x0);
-            sui::transfer::transfer(emitter_cap_1, @0x0);
-        };
-        test_scenario::end(test);
-    }
-
-    #[test]
-    /// Test the public-facing function complete_transfer_with_payload.
-    /// Use an actual devnet Wormhole complete transfer with payload VAA.
-    ///
-    /// This test confirms that:
-    ///   - complete_transfer_with_payload function deserializes
-    ///     the encoded Transfer object and recovers the source chain, payload,
-    ///     and additional transfer details correctly.
-    ///   - a wrapped coin with the correct value is minted by the bridge
-    ///     and returned by complete_transfer_with_payload
-    ///
-    fun test_complete_transfer_wrapped(){
-        use token_bridge::transfer_with_payload::{Self};
-
-        let (admin, _, _) = people();
-        let test = scenario();
-        // Initializes core and token bridge, registers devnet Ethereum token bridge,
-        // and registers wrapped token COIN_WITNESS with Sui token bridge
-        test = coin_witness_test::test_register_wrapped_(admin, test);
-
-        // complete transfer with payload (send native tokens + payload)
-        test_scenario::next_tx(&mut test, admin); {
-            let bridge_state = test_scenario::take_shared<State>(&test);
-            let worm_state = test_scenario::take_shared<WormholeState>(&test);
-
-            // Register and obtain a new emitter capability.
-            // Emitter_cap_1 is discarded and not used.
-            let emitter_cap_1 =
-                wormhole::register_emitter(
-                    &mut worm_state, test_scenario::ctx(&mut test)
-                );
-            // Emitter_cap_2 has the address 0x03 (because it is the third emitter to be
-            // registered with wormhole), which coincidentally is the recipient address
-            // of the transfer_with_payload VAA defined above.
-            let emitter_cap_2 =
-                wormhole::register_emitter(
-                    &mut worm_state, test_scenario::ctx(&mut test)
-                );
-
-            // Execute complete_transfer_with_payload.
-            let (token_coins, parsed_transfer, source_chain) =
-                complete_transfer_with_payload::complete_transfer_with_payload<COIN_WITNESS>(
-                    &mut bridge_state,
-                    &emitter_cap_2,
-                    &mut worm_state,
-                    VAA,
-                    test_scenario::ctx(&mut test)
-                );
-
-            // Assert coin value, source chain, and parsed transfer details are correct.
-            assert!(coin::value(&token_coins) == 3000, 0);
-            assert!(source_chain == 2, 0);
-            assert!(transfer_with_payload::token_address(&parsed_transfer)==external_address::from_bytes(x"beefface"), 0);
-            assert!(transfer_with_payload::sender(&parsed_transfer)==external_address::from_bytes(x"deadbeef"), 0);
-            assert!(transfer_with_payload::payload(&parsed_transfer)==x"aaaa", 0);
-
-            // Clean-up!
-            test_scenario::return_shared<State>(bridge_state);
-            test_scenario::return_shared<WormholeState>(worm_state);
-
-            // Trash remaining objects.
-            sui::transfer::transfer(token_coins, @0x0);
-            sui::transfer::transfer(emitter_cap_1, @0x0);
-            sui::transfer::transfer(emitter_cap_2, @0x0);
-        };
-        test_scenario::end(test);
-    }
-
-    #[test]
-    #[expected_failure(
-        abort_code = token_bridge::complete_transfer_with_payload::E_INVALID_RECIPIENT,
-        location=token_bridge::complete_transfer_with_payload
-    )]
-    /// Test the public-facing function complete_transfer_with_payload.
-    /// This test fails because the ecmitter_cap (recipient) is incorrect (0x2 instead of 0x3).
-    ///
-    fun test_complete_transfer_wrapped_wrong_recipient(){
-        let (admin, _, _) = people();
-        let test = scenario();
-        // Initializes core and token bridge, registers devnet Ethereum token bridge,
-        // and registers wrapped token COIN_WITNESS with Sui token bridge
-        test = coin_witness_test::test_register_wrapped_(admin, test);
-
-        // complete transfer with payload (send native tokens + payload)
-        test_scenario::next_tx(&mut test, admin); {
-            let bridge_state = test_scenario::take_shared<State>(&test);
-            let worm_state = test_scenario::take_shared<WormholeState>(&test);
-
-            // Register and obtain a new emitter capability.
-            // Attempt to complete transfer with payload using emitter_cap_1, but
-            // it is not the intended recipient.
-            let emitter_cap_1 =
-                wormhole::register_emitter(
-                    &mut worm_state, test_scenario::ctx(&mut test)
-                );
-
             // Execute complete_transfer_with_payload.
             let (token_coins, _parsed_transfer, _source_chain) =
                 complete_transfer_with_payload::complete_transfer_with_payload<COIN_WITNESS>(
