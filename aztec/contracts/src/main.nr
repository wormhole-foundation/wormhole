--- conflicted
+++ resolved
@@ -58,22 +58,14 @@
     --node-url $NODE_URL \
     --from accounts:owner-wallet \
     --payment method=fpc-sponsored,fpc=contracts:sponsoredfpc \
-<<<<<<< HEAD
     --contract-address 0x13babb369e8c237a78ed507fe7cc44336a5178ffd02312a979c1fa0921f02a06 \
-=======
-    --contract-address 0x16f316fc07f54dae025ea95f492a190be50cfd7a4d4d4fef3d1c81970d2da679 \
->>>>>>> 0b81a276
     --args accounts:owner-wallet accounts:owner-wallet 10000
 6a. Mint public tokens:
 aztec-wallet send mint_to_public \
     --node-url $NODE_URL \
     --from accounts:owner-wallet \
     --payment method=fpc-sponsored,fpc=contracts:sponsoredfpc \
-<<<<<<< HEAD
     --contract-address 0x13babb369e8c237a78ed507fe7cc44336a5178ffd02312a979c1fa0921f02a06 \
-=======
-    --contract-address 0x16f316fc07f54dae025ea95f492a190be50cfd7a4d4d4fef3d1c81970d2da679 \
->>>>>>> 0b81a276
     --args accounts:owner-wallet 10000
 7. Deploy the Wormhole contract (wait for it to be mined on testnet check txhash at http://aztecscan.xyz/):
 aztec-wallet deploy \
@@ -81,14 +73,9 @@
     --from accounts:owner-wallet \
     --payment method=fpc-sponsored,fpc=contracts:sponsoredfpc \
     --alias wormhole \
-<<<<<<< HEAD
     target/wormhole_contracts-Wormhole.json \
     --args 56 56 0x2bd5ee95d58d4505aae3c0e621fb65a4ec2205cbb5f0968a231c6e8855ea87c8 0x13babb369e8c237a78ed507fe7cc44336a5178ffd02312a979c1fa0921f02a06 --no-wait --init init
 */
-=======
-    wormhole_contracts-Wormhole.json \
-    --args 56 56 0x1f41267c06dae96c9c3906c5f77cbc28602cc70d6d7e9d2c3072cb0a5b13edd2 0x16f316fc07f54dae025ea95f492a190be50cfd7a4d4d4fef3d1c81970d2da679 --no-wait --init init*/
->>>>>>> 0b81a276
 
 #[aztec]
 pub contract Wormhole {
@@ -262,11 +249,7 @@
             inner: 0x2f73c9b19222c2a7931c6cba01eedbbabb51e01b405fe4e0cabe0de91c275d0e,
         };
         let token_address = AztecAddress {
-<<<<<<< HEAD
             inner: 0x13babb369e8c237a78ed507fe7cc44336a5178ffd02312a979c1fa0921f02a06,
-=======
-            inner: 0x16f316fc07f54dae025ea95f492a190be50cfd7a4d4d4fef3d1c81970d2da679
->>>>>>> 0b81a276
         };
 
         let _ = Token::at(token_address)
@@ -555,71 +538,8 @@
             0x01,
         ];
 
-<<<<<<< HEAD
         let sig = Signature::from_bytes(signature_bytes);
 
-=======
-    #[utility]
-    unconstrained fn test_verify_vaa_logic(bytes: [u8; 2000], actual_length: u32) -> bool {
-        // This function replicates the verify_vaa logic but without the private context requirement
-        
-        // Use the same unconstrained verification as verify_vaa does internally
-        let (pub_keys_x, pub_keys_y, signature_bytes_array, hash, signatures_len) = unsafe {
-            verify_vaa_unconstrained(bytes, actual_length)
-        };
-
-        let required_signatures = 1;
-        let mut verified_count = 0;
-
-        // Test the ECDSA verification logic (this is where the SIGABRT might happen)
-        for i in 0..13 {
-            if i < signatures_len {
-                let is_valid = std::ecdsa_secp256k1::verify_signature(
-                    pub_keys_x[i as u32],
-                    pub_keys_y[i as u32],
-                    signature_bytes_array[i as u32],
-                    hash
-                );
-
-                if is_valid {
-                    verified_count += 1;
-                }
-            }
-        }
-
-        verified_count >= required_signatures
-    }
-
-    #[utility]
-    unconstrained fn _experimental_test_verify_vaa_logic(bytes: [u8; 2000], actual_length: u32) -> bool {
-        test_verify_vaa_logic(bytes, actual_length)
-    }
-}
-
-mod tests {
-    use dep::aztec::test::helpers::test_environment::TestEnvironment;
-    use dep::aztec::test::helpers::cheatcodes;
-    use dep::aztec::protocol_types::traits::FromField;
-    use crate::{Wormhole, structs::Signature};
-    use dep::aztec::prelude::AztecAddress;
-
-    #[test]
-    unconstrained fn test_signature_extraction() {
-        let signature_bytes: [u8; 66] = [
-            0x00, // Guardian index
-            // R component (32 bytes) 
-            0x46, 0x82, 0xbc, 0x4d, 0x5f, 0xf2, 0xe5, 0x4d, 0xc2, 0xee, 0x5e, 0x0e, 0xb6, 0x4f, 0x5c, 0x6c,
-            0x07, 0xaa, 0x44, 0x9a, 0xc5, 0x39, 0xab, 0xc6, 0x3c, 0x2b, 0xe5, 0xc3, 0x06, 0xa4, 0x8f, 0x23,
-            // S component (32 bytes)
-            0x3e, 0x93, 0x00, 0x17, 0x0a, 0x82, 0xad, 0xf3, 0xc3, 0xb7, 0xf4, 0x3f, 0x23, 0x17, 0x6f, 0xb0,
-            0x79, 0x17, 0x4a, 0x58, 0xd6, 0x7d, 0x14, 0x24, 0x77, 0xf6, 0x46, 0x67, 0x5d, 0x86, 0xeb, 0x63,
-            // Recovery ID
-            0x01
-        ];
-
-        let sig = Signature::from_bytes(signature_bytes);
-        
->>>>>>> 0b81a276
         assert(sig.guardian_index == 0, "Guardian index should be 0");
         assert(sig.r[0] == 0x46, "R component should start with 0x46");
         assert(sig.s[0] == 0x3e, "S component should start with 0x3e");
@@ -631,10 +551,6 @@
         let mut env = TestEnvironment::new();
 
         cheatcodes::reset(); // Reset TXE state
-<<<<<<< HEAD
-=======
-        cheatcodes::oracle_reset(); // Reset oracle state
->>>>>>> 0b81a276
 
         // Deploy contract - need to specify all 3 parameters for deploy
         let dummy_owner = AztecAddress::from_field(1);
@@ -642,11 +558,7 @@
             0x1f41267c06dae96c9c3906c5f77cbc28602cc70d6d7e9d2c3072cb0a5b13edd2,
         );
         let token_address = AztecAddress::from_field(
-<<<<<<< HEAD
             0x13babb369e8c237a78ed507fe7cc44336a5178ffd02312a979c1fa0921f02a06,
-=======
-            0x064b4335b72b2fbe61ad2b3863de9d99f715cd15c790d979db5c4f1801dd0893,
->>>>>>> 0b81a276
         );
 
         let contract_address = env
@@ -661,11 +573,7 @@
         let actual_length = 221;
 
         // Wh's VAA bytes, fetched from https://wormholescan.io/#/tx/0xf93fd41efeb09ff28174824d4abf6dbc06ac408953a9975aa4a403d434051efc
-<<<<<<< HEAD
         let wh_vaa: [u8; 221] = [
-=======
-        let wh_vaa:[u8; 221] = [
->>>>>>> 0b81a276
             0x01, 0x00, 0x00, 0x00, 0x00, 0x01, 0x00, 0x46, 0x82, 0xbc, 0x4d, 0x5f, 0xf2, 0xe5,
             0x4d, 0xc2, 0xee, 0x5e, 0x0e, 0xb6, 0x4f, 0x5c, 0x6c, 0x07, 0xaa, 0x44, 0x9a, 0xc5,
             0x39, 0xab, 0xc6, 0x3c, 0x2b, 0xe5, 0xc3, 0x06, 0xa4, 0x8f, 0x23, 0x3e, 0x93, 0x00,
@@ -681,30 +589,16 @@
             0x00, 0x00, 0x00, 0x00, 0x00, 0x00, 0x00, 0x00, 0x00, 0x00, 0x00, 0x00, 0x00, 0x00,
             0x00, 0x00, 0x00, 0x00, 0x00, 0x0e, 0x48, 0x65, 0x6c, 0x6c, 0x6f, 0x20, 0x57, 0x6f,
             0x72, 0x6d, 0x68, 0x6f, 0x6c, 0x65, 0x21, 0x00, 0x00, 0x00, 0x00, 0x00, 0x00, 0x00,
-<<<<<<< HEAD
             0x00, 0x00, 0x00, 0x00, 0x00, 0x00, 0x00, 0x00, 0x00, 0x00, 0x00,
         ];
-=======
-            0x00, 0x00, 0x00, 0x00, 0x00, 0x00, 0x00, 0x00, 0x00, 0x00, 0x00
-        ];
-    
->>>>>>> 0b81a276
 
         for i in 0..221 {
             vaa_bytes[i] = wh_vaa[i];
         }
 
-<<<<<<< HEAD
         let _ = env.call_private_void(
             dummy_owner,
             Wormhole::at(contract_address).verify_vaa(vaa_bytes, actual_length),
         );
-=======
-        // Call the utility function using simulate_utility
-        let result: bool = env.simulate_utility(Wormhole::at(contract_address)
-            ._experimental_test_verify_vaa_logic(vaa_bytes, actual_length));
-
-        assert(result == true, "VAA verification logic should succeed for Wh's VAA");
->>>>>>> 0b81a276
     }
 }