name: Build
on:
  workflow_dispatch:
  pull_request:
  push:
    branches:
      - main
jobs:
  # Run the full Tilt build and wait for it to converge
  tilt:
    # in the future, we may want to run cheap lints, tests, and builds before firing up the expensive tilt test.
    # But for now, we'll kick-off everything at once
    # needs: [go-lint-and-tests, node, algorand, ethereum, terra, rust-lint-and-tests]
    runs-on: tilt-kube-public

    # Cancel previous builds on the same branch/ref. Full runs are expensive
    # and capacity is limited, so we want to avoid running multiple builds
    # in parallel even if it means skipping CI runs on permanent branches
    # (unfortunately, we can't differentiate between temporary and permanent
    # refs without duplicating the entire logic).
    concurrency:
      group: ${{ github.workflow }}-tilt-${{ github.ref }}
      cancel-in-progress: true

    steps:
      - name: Clear repository
        run: |
          rm -rf $GITHUB_WORKSPACE && mkdir $GITHUB_WORKSPACE
      - uses: actions/checkout@v2
      - name: Expand for link to Tilt dashboard (only available during build)
        run: >
          echo "Tilt progress dashboard: https://$DASHBOARD_URL"
      - run: |
          kubectl config set-context ci --namespace=$DEPLOY_NS
          kubectl config use-context ci

      - run: tilt ci --timeout 45m0s -- --ci --namespace=$DEPLOY_NS --num=2
        timeout-minutes: 60

      # Clean up k8s resources
      - run: kubectl delete --namespace=$DEPLOY_NS service,statefulset,configmap,pod,job --all
        if: always()

  # Verify whether the Makefile builds the node (no dependencies other than Go)
  node:
    runs-on: ubuntu-20.04
    steps:
      - uses: actions/checkout@v2
      - uses: actions/setup-go@v2
        with:
<<<<<<< HEAD
          go-version: "1.22.5"
=======
          go-version: "1.23.3"
>>>>>>> 753386a9
      - run: make node

  algorand:
    runs-on: ubuntu-20.04
    steps:
      - uses: actions/checkout@v3
      - uses: actions/setup-python@v3
        with:
          python-version: "3.10"
      - run: pip install -r algorand/requirements.txt
      - run: cd algorand && make test

  ethereum:
    runs-on: ubuntu-latest
    steps:
      - uses: actions/checkout@v2
      - uses: actions/setup-node@v2
        with:
          node-version: "16"
      - name: Install Foundry
        uses: foundry-rs/foundry-toolchain@v1
      - run: cd ethereum && make test-push0 && make test

  relayer-ethereum:
    runs-on: ubuntu-latest
    steps:
      - uses: actions/checkout@v2
      - uses: actions/setup-node@v2
        with:
          node-version: "16"
      - name: Install Foundry
        uses: foundry-rs/foundry-toolchain@v1
      - run: cd relayer/ethereum && make test-push0 && make test

  ethereum-upgrade:
    runs-on: ubuntu-latest
    steps:
      - uses: actions/checkout@v2
      - uses: actions/setup-node@v2
        with:
          node-version: "16"
      - name: Install Foundry
        uses: foundry-rs/foundry-toolchain@v1
      - run: cd clients/js && make install
      - run: cd ethereum && make test-upgrade

  solana:
    runs-on: ubuntu-20.04
    container: ghcr.io/wormhole-foundation/solana:1.10.31@sha256:d31e8db926a1d3fbaa9d9211d9979023692614b7b64912651aba0383e8c01bad

    env:
      RUSTFLAGS: -Dwarnings
      EMITTER_ADDRESS: CiByUvEcx7w2HA4VHcPCBUAFQ73Won9kB36zW9VjirSr
      BRIDGE_ADDRESS: Bridge1p5gheXUvJ6jGWGeCsgPKgnE3YgdGKRVCMY9o

    steps:
      - uses: actions/checkout@v3
      - name: Get rust toolchain version
        id: toolchain
        run: |
          RUST_VERSION="$(awk '/channel =/ { print substr($3, 2, length($3)-2) }' solana/rust-toolchain)"
          echo "::set-output name=version::${RUST_VERSION}"

      - name: Get solana version
        id: solana
        run: |
          SOLANA_VERSION="$(awk '/solana-program =/ { print substr($3, 3, length($3)-3) }' solana/bridge/program/Cargo.toml)"
          echo "::set-output name=version::${SOLANA_VERSION}"

      - name: Cache rust toolchain
        uses: actions/cache@v3
        env:
          cache-name: solana-toolchain
        with:
          path: |
            ~/.cargo/bin
            ~/.rustup
          key: ${{ runner.os }}-build-${{ env.cache-name }}-${{ steps.toolchain.outputs.version }}
          restore-keys: |
            ${{ runner.os }}-build-${{ env.cache-name }}-
            ${{ runner.os }}-build-
            ${{ runner.os }}-

      - name: Install rust toolchain
        uses: dtolnay/rust-toolchain@55c7845fad90d0ae8b2e83715cb900e5e861e8cb
        with:
          toolchain: ${{ steps.toolchain.outputs.version }}
          components: "clippy,rustfmt"

      - name: Cache rust packages / build cache
        uses: actions/cache@v3
        env:
          cache-name: solana-rust-packages
        with:
          path: |
            ~/.cargo/bin
            ~/.cargo/registry
            ~/.cargo/git/db
            solana/target
          key: ${{ runner.os }}-build-${{ env.cache-name }}-${{ hashFiles('solana/Cargo.lock') }}
          restore-keys: |
            ${{ runner.os }}-build-${{ env.cache-name }}-
            ${{ runner.os }}-build-
            ${{ runner.os }}-

      - name: Run `cargo fmt`
        run: cargo fmt --check --all --manifest-path solana/Cargo.toml

      - name: Run `cargo check`
        run: cargo check --workspace --tests --manifest-path solana/Cargo.toml
          --features "nft-bridge/instructions token-bridge/instructions wormhole-bridge-solana/instructions"

      - name: Run `cargo clippy`
        run: cargo clippy --workspace --tests --manifest-path solana/Cargo.toml
          --features "nft-bridge/instructions token-bridge/instructions wormhole-bridge-solana/instructions"

      - name: Run unit tests
        env:
          RUST_BACKTRACE: "1"
        run: |
          cd solana
          export BPF_OUT_DIR="$(pwd)/target/deploy"
          export PATH="${HOME}/.local/share/solana/install/active_release/bin:${PATH}"

          mkdir -p "${BPF_OUT_DIR}"
          cp external/mpl_token_metadata.so "${BPF_OUT_DIR}"

          BPF_PACKAGES=(
            bridge/program/Cargo.toml
            modules/token_bridge/program/Cargo.toml
            modules/nft_bridge/program/Cargo.toml
          )
          for p in "${BPF_PACKAGES[@]}"; do
            cargo build-bpf --manifest-path "${p}"
          done

          cargo test --workspace --features "nft-bridge/instructions token-bridge/instructions wormhole-bridge-solana/instructions"
        shell: bash

  aptos:
    name: Aptos
    runs-on: ubuntu-20.04
    defaults:
      run:
        shell: bash
        working-directory: ./aptos
    steps:
      - name: Checkout repository
        uses: actions/checkout@v2

      - name: Run tests via docker
        run: make test-docker

  sui:
    name: Sui
    runs-on: ubuntu-20.04
    steps:
      - name: Checkout repository
        uses: actions/checkout@v2

      - name: Run tests via docker
        run: cd sui && make test-docker

  terra:
    runs-on: ubuntu-20.04
    steps:
      - uses: actions/checkout@v2
      - uses: actions/setup-node@v2
        with:
          node-version: "16"
      - run: cd terra && make test
  terra-2:
    runs-on: ubuntu-20.04
    steps:
      - uses: actions/checkout@v2
      - uses: actions/setup-node@v2
        with:
          node-version: "16"
      - run: cd cosmwasm/deployment/terra2 && make test
  cosmwasm:
    runs-on: ubuntu-20.04
    steps:
      - uses: actions/checkout@v2
      - uses: actions/setup-node@v2
        with:
          node-version: "16"
      - run: cd cosmwasm && make test

  cli:
    runs-on: ubuntu-20.04
    steps:
      - uses: actions/checkout@v2
      - uses: actions/setup-node@v2
        with:
          node-version: "20"
      - run: |
          cd clients/js && make test
          make docs
          git diff --name-only --exit-code && echo "✅ Generated CLI docs match committed docs" || (echo "❌ Generated CLI docs differs from committed CLI docs, run \`make docs\` and commit the result" >&2 && exit 1)

  # Verify wormhole chain unit tests
  wormchain:
    runs-on: ubuntu-20.04
    steps:
      - uses: actions/checkout@v2
      - uses: actions/setup-go@v2
        with:
          go-version: "1.22.5"
      - run: |
          cd wormchain
          make proto -B
          git diff --name-only --exit-code && echo "✅ Generated proto matches committed proto" || (echo "❌ Generated proto differs from committed proto, run \`make proto -B\` and commit the result" >&2 && exit 1)
          make test

  # Verify go sdk unit/fuzz tests
  sdk_vaa:
    runs-on: ubuntu-20.04
    steps:
      - uses: actions/checkout@v2
      - uses: actions/setup-go@v2
        with:
<<<<<<< HEAD
          go-version: "1.22.5"
=======
          go-version: "1.23.3"
>>>>>>> 753386a9
      - run: cd sdk/vaa && go test && go test -v -fuzz FuzzCalculateQuorum -run FuzzCalculateQuorum -fuzztime 15s

  # Run Go linters
  node-lint:
    # The linter is slow enough that we want to run it on the self-hosted runner
    runs-on: tilt-kube-public
    concurrency:
      group: ${{ github.workflow }}-lint-${{ github.ref }}
      cancel-in-progress: true
    steps:
      - name: Clear repository
        run: |
          rm -rf $GITHUB_WORKSPACE && mkdir $GITHUB_WORKSPACE
      - uses: actions/checkout@v2
      - uses: actions/setup-go@v2
        with:
<<<<<<< HEAD
          go-version: "1.22.5"
=======
          go-version: "1.23.3"
>>>>>>> 753386a9
      - name: Install formatter
        run: go install golang.org/x/tools/cmd/goimports@v0.8.0
      - name: Formatting checks
        run: ./scripts/lint.sh -l -g format
      - name: Install linters
        run: curl -sSfL https://raw.githubusercontent.com/golangci/golangci-lint/master/install.sh | sh -s -- -b $(go env GOPATH)/bin v1.60.1
      - name: Run linters
        run: make generate && golangci-lint --version && ./scripts/lint.sh -g lint
      - name: Ensure generated proto matches
        run: |
          rm -rf node/pkg/proto
          docker build --target go-export -f Dockerfile.proto -o type=local,dest=node .
          git diff --name-only --exit-code && echo "✅ Generated proto matches committed proto" || (echo "❌ Generated proto differs from committed proto, run \`rm -rf node/pkg/proto && docker build --target go-export -f Dockerfile.proto -o type=local,dest=node .\` and commit the result" >&2 && exit 1)

  spellcheck:
    runs-on: ubuntu-latest
    steps:
      - uses: actions/checkout@v4
      # Pinned version of the v6 tag, which is a lightweight and hence mutable tag
      - uses: streetsidesoftware/cspell-action@214db1e3138f326d33b7a6a51c92852e89ab0618
        with:
          # For now, only lint markdown files
          files: "**/*.md"
          inline: warning
          # Only check files in the PR or push
          incremental_files_only: true

  # Run Go tests
  node-tests:
    # The tests are slow enough that we want to run it on the self-hosted runner
    runs-on: tilt-kube-public
    concurrency:
      group: ${{ github.workflow }}-test-${{ github.ref }}
      cancel-in-progress: true
    steps:
      - name: Clear repository
        run: |
          rm -rf $GITHUB_WORKSPACE && mkdir $GITHUB_WORKSPACE
      - uses: actions/checkout@v2
      - uses: actions/setup-go@v2
        with:
<<<<<<< HEAD
          go-version: "1.22.5"
=======
          go-version: "1.23.3"
>>>>>>> 753386a9
      # The go-ethereum and celo-blockchain packages both implement secp256k1 using the exact same header, but that causes duplicate symbols.
      - name: Run golang tests
        run: cd node && go test -v -timeout 5m -race -ldflags '-extldflags "-Wl,--allow-multiple-definition" ' ./...

  # Run Rust lints and tests
  rust-lint-and-tests:
    runs-on: ubuntu-20.04
    env:
      RUSTFLAGS: -Dwarnings
    strategy:
      matrix:
        manifest:
          - path: cosmwasm/Cargo.toml
            args: "--workspace --locked"
          - path: terra/Cargo.toml
            args: "--workspace --locked"
          - path: sdk/rust/Cargo.toml
            args: "--all-features --all-targets"
    name: rust-lint-and-tests (${{ matrix.manifest.path }})
    steps:
      - name: Check out source
        uses: actions/checkout@v3

      - name: Install rust toolchain
        uses: dtolnay/rust-toolchain@55c7845fad90d0ae8b2e83715cb900e5e861e8cb
        with:
          toolchain: stable
          components: "clippy,rustfmt"

      - name: Create cache key
        id: cachekey
        env:
          MANIFEST: ${{ matrix.manifest.path }}
        run: |
          LOCKFILE="$(dirname "${MANIFEST}")/Cargo.lock"
          NAME="${MANIFEST%%/*}"
          HASH="$(sha256sum "${LOCKFILE}" | awk '{ print $1 }')"
          echo "::set-output name=name::${NAME}"
          echo "::set-output name=hash::${HASH}"

      - name: Cache rust packages
        uses: actions/cache@v3
        with:
          path: ~/.cargo/registry
          key: ${{ runner.os }}-build-${{ steps.cachekey.outputs.name }}-${{ steps.cachekey.outputs.hash }}
          restore-keys: |
            ${{ runner.os }}-build-${{ matrix.manifest.path }}-

      - name: Run `rustfmt`
        run: cd $(dirname ${{ matrix.manifest.path }}) && cargo fmt --check

      - name: Run `cargo clippy`
        run: cargo clippy ${{ matrix.manifest.args }} --tests --manifest-path ${{ matrix.manifest.path }}

      - name: Run unit tests
        run: cargo test ${{ matrix.manifest.args }} --manifest-path ${{ matrix.manifest.path }}

  docker:
    runs-on: ubuntu-latest
    steps:
      - name: Check out source
        uses: actions/checkout@v2
      - run: chmod 755 ./scripts/check-docker-pin.sh
      - run: ./scripts/check-docker-pin.sh
  npm-packages:
    runs-on: ubuntu-latest
    steps:
      - name: Check out source
        uses: actions/checkout@v2
      - run: chmod 755 ./scripts/check-npm-package-scopes.sh
      - run: ./scripts/check-npm-package-scopes.sh
  prettier:
    runs-on: ubuntu-latest
    steps:
      - uses: actions/checkout@v3
      - uses: actions/setup-node@v3
        with:
          node-version: 16
      - run: npx prettier@2.3.2 --check ./clients/js/src ./sdk/js/src<|MERGE_RESOLUTION|>--- conflicted
+++ resolved
@@ -48,11 +48,7 @@
       - uses: actions/checkout@v2
       - uses: actions/setup-go@v2
         with:
-<<<<<<< HEAD
-          go-version: "1.22.5"
-=======
           go-version: "1.23.3"
->>>>>>> 753386a9
       - run: make node
 
   algorand:
@@ -274,11 +270,7 @@
       - uses: actions/checkout@v2
       - uses: actions/setup-go@v2
         with:
-<<<<<<< HEAD
-          go-version: "1.22.5"
-=======
           go-version: "1.23.3"
->>>>>>> 753386a9
       - run: cd sdk/vaa && go test && go test -v -fuzz FuzzCalculateQuorum -run FuzzCalculateQuorum -fuzztime 15s
 
   # Run Go linters
@@ -295,11 +287,7 @@
       - uses: actions/checkout@v2
       - uses: actions/setup-go@v2
         with:
-<<<<<<< HEAD
-          go-version: "1.22.5"
-=======
           go-version: "1.23.3"
->>>>>>> 753386a9
       - name: Install formatter
         run: go install golang.org/x/tools/cmd/goimports@v0.8.0
       - name: Formatting checks
@@ -341,11 +329,7 @@
       - uses: actions/checkout@v2
       - uses: actions/setup-go@v2
         with:
-<<<<<<< HEAD
-          go-version: "1.22.5"
-=======
           go-version: "1.23.3"
->>>>>>> 753386a9
       # The go-ethereum and celo-blockchain packages both implement secp256k1 using the exact same header, but that causes duplicate symbols.
       - name: Run golang tests
         run: cd node && go test -v -timeout 5m -race -ldflags '-extldflags "-Wl,--allow-multiple-definition" ' ./...
