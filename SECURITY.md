# Security

## Table of Contents
- [3rd Party Security Audits](#3rd-Party-Security-Audits)
- [Bug Bounty Program](#Bug-Bounty-Program)
- [Trust Assumptions](#Trust-Assumptions)
- [White Hat Hacking](#White-Hat-Hacking)
- [Chain Integrators](#Chain-Integrators)
## 3rd Party Security Audits

The Wormhole project engages 3rd party firms to conduct independent security audits of Wormhole. At any given time, multiple audit streams are likely in progress.

As these 3rd party audits are completed and issues are sufficiently addressed, we make those audit reports public.

- **[January 2022 - Neodyme](https://storage.googleapis.com/wormhole-audits/2022-01-10_neodyme.pdf)**: _Ethereum Contracts_
- **[January 2022 - Neodyme](https://storage.googleapis.com/wormhole-audits/2022-01-10_neodyme.pdf)**: _Solana Contracts_
- **[January 2022 - Neodyme](https://storage.googleapis.com/wormhole-audits/2022-01-10_neodyme.pdf)**: _Terra Contracts_
- **[January 2022 - Neodyme](https://storage.googleapis.com/wormhole-audits/2022-01-10_neodyme.pdf)**: _Guardian_
- **[January 2022 - Neodyme](https://storage.googleapis.com/wormhole-audits/2022-01-10_neodyme.pdf)**: _Solitaire_
- **[July 2022 - Kudelski](https://storage.googleapis.com/wormhole-audits/2022-07-01_kudelski.pdf)**: _Ethereum Contracts_
- **[July 2022 - Kudelski](https://storage.googleapis.com/wormhole-audits/2022-07-01_kudelski.pdf)**: _Solana Contracts_
- **[July 2022 - Kudelski](https://storage.googleapis.com/wormhole-audits/2022-07-01_kudelski.pdf)**: _Terra Contracts_
- **[July 2022 - Kudelski](https://storage.googleapis.com/wormhole-audits/2022-07-01_kudelski.pdf)**: _Guardian_
- **[August 2022 - Kudelski](https://storage.googleapis.com/wormhole-audits/2022-08-16_kudelski.pdf)**: _Algorand Contracts_
- **[September 2022 - OtterSec](https://storage.googleapis.com/wormhole-audits/Wormhole_Near_OtterSec.pdf)**: _NEAR Contracts_
- **[September 2022 - Trail of Bits](https://storage.googleapis.com/wormhole-audits/Wormhole_Audit_Report_TrailOfBits_2022-09.pdf)**: _Solana Contracts_
- **[September 2022 - Trail of Bits](https://storage.googleapis.com/wormhole-audits/Wormhole_Audit_Report_TrailOfBits_2022-09.pdf)**: _CosmWasm Contracts_
- **Q3 2022 - Halborn (DRAFT)**: _Wormchain_
- **Q3 2022 - Halborn (DRAFT)**: _Accounting_
- **Q3 2022 - Certik (DRAFT)**: _Ethereum Contracts_
- **Q3 2022 - Certik (DRAFT)**: _Solana Contracts_
- **Q3 2022 - Certik (DRAFT)**: _Terra Contracts_
- **Q3 2022 - Certik (DRAFT)**: _Guardian_
- **Q3 2022 - Certik (DRAFT)**: _Solitaire_
<<<<<<< HEAD
=======
- **Q3 2022 - Trail of Bits (TESTING)**: _Solana Contracts_
- **Q3 2022 - Trail of Bits (TESTING)**: _CosmWasm Contracts_
- **Q3 2022 - OtterSec (TESTING)**: _Aptos Contracts_
>>>>>>> 7aca3d2e
- **Q3 2022 - Coinspect (SCHEDULED)**: _Algorand Contracts_
- **Q3 2022 - Hacken (SCHEDULED)**: _NEAR Contracts_
- **Q1 2023 - Trail of Bits (SCHEDULED)**: _Guardian_


## Bug Bounty Program

The Wormhole project operates two bug bounty programs to financially incentivize independent researchers for finding and responsibly disclosing security issues.

- [Self-Hosted Program](https://wormhole.com/bounty/)
  - **Scopes**: Guardian and Smart Contracts
  - **Rewards**: Up to $10,000,000 USDC
  - **KYC**: Required
- [Immunefi-Hosted Program](https://immunefi.com/bounty/wormhole/)
  - **Scopes**: Guardian and Smart Contracts
  - **Rewards**: Up to $10,000,000 USDC
  - **KYC**: Required

If you find a security issue in Wormhole, please report the issue immediately using one of the two bug bounty programs above.

If there is a duplicate report, either the same reporter or different reporters, the first of the two by timestamp will be accepted as the official bug report and will be subject to the specific terms of the submitting program.

## Trust Assumptions

Consensus on Wormhole is achieved by two subset groups of Guardians (aka: validators) within the Guardian Set, which have the following abilities:

- **Super Majority** (any 2/3+ quorum of Guardians - 13 of 19)
  * Can pass messages
    - Core messaging
    - Token/NFT value movement
  * Can pass governance
    - Set fees
    - Upgrade Contracts
    - Upgrade Guardian Set
- **Super Minority** (any 1/3+ quorum of Guardians - 7 of 19)
  * Can censor messages or governance
    - Refusing to sign observed message(s)
    - Refusing to observe the block chain
    - Refusing to run guardian software

There are 19 Guardians in the current Guardian Set, made up of some of the largest and most reputable staking providers in crypto.  This level of operational security diversity is a useful property in preventing wholesale compromise of the Guardian Set due to operational failures of a single or small number of organizations.

The Guardian Set is expected to grow over time to further decentralize the Wormhole Guardian Set and the Wormhole network.
## White Hat Hacking

The Wormhole project wants to lower the bar for White-hat hackers to find security bugs in Wormhole. Why? The easier this process, the more likely it will be for white-hats to find bugs in Wormhole and responsibly disclose them, helping to secure the network.

Here's a list of strategies that are helpful for getting started on Wormhole:

- Review the existing unit and integration testing (found in [CONTRIBUTING.md](https://github.com/wormhole-foundation/wormhole/blob/dev.v2/CONTRIBUTING.md)) and see what is already being testing for.
  - Check out places where there might be missing test coverage entirely. This could be a ripe spot to look for something we missed.
  - Check out places where there are unit/integration tests, but they lack sufficient [negative test](https://en.wikipedia.org/wiki/Negative_testing) coverage.
- Review different smart contract implementations (eg. Solana, EVM, CosmWasm, Move) and attempt to understand how and why they are different.
  - Does one chain have a safety check that another chain doesn't?
  - Does one chain have a specific set of nuances / gotchas that that were missed on another chain?
- Consider going beyond the source code
  - Review the deployed contracts on chain. Is something odd that may have been missed?

This section will continue iterating on white-hat bootstrap strategies as lessons are learned hacking on Wormhole and from community members.

It's important to remember this is an iterative process and to stay positive. If you spend the time coming up with a new test case, but didn't actually find a bug, please send a [pull request](https://docs.github.com/en/pull-requests/collaborating-with-pull-requests/proposing-changes-to-your-work-with-pull-requests/creating-a-pull-request) with additional positive and negative test cases. This process has shown repeatedly to improve your ability to understand Wormhole, and will increase your odds of finding future bugs.

## Chain Integrators

As the list of chains connected to Wormhole increases, so does the risk that a given connected could introduce risks to the Wormhole network. As a result, Wormhole does have built-in safety features (e.g.: [Governor white-paper](https://github.com/wormhole-foundation/wormhole/blob/dev.v2/whitepapers/0007_governor.md)) to reduce the "blast radius" of such case. That said, a defense in depth strategy is required to do as much as possible to secure the network. As part of this methodology, the Wormhole project recommends that all connected chains current and future implement robust security programs of their own to do their part in managing chain compromise risk to the wormhole network.

Here are a few ways in which connected chains can maintain high security standards:

For source code ensure relevant bits are:

- All open source
- Audited by an independent third party with public audit reports
- Included in a public bug bounty program. The bounty rewards should be sufficiently large to incentivize white-hat mindshare in finding security bugs and responsibly disclosing them
- Version control systems contain adequate access controls and mandatory code review (e.g.: In github, use of branch protection and a minimum of one independent reviewer to merge code)
- Maintaining a [SECURITY.md](https://github.com/wormhole-foundation/wormhole/blob/dev.v2/SECURITY.md) in the root of the repository (like this one) to offer guidance and transparency on security relevant topics
- Includes sufficient unit and integration test coverage (including negative tests), which are run on every commit via continuous integration. Ensure that the results of those test runs are visible to the public

Additionally, ensure:

- The Wormhole team has sufficient contact information and an associated call or page tree to reach you in the event of a security incident.
- That Wormhole has the full upgrade authority on relevant bridge contracts to act quickly in the case of a security incident.
- You have an established incident response program in place, with established patterns and playbooks to ensure deterministic outcomes for containment.
- When security issues do occur, please make sure that the chain makes every attempt to inform affected parties and leads with transparency.<|MERGE_RESOLUTION|>--- conflicted
+++ resolved
@@ -32,12 +32,7 @@
 - **Q3 2022 - Certik (DRAFT)**: _Terra Contracts_
 - **Q3 2022 - Certik (DRAFT)**: _Guardian_
 - **Q3 2022 - Certik (DRAFT)**: _Solitaire_
-<<<<<<< HEAD
-=======
-- **Q3 2022 - Trail of Bits (TESTING)**: _Solana Contracts_
-- **Q3 2022 - Trail of Bits (TESTING)**: _CosmWasm Contracts_
 - **Q3 2022 - OtterSec (TESTING)**: _Aptos Contracts_
->>>>>>> 7aca3d2e
 - **Q3 2022 - Coinspect (SCHEDULED)**: _Algorand Contracts_
 - **Q3 2022 - Hacken (SCHEDULED)**: _NEAR Contracts_
 - **Q1 2023 - Trail of Bits (SCHEDULED)**: _Guardian_
