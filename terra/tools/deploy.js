import "dotenv/config";
import { LCDClient, MnemonicKey } from "@terra-money/terra.js";
import {
  StdFee,
  MsgInstantiateContract,
  MsgExecuteContract,
  MsgStoreCode,
} from "@terra-money/terra.js";
import { readFileSync, readdirSync } from "fs";
import { Bech32, toHex } from "@cosmjs/encoding";
import { zeroPad } from "ethers/lib/utils.js";

function sleep(ms) {
  return new Promise((resolve) => setTimeout(resolve, ms));
}

async function broadcastAndWait(terra, tx) {
  const response = await terra.tx.broadcast(tx);
  let currentHeight = (await terra.tendermint.blockInfo()).block.header.height;
  while (currentHeight <= response.height) {
    await sleep(100);
    currentHeight = (await terra.tendermint.blockInfo()).block.header.height;
  }
  return response;
}

/*
  NOTE: Only append to this array: keeping the ordering is crucial, as the
  contracts must be imported in a deterministic order so their addresses remain
  deterministic.
*/
const artifacts = [
  "wormhole.wasm",
  "token_bridge_terra.wasm",
  "cw20_wrapped.wasm",
  "cw20_base.wasm",
  "nft_bridge.wasm",
  "cw721_wrapped.wasm",
  "cw721_base.wasm",
  "mock_bridge_integration.wasm",
];

/* Check that the artifact folder contains all the wasm files we expect and nothing else */

const actual_artifacts = readdirSync("../artifacts/").filter((a) =>
  a.endsWith(".wasm")
);

const missing_artifacts = artifacts.filter(
  (a) => !actual_artifacts.includes(a)
);
if (missing_artifacts.length) {
  console.log(
    "Error during terra deployment. The following files are expected to be in the artifacts folder:"
  );
  missing_artifacts.forEach((file) => console.log(`  - ${file}`));
  console.log(
    "Hint: the deploy script needs to run after the contracts have been built."
  );
  console.log(
    "External binary blobs need to be manually added in tools/Dockerfile."
  );
  process.exit(1);
}

const unexpected_artifacts = actual_artifacts.filter(
  (a) => !artifacts.includes(a)
);
if (unexpected_artifacts.length) {
  console.log(
    "Error during terra deployment. The following files are not expected to be in the artifacts folder:"
  );
  unexpected_artifacts.forEach((file) => console.log(`  - ${file}`));
  console.log("Hint: you might need to modify tools/deploy.js");
  process.exit(1);
}

/* Set up terra client & wallet */

const terra = new LCDClient({
  URL: "http://localhost:1317",
  chainID: "localterra",
});

const wallet = terra.wallet(
  new MnemonicKey({
    mnemonic:
      "notice oak worry limit wrap speak medal online prefer cluster roof addict wrist behave treat actual wasp year salad speed social layer crew genius",
  })
);

await wallet.sequence();

/* Deploy artifacts */

const codeIds = {};
for (const file of artifacts) {
  const contract_bytes = readFileSync(`../artifacts/${file}`);
  console.log(`Storing WASM: ${file} (${contract_bytes.length} bytes)`);

  const store_code = new MsgStoreCode(
    wallet.key.accAddress,
    contract_bytes.toString("base64")
  );

  try {
    const tx = await wallet.createAndSignTx({
      msgs: [store_code],
      memo: "",
    });

    const rs = await broadcastAndWait(terra, tx);
    const ci = /"code_id","value":"([^"]+)/gm.exec(rs.raw_log)[1];
    codeIds[file] = parseInt(ci);
  } catch (e) {
    console.log(`${e}`);
  }
}

console.log(codeIds);

/* Instantiate contracts.
 *
 * We instantiate the core contracts here (i.e. wormhole itself and the bridge contracts).
 * The wrapped asset contracts don't need to be instantiated here, because those
 * will be instantiated by the on-chain bridge contracts on demand.
 * */

// Governance constants defined by the Wormhole spec.
const govChain = 1;
const govAddress =
  "0000000000000000000000000000000000000000000000000000000000000004";

async function instantiate(contract, inst_msg) {
  var address;
  await wallet
    .createAndSignTx({
      msgs: [
        new MsgInstantiateContract(
          wallet.key.accAddress,
          wallet.key.accAddress,
          codeIds[contract],
          inst_msg
        ),
      ],
      memo: "",
    })
    .then((tx) => broadcastAndWait(terra, tx))
    .then((rs) => {
      address = /"contract_address","value":"([^"]+)/gm.exec(rs.raw_log)[1];
    });
  console.log(
    `Instantiated ${contract} at ${address} (${convert_terra_address_to_hex(
      address
    )})`
  );
  return address;
}

// Instantiate contracts.  NOTE: Only append at the end, the ordering must be
// deterministic for the addresses to work

const addresses = {};

const init_guardians = JSON.parse(process.env.INIT_SIGNERS);
if (!init_guardians || init_guardians.length === 0) {
  throw "failed to get initial guardians from .env file.";
}

addresses["wormhole.wasm"] = await instantiate("wormhole.wasm", {
  gov_chain: govChain,
  gov_address: Buffer.from(govAddress, "hex").toString("base64"),
  guardian_set_expirity: 86400,
  initial_guardian_set: {
    addresses: init_guardians.map((hex) => {
      return {
        bytes: Buffer.from(hex, "hex").toString("base64"),
      };
    }),
    expiration_time: 0,
  },
});

addresses["token_bridge_terra.wasm"] = await instantiate(
  "token_bridge_terra.wasm",
  {
    gov_chain: govChain,
    gov_address: Buffer.from(govAddress, "hex").toString("base64"),
    wormhole_contract: addresses["wormhole.wasm"],
    wrapped_asset_code_id: codeIds["cw20_wrapped.wasm"],
  }
);

addresses["mock.wasm"] = await instantiate("cw20_base.wasm", {
  name: "MOCK",
  symbol: "MCK",
  decimals: 6,
  initial_balances: [
    {
      address: wallet.key.accAddress,
      amount: "100000000",
    },
  ],
  mint: null,
});

addresses["nft_bridge.wasm"] = await instantiate("nft_bridge.wasm", {
  gov_chain: govChain,
  gov_address: Buffer.from(govAddress, "hex").toString("base64"),
  wormhole_contract: addresses["wormhole.wasm"],
  wrapped_asset_code_id: codeIds["cw721_wrapped.wasm"],
});

addresses["cw721_base.wasm"] = await instantiate("cw721_base.wasm", {
  name: "MOCK",
  symbol: "MCK",
  minter: wallet.key.accAddress,
});

async function mint_cw721(token_id, token_uri) {
  await wallet
    .createAndSignTx({
      msgs: [
        new MsgExecuteContract(
          wallet.key.accAddress,
          addresses["cw721_base.wasm"],
          {
            mint: {
              token_id: token_id.toString(),
              owner: wallet.key.accAddress,
              token_uri: token_uri,
            },
          },
          { uluna: 1000 }
        ),
      ],
      memo: "",
      fee: new StdFee(2000000, {
        uluna: "100000",
      }),
    })
    .then((tx) => broadcastAndWait(terra, tx));
  console.log(
    `Minted NFT with token_id ${token_id} at ${addresses["cw721_base.wasm"]}`
  );
}

await mint_cw721(
  0,
  "https://ixmfkhnh2o4keek2457f2v2iw47cugsx23eynlcfpstxihsay7nq.arweave.net/RdhVHafTuKIRWud-XVdItz4qGlfWyYasRXyndB5Ax9s/"
);
await mint_cw721(
  1,
  "https://portal.neondistrict.io/api/getNft/158456327500392944014123206890"
);

/* Registrations: tell the bridge contracts to know about each other */

const contract_registrations = {
  "token_bridge_terra.wasm": [
    // Solana
    process.env.REGISTER_SOL_TOKEN_BRIDGE_VAA,
    // Ethereum
    process.env.REGISTER_ETH_TOKEN_BRIDGE_VAA,
    // BSC
    process.env.REGISTER_BSC_TOKEN_BRIDGE_VAA,
    // ALGO
    process.env.REGISTER_ALGO_TOKEN_BRIDGE_VAA,
    // TERRA2
    process.env.REGISTER_TERRA2_TOKEN_BRIDGE_VAA,
    // NEAR
    process.env.REGISTER_NEAR_TOKEN_BRIDGE_VAA,
<<<<<<< HEAD
=======
    // Wormhole Chain
    process.env.REGISTER_WORMCHAIN_TOKEN_BRIDGE_VAA,
>>>>>>> 248fd5a5
  ],
  "nft_bridge.wasm": [
    // Solana
    process.env.REGISTER_SOL_NFT_BRIDGE_VAA,
    // Ethereum
    process.env.REGISTER_ETH_NFT_BRIDGE_VAA,
  ],
};

for (const [contract, registrations] of Object.entries(
  contract_registrations
)) {
  console.log(`Registering chains for ${contract}:`);
  for (const registration of registrations) {
    await wallet
      .createAndSignTx({
        msgs: [
          new MsgExecuteContract(
            wallet.key.accAddress,
            addresses[contract],
            {
              submit_vaa: {
                data: Buffer.from(registration, "hex").toString("base64"),
              },
            },
            { uluna: 1000 }
          ),
        ],
        memo: "",
        fee: new StdFee(2000000, {
          uluna: "100000",
        }),
      })
      .then((tx) => broadcastAndWait(terra, tx))
      .then((rs) => console.log(rs));
  }
}

// Terra addresses are "human-readable", but for cross-chain registrations, we
// want the "canonical" version
function convert_terra_address_to_hex(human_addr) {
  return "0x" + toHex(zeroPad(Bech32.decode(human_addr).data, 32));
}<|MERGE_RESOLUTION|>--- conflicted
+++ resolved
@@ -270,11 +270,8 @@
     process.env.REGISTER_TERRA2_TOKEN_BRIDGE_VAA,
     // NEAR
     process.env.REGISTER_NEAR_TOKEN_BRIDGE_VAA,
-<<<<<<< HEAD
-=======
     // Wormhole Chain
     process.env.REGISTER_WORMCHAIN_TOKEN_BRIDGE_VAA,
->>>>>>> 248fd5a5
   ],
   "nft_bridge.wasm": [
     // Solana
