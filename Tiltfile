# This Tiltfile contains the deployment and build config for the Wormhole devnet.
#
#  We use Buildkit cache mounts and careful layering to avoid unnecessary rebuilds - almost
#  all source code changes result in small, incremental rebuilds. Dockerfiles are written such
#  that, for example, changing the contract source code won't cause Solana itself to be rebuilt.
#

load("ext://namespace", "namespace_create", "namespace_inject")
load("ext://secret", "secret_yaml_generic")

allow_k8s_contexts("ci")

# Disable telemetry by default
analytics_settings(False)

# Moar updates (default is 3)
update_settings(max_parallel_updates = 10)

# Runtime configuration
config.define_bool("ci", False, "We are running in CI")
config.define_bool("manual", False, "Set TRIGGER_MODE_MANUAL by default")

config.define_string("num", False, "Number of guardian nodes to run")

# You do not usually need to set this argument - this argument is for debugging only. If you do use a different
# namespace, note that the "wormhole" namespace is hardcoded in tests and don't forget specifying the argument
# when running "tilt down".
#
config.define_string("namespace", False, "Kubernetes namespace to use")

# These arguments will enable writing Guardian events to a cloud BigTable instance.
# Writing to a cloud BigTable is optional. These arguments are not required to run the devnet.
config.define_string("gcpProject", False, "GCP project ID for BigTable persistence")
config.define_string("bigTableKeyPath", False, "Path to BigTable json key file")

# When running Tilt on a server, this can be used to set the public hostname Tilt runs on
# for service links in the UI to work.
config.define_string("webHost", False, "Public hostname for port forwards")

# Components
config.define_bool("algorand", False, "Enable Algorand component")
config.define_bool("solana", False, "Enable Solana component")
config.define_bool("explorer", False, "Enable explorer component")
config.define_bool("bridge_ui", False, "Enable bridge UI component")
config.define_bool("spy_relayer", False, "Enable spy relayer")
config.define_bool("e2e", False, "Enable E2E testing stack")
config.define_bool("ci_tests", False, "Enable tests runner component")
config.define_bool("bridge_ui_hot", False, "Enable hot loading bridge_ui")
config.define_bool("guardiand_debug", False, "Enable dlv endpoint for guardiand")

cfg = config.parse()
num_guardians = int(cfg.get("num", "1"))
namespace = cfg.get("namespace", "wormhole")
gcpProject = cfg.get("gcpProject", "local-dev")
bigTableKeyPath = cfg.get("bigTableKeyPath", "./event_database/devnet_key.json")
webHost = cfg.get("webHost", "localhost")
algorand = cfg.get("algorand", False)
solana = cfg.get("solana", True)
ci = cfg.get("ci", False)
explorer = cfg.get("explorer", ci)
bridge_ui = cfg.get("bridge_ui", ci)
spy_relayer = cfg.get("spy_relayer", ci)
e2e = cfg.get("e2e", ci)
ci_tests = cfg.get("ci_tests", ci)
guardiand_debug = cfg.get("guardiand_debug", False)

bridge_ui_hot = not ci

if cfg.get("manual", False):
    trigger_mode = TRIGGER_MODE_MANUAL
else:
    trigger_mode = TRIGGER_MODE_AUTO

# namespace

if not ci:
    namespace_create(namespace)

def k8s_yaml_with_ns(objects):
    return k8s_yaml(namespace_inject(objects, namespace))

# protos

proto_deps = ["./proto", "buf.yaml", "buf.gen.yaml"]

local_resource(
    name = "proto-gen",
    deps = proto_deps,
    cmd = "tilt docker build -- --target go-export -f Dockerfile.proto -o type=local,dest=node .",
    env = {"DOCKER_BUILDKIT": "1"},
    labels = ["protobuf"],
    allow_parallel = True,
    trigger_mode = trigger_mode,
)

local_resource(
    name = "proto-gen-web",
    deps = proto_deps + ["buf.gen.web.yaml"],
    resource_deps = ["proto-gen"],
    cmd = "tilt docker build -- --target node-export -f Dockerfile.proto -o type=local,dest=. .",
    env = {"DOCKER_BUILDKIT": "1"},
    labels = ["protobuf"],
    allow_parallel = True,
    trigger_mode = trigger_mode,
)

<<<<<<< HEAD
=======
local_resource(
    name = "const-gen",
    deps = ["scripts", "clients", "ethereum/.env.test"],
    cmd = 'tilt docker build -- --target const-export -f Dockerfile.const -o type=local,dest=. --build-arg num_guardians=%s .' % (num_guardians),
    env = {"DOCKER_BUILDKIT": "1"},
    allow_parallel = True,
    trigger_mode = trigger_mode,
)

if algorand:
    local_resource(
        name = "teal-gen",
        deps = ["staging/algorand/teal"],
        cmd = "tilt docker build -- --target teal-export -f Dockerfile.teal -o type=local,dest=. .",
        env = {"DOCKER_BUILDKIT": "1"},
        labels = ["algorand"],
        allow_parallel = True,
        trigger_mode = trigger_mode,
    )

>>>>>>> 39bc7d1c
# wasm

if solana:
    local_resource(
        name = "wasm-gen",
        deps = ["solana"],
        dir = "solana",
        cmd = "tilt docker build -- -f Dockerfile.wasm -o type=local,dest=.. .",
        env = {"DOCKER_BUILDKIT": "1"},
        labels = ["solana"],
        allow_parallel = True,
        trigger_mode = trigger_mode,
    )

# node

if explorer:
    k8s_yaml_with_ns(
        secret_yaml_generic(
            "node-bigtable-key",
            from_file = "bigtable-key.json=" + bigTableKeyPath,
        ),
    )

docker_build(
    ref = "guardiand-image",
    context = "node",
    dockerfile = "node/Dockerfile",
)

def command_with_dlv(argv):
    return [
        "/dlv",
        "--listen=0.0.0.0:2345",
        "--accept-multiclient",
        "--headless=true",
        "--api-version=2",
        "--continue=true",
        "exec",
        argv[0],
        "--",
    ] + argv[1:]

def build_node_yaml():
    node_yaml = read_yaml_stream("devnet/node.yaml")

    for obj in node_yaml:
        if obj["kind"] == "StatefulSet" and obj["metadata"]["name"] == "guardian":
            obj["spec"]["replicas"] = num_guardians
            container = obj["spec"]["template"]["spec"]["containers"][0]
            if container["name"] != "guardiand":
                fail("container 0 is not guardiand")
            container["command"] += ["--devNumGuardians", str(num_guardians)]

            if guardiand_debug:
                container["command"] = command_with_dlv(container["command"])
                container["command"] += ["--logLevel=debug"]
                print(container["command"])

            if explorer:
                container["command"] += [
                    "--bigTablePersistenceEnabled",
                    "--bigTableInstanceName",
                    "wormhole",
                    "--bigTableTableName",
                    "v2Events",
                    "--bigTableTopicName",
                    "new-vaa-devnet",
                    "--bigTableKeyPath",
                    "/tmp/mounted-keys/bigtable-key.json",
                    "--bigTableGCPProject",
                    gcpProject,
                ]

    return encode_yaml_stream(node_yaml)

k8s_yaml_with_ns(build_node_yaml())

guardian_resource_deps = ["proto-gen", "eth-devnet", "eth-devnet2", "terra-terrad"]
if solana:
    guardian_resource_deps = guardian_resource_deps + ["solana-devnet"]

k8s_resource(
    "guardian",
    resource_deps = guardian_resource_deps,
    port_forwards = [
        port_forward(6060, name = "Debug/Status Server [:6060]", host = webHost),
        port_forward(7070, name = "Public gRPC [:7070]", host = webHost),
        port_forward(7071, name = "Public REST [:7071]", host = webHost),
        port_forward(2345, name = "Debugger [:2345]", host = webHost),
    ],
    labels = ["guardian"],
    trigger_mode = trigger_mode,
)

# guardian set update - triggered by "tilt args" changes
if num_guardians >= 2 and ci == False:
    local_resource(
        name = "guardian-set-update",
        resource_deps = guardian_resource_deps + ["guardian"],
        deps = ["scripts/send-vaa.sh", "clients/eth"],
        cmd = './scripts/update-guardian-set.sh %s %s %s' % (num_guardians, webHost, namespace),
        labels = ["guardian"],
        trigger_mode = trigger_mode,
    )

# spy
k8s_yaml_with_ns("devnet/spy.yaml")

k8s_resource(
    "spy",
    resource_deps = ["proto-gen", "guardian"],
    port_forwards = [
        port_forward(6061, container_port = 6060, name = "Debug/Status Server [:6061]", host = webHost),
        port_forward(7072, name = "Spy gRPC [:7072]", host = webHost),
    ],
    labels = ["guardian"],
    trigger_mode = trigger_mode,
)

if solana:
    # solana client cli (used for devnet setup)

    docker_build(
        ref = "bridge-client",
        context = ".",
        only = ["./proto", "./solana", "./clients"],
        dockerfile = "Dockerfile.client",
        # Ignore target folders from local (non-container) development.
        ignore = ["./solana/*/target"],
    )

    # solana smart contract

    docker_build(
        ref = "solana-contract",
        context = "solana",
        dockerfile = "solana/Dockerfile",
        target = "builder",
        build_args = {"BRIDGE_ADDRESS": "Bridge1p5gheXUvJ6jGWGeCsgPKgnE3YgdGKRVCMY9o"}
    )

    # solana local devnet

    k8s_yaml_with_ns("devnet/solana-devnet.yaml")

    k8s_resource(
        "solana-devnet",
        port_forwards = [
            port_forward(8899, name = "Solana RPC [:8899]", host = webHost),
            port_forward(8900, name = "Solana WS [:8900]", host = webHost),
            port_forward(9000, name = "Solana PubSub [:9000]", host = webHost),
        ],
        resource_deps = ["const-gen"],
        labels = ["solana"],
        trigger_mode = trigger_mode,
    )

# eth devnet

docker_build(
    ref = "eth-node",
    context = "./ethereum",
    dockerfile = "./ethereum/Dockerfile",

    # ignore local node_modules (in case they're present)
    ignore = ["./ethereum/node_modules"],

    # sync external scripts for incremental development
    # (everything else needs to be restarted from scratch for determinism)
    #
    # This relies on --update-mode=exec to work properly with a non-root user.
    # https://github.com/tilt-dev/tilt/issues/3708
    live_update = [
        sync("./ethereum/src", "/home/node/app/src"),
    ],
)

if spy_relayer:
    docker_build(
        ref = "redis",
        context = ".",
        only = ["./third_party"],
        dockerfile = "third_party/redis/Dockerfile",
    )

    k8s_yaml_with_ns("devnet/redis.yaml")

    k8s_resource(
        "redis",
        port_forwards = [
            port_forward(6379, name = "Redis Default [:6379]", host = webHost),
        ],
        labels = ["spy-relayer"],
        trigger_mode = trigger_mode,
    )

    docker_build(
        ref = "spy-relay-image",
        context = ".",
        only = ["./relayer/spy_relayer"],
        dockerfile = "relayer/spy_relayer/Dockerfile",
        live_update = []
    )

    k8s_yaml_with_ns("devnet/spy-listener.yaml")

    k8s_resource(
        "spy-listener",
        resource_deps = ["proto-gen", "guardian", "redis"],
        port_forwards = [
            port_forward(6062, container_port = 6060, name = "Debug/Status Server [:6062]", host = webHost),
            port_forward(4201, name = "REST [:4201]", host = webHost),
            port_forward(8082, name = "Prometheus [:8082]", host = webHost),
        ],
        labels = ["spy-relayer"],
        trigger_mode = trigger_mode,
    )

    k8s_yaml_with_ns("devnet/spy-relayer.yaml")

    k8s_resource(
        "spy-relayer",
        resource_deps = ["proto-gen", "guardian", "redis"],
        port_forwards = [
            port_forward(6063, container_port = 6060, name = "Debug/Status Server [:6063]", host = webHost),
            port_forward(8083, name = "Prometheus [:8083]", host = webHost),
        ],
        labels = ["spy-relayer"],
        trigger_mode = trigger_mode,
    )

k8s_yaml_with_ns("devnet/eth-devnet.yaml")

k8s_resource(
    "eth-devnet",
    port_forwards = [
        port_forward(8545, name = "Ganache RPC [:8545]", host = webHost),
    ],
    resource_deps = ["const-gen"],
    labels = ["evm"],
    trigger_mode = trigger_mode,
)

k8s_resource(
    "eth-devnet2",
    port_forwards = [
        port_forward(8546, name = "Ganache RPC [:8546]", host = webHost),
    ],
    resource_deps = ["const-gen"],
    labels = ["evm"],
    trigger_mode = trigger_mode,
)

if bridge_ui:
    entrypoint = "npm run build && /app/node_modules/.bin/serve -s build -n"
    live_update = []
    if bridge_ui_hot:
        entrypoint = "npm start"
        live_update = [
            sync("./bridge_ui/public", "/app/public"),
            sync("./bridge_ui/src", "/app/src"),
        ]

    docker_build(
        ref = "bridge-ui",
        context = ".",
        only = ["./bridge_ui"],
        dockerfile = "bridge_ui/Dockerfile",
        entrypoint = entrypoint,
        live_update = live_update,
    )

    k8s_yaml_with_ns("devnet/bridge-ui.yaml")

    k8s_resource(
        "bridge-ui",
        resource_deps = [],
        port_forwards = [
            port_forward(3000, name = "Bridge UI [:3000]", host = webHost),
        ],
        labels = ["portal"],
        trigger_mode = trigger_mode,
    )

if ci_tests:
    docker_build(
        ref = "tests-image",
        context = ".",
        dockerfile = "testing/Dockerfile.tests",
        only = [],
        live_update = [
            sync("./spydk/js/src", "/app/spydk/js/src"),
            sync("./sdk/js/src", "/app/sdk/js/src"),
            sync("./testing", "/app/testing"),
            sync("./bridge_ui/src", "/app/bridge_ui/src"),
        ],
    )

    k8s_yaml_with_ns("devnet/tests.yaml")

    k8s_resource(
        "ci-tests",
        resource_deps = ["proto-gen-web", "wasm-gen", "eth-devnet", "eth-devnet2", "terra-terrad", "terra-fcd", "solana-devnet", "spy", "guardian"],
        labels = ["ci"],
        trigger_mode = trigger_mode,
    )

# e2e
if e2e:
    k8s_yaml_with_ns("devnet/e2e.yaml")

    docker_build(
        ref = "e2e",
        context = "e2e",
        dockerfile = "e2e/Dockerfile",
        network = "host",
    )

    k8s_resource(
        "e2e",
        port_forwards = [
            port_forward(6080, name = "VNC [:6080]", host = webHost, link_path = "/vnc_auto.html"),
        ],
        labels = ["ci"],
        trigger_mode = trigger_mode,
    )

# bigtable

if explorer:
    k8s_yaml_with_ns("devnet/bigtable.yaml")

    k8s_resource(
        "bigtable-emulator",
        port_forwards = [port_forward(8086, name = "BigTable clients [:8086]")],
        labels = ["explorer"],
        trigger_mode = trigger_mode,
    )

    k8s_resource(
        "pubsub-emulator",
        port_forwards = [port_forward(8085, name = "PubSub listeners [:8085]")],
        labels = ["explorer"],
    )

    docker_build(
        ref = "cloud-functions",
        context = "./event_database",
        dockerfile = "./event_database/functions_server/Dockerfile",
        live_update = [
            sync("./event_database/cloud_functions", "/app/cloud_functions"),
        ],
    )
    k8s_resource(
        "cloud-functions",
        resource_deps = ["proto-gen", "bigtable-emulator", "pubsub-emulator"],
        port_forwards = [port_forward(8090, name = "Cloud Functions [:8090]", host = webHost)],
        labels = ["explorer"],
        trigger_mode = trigger_mode,
    )

    # explorer web app
    docker_build(
        ref = "explorer",
        context = "./explorer",
        dockerfile = "./explorer/Dockerfile",
        ignore = ["./explorer/node_modules"],
        live_update = [
            sync("./explorer/src", "/home/node/app/src"),
            sync("./explorer/public", "/home/node/app/public"),
        ],
    )

    k8s_yaml_with_ns("devnet/explorer.yaml")

    k8s_resource(
        "explorer",
        port_forwards = [
            port_forward(8001, name = "Explorer Web UI [:8001]", host = webHost),
        ],
        labels = ["explorer"],
        trigger_mode = trigger_mode,
    )

# terra devnet

docker_build(
    ref = "terra-image",
    context = "./terra/devnet",
    dockerfile = "terra/devnet/Dockerfile",
)

docker_build(
    ref = "terra-contracts",
    context = "./terra",
    dockerfile = "./terra/Dockerfile",
)

k8s_yaml_with_ns("devnet/terra-devnet.yaml")

k8s_resource(
    "terra-terrad",
    port_forwards = [
        port_forward(26657, name = "Terra RPC [:26657]", host = webHost),
        port_forward(1317, name = "Terra LCD [:1317]", host = webHost),
    ],
    resource_deps = ["const-gen"],
    labels = ["terra"],
    trigger_mode = trigger_mode,
)

k8s_resource(
    "terra-postgres",
    labels = ["terra"],
    trigger_mode = trigger_mode,
)

k8s_resource(
    "terra-fcd",
    resource_deps = ["terra-terrad", "terra-postgres"],
    port_forwards = [port_forward(3060, name = "Terra FCD [:3060]", host = webHost)],
    labels = ["terra"],
    trigger_mode = trigger_mode,
)<|MERGE_RESOLUTION|>--- conflicted
+++ resolved
@@ -104,8 +104,6 @@
     trigger_mode = trigger_mode,
 )
 
-<<<<<<< HEAD
-=======
 local_resource(
     name = "const-gen",
     deps = ["scripts", "clients", "ethereum/.env.test"],
@@ -115,18 +113,6 @@
     trigger_mode = trigger_mode,
 )
 
-if algorand:
-    local_resource(
-        name = "teal-gen",
-        deps = ["staging/algorand/teal"],
-        cmd = "tilt docker build -- --target teal-export -f Dockerfile.teal -o type=local,dest=. .",
-        env = {"DOCKER_BUILDKIT": "1"},
-        labels = ["algorand"],
-        allow_parallel = True,
-        trigger_mode = trigger_mode,
-    )
-
->>>>>>> 39bc7d1c
 # wasm
 
 if solana:
