--- conflicted
+++ resolved
@@ -39,11 +39,8 @@
 
 # Components
 config.define_bool("near", False, "Enable Near component")
-<<<<<<< HEAD
 config.define_bool("sui", False, "Enable Sui component")
-=======
 config.define_bool("aptos", False, "Enable Aptos component")
->>>>>>> c31776c3
 config.define_bool("algorand", False, "Enable Algorand component")
 config.define_bool("evm2", False, "Enable second Eth component")
 config.define_bool("solana", False, "Enable Solana component")
@@ -66,11 +63,8 @@
 webHost = cfg.get("webHost", "localhost")
 algorand = cfg.get("algorand", True)
 near = cfg.get("near", True)
-<<<<<<< HEAD
 sui = cfg.get("sui", True)
-=======
 aptos = cfg.get("aptos", True)
->>>>>>> c31776c3
 evm2 = cfg.get("evm2", True)
 solana = cfg.get("solana", True)
 terra_classic = cfg.get("terra_classic", True)
