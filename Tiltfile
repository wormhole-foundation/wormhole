--- conflicted
+++ resolved
@@ -461,14 +461,9 @@
     dockerfile = "./ethereum/Dockerfile",
 
     # ignore local node_modules (in case they're present)
-<<<<<<< HEAD
     ignore = ["./node_modules"],
-    build_args = {"num_guardians": str(num_guardians)},
-
-=======
-    ignore = ["./ethereum/node_modules"],
     build_args = {"num_guardians": str(num_guardians), "dev": str(not ci)},
->>>>>>> bcb7fc76
+  
     # sync external scripts for incremental development
     # (everything else needs to be restarted from scratch for determinism)
     #
