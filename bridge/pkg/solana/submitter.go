--- conflicted
+++ resolved
@@ -42,26 +42,16 @@
 
 type (
 	SolanaVAASubmitter struct {
-<<<<<<< HEAD
 		url string
 
 		messageChan chan *common.MessagePublication
 		vaaChan     chan *vaa.VAA
-	}
-)
-
-func NewSolanaVAASubmitter(url string, lockEvents chan *common.MessagePublication, vaaQueue chan *vaa.VAA) *SolanaVAASubmitter {
-	return &SolanaVAASubmitter{url: url, messageChan: lockEvents, vaaChan: vaaQueue}
-=======
-		url           string
-		vaaChan       chan *vaa.VAA
 		skipPreflight bool
 	}
 )
 
-func NewSolanaVAASubmitter(url string, vaaQueue chan *vaa.VAA, skipPreflight bool) *SolanaVAASubmitter {
-	return &SolanaVAASubmitter{url: url, vaaChan: vaaQueue, skipPreflight: skipPreflight}
->>>>>>> b9780afe
+func NewSolanaVAASubmitter(url string, lockEvents chan *common.MessagePublication, vaaQueue chan *vaa.VAA, skipPreflight bool) *SolanaVAASubmitter {
+	return &SolanaVAASubmitter{url: url, messageChan: lockEvents, vaaChan: vaaQueue, skipPreflight: skipPreflight}
 }
 
 func (e *SolanaVAASubmitter) Run(ctx context.Context) error {
