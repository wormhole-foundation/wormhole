import { arrayify, zeroPad } from "@ethersproject/bytes";
import { PublicKey } from "@solana/web3.js";
import { hexValue, hexZeroPad, stripZeros } from "ethers/lib/utils";
import { canonicalAddress, humanAddress, isNativeDenom } from "../terra";
import {
  ChainId,
  CHAIN_ID_ACALA,
  CHAIN_ID_AURORA,
  CHAIN_ID_AVAX,
  CHAIN_ID_BSC,
  CHAIN_ID_ETH,
  CHAIN_ID_ETHEREUM_ROPSTEN,
  CHAIN_ID_FANTOM,
  CHAIN_ID_KARURA,
<<<<<<< HEAD
  CHAIN_ID_ACALA,
=======
  CHAIN_ID_OASIS,
  CHAIN_ID_POLYGON,
  CHAIN_ID_SOLANA,
  CHAIN_ID_TERRA,
>>>>>>> 21e2a710
} from "./consts";

export const isEVMChain = (chainId: ChainId) => {
  return (
    chainId === CHAIN_ID_ETH ||
    chainId === CHAIN_ID_BSC ||
    chainId === CHAIN_ID_ETHEREUM_ROPSTEN ||
    chainId === CHAIN_ID_AVAX ||
    chainId === CHAIN_ID_POLYGON ||
    chainId === CHAIN_ID_OASIS ||
    chainId === CHAIN_ID_AURORA ||
    chainId === CHAIN_ID_FANTOM ||
    chainId === CHAIN_ID_KARURA ||
    chainId === CHAIN_ID_ACALA
  );
};

export const isHexNativeTerra = (h: string) => h.startsWith("01");
export const nativeTerraHexToDenom = (h: string) =>
  Buffer.from(stripZeros(hexToUint8Array(h.substr(2)))).toString("ascii");
export const uint8ArrayToHex = (a: Uint8Array) =>
  Buffer.from(a).toString("hex");
export const hexToUint8Array = (h: string) =>
  new Uint8Array(Buffer.from(h, "hex"));
export const hexToNativeString = (h: string | undefined, c: ChainId) => {
  try {
    return !h
      ? undefined
      : c === CHAIN_ID_SOLANA
      ? new PublicKey(hexToUint8Array(h)).toString()
      : isEVMChain(c)
      ? hexZeroPad(hexValue(hexToUint8Array(h)), 20)
      : c === CHAIN_ID_TERRA
      ? isHexNativeTerra(h)
        ? nativeTerraHexToDenom(h)
        : humanAddress(hexToUint8Array(h.substr(24))) // terra expects 20 bytes, not 32
      : h;
  } catch (e) {}
  return undefined;
};

export const nativeToHexString = (
  address: string | undefined,
  chain: ChainId
) => {
  if (!address || !chain) {
    return null;
  }

  if (isEVMChain(chain)) {
    return uint8ArrayToHex(zeroPad(arrayify(address), 32));
  } else if (chain === CHAIN_ID_SOLANA) {
    return uint8ArrayToHex(zeroPad(new PublicKey(address).toBytes(), 32));
  } else if (chain === CHAIN_ID_TERRA) {
    if (isNativeDenom(address)) {
      return (
        "01" +
        uint8ArrayToHex(
          zeroPad(new Uint8Array(Buffer.from(address, "ascii")), 31)
        )
      );
    } else {
      return uint8ArrayToHex(zeroPad(canonicalAddress(address), 32));
    }
  } else {
    return null;
  }
};

export const uint8ArrayToNative = (a: Uint8Array, chainId: ChainId) =>
  hexToNativeString(uint8ArrayToHex(a), chainId);

export function chunks<T>(array: T[], size: number): T[][] {
  return Array.apply<number, T[], T[][]>(
    0,
    new Array(Math.ceil(array.length / size))
  ).map((_, index) => array.slice(index * size, (index + 1) * size));
}<|MERGE_RESOLUTION|>--- conflicted
+++ resolved
@@ -12,14 +12,10 @@
   CHAIN_ID_ETHEREUM_ROPSTEN,
   CHAIN_ID_FANTOM,
   CHAIN_ID_KARURA,
-<<<<<<< HEAD
-  CHAIN_ID_ACALA,
-=======
   CHAIN_ID_OASIS,
   CHAIN_ID_POLYGON,
   CHAIN_ID_SOLANA,
   CHAIN_ID_TERRA,
->>>>>>> 21e2a710
 } from "./consts";
 
 export const isEVMChain = (chainId: ChainId) => {
