<<<<<<< HEAD
export type ChainId = 1 | 2 | 3 | 4 | 5 | 6 | 7| 10001;
=======
export type ChainId = 1 | 2 | 3 | 4 | 5 | 6 | 7 | 10001;
>>>>>>> af34f454
export const CHAIN_ID_SOLANA: ChainId = 1;
export const CHAIN_ID_ETH: ChainId = 2;
export const CHAIN_ID_TERRA: ChainId = 3;
export const CHAIN_ID_BSC: ChainId = 4;
export const CHAIN_ID_POLYGON: ChainId = 5;
export const CHAIN_ID_AVAX: ChainId = 6;
<<<<<<< HEAD
export const CHAIN_ID_ALGORAND: ChainId = 7;
=======
export const CHAIN_ID_OASIS: ChainId = 7;
>>>>>>> af34f454
export const CHAIN_ID_ETHEREUM_ROPSTEN: ChainId = 10001;

export const WSOL_ADDRESS = "So11111111111111111111111111111111111111112";
export const WSOL_DECIMALS = 9;
export const MAX_VAA_DECIMALS = 8;<|MERGE_RESOLUTION|>--- conflicted
+++ resolved
@@ -1,19 +1,11 @@
-<<<<<<< HEAD
-export type ChainId = 1 | 2 | 3 | 4 | 5 | 6 | 7| 10001;
-=======
-export type ChainId = 1 | 2 | 3 | 4 | 5 | 6 | 7 | 10001;
->>>>>>> af34f454
+export type ChainId = 1 | 2 | 3 | 4 | 5 | 6 | 7 | 8 | 10001;
 export const CHAIN_ID_SOLANA: ChainId = 1;
 export const CHAIN_ID_ETH: ChainId = 2;
 export const CHAIN_ID_TERRA: ChainId = 3;
 export const CHAIN_ID_BSC: ChainId = 4;
 export const CHAIN_ID_POLYGON: ChainId = 5;
-export const CHAIN_ID_AVAX: ChainId = 6;
-<<<<<<< HEAD
-export const CHAIN_ID_ALGORAND: ChainId = 7;
-=======
 export const CHAIN_ID_OASIS: ChainId = 7;
->>>>>>> af34f454
+export const CHAIN_ID_ALGORAND: ChainId = 8;
 export const CHAIN_ID_ETHEREUM_ROPSTEN: ChainId = 10001;
 
 export const WSOL_ADDRESS = "So11111111111111111111111111111111111111112";
