--- conflicted
+++ resolved
@@ -2,9 +2,9 @@
 import { NodeHttpTransport } from "@improbable-eng/grpc-web-node-http-transport";
 import { describe, expect, jest, test } from "@jest/globals";
 import {
-    ASSOCIATED_TOKEN_PROGRAM_ID,
-    Token,
-    TOKEN_PROGRAM_ID,
+  ASSOCIATED_TOKEN_PROGRAM_ID,
+  Token,
+  TOKEN_PROGRAM_ID,
 } from "@solana/spl-token";
 import {
   Connection,
@@ -14,40 +14,13 @@
   Transaction,
 } from "@solana/web3.js";
 import {
-    LCDClient,
-    MnemonicKey,
-    MsgExecuteContract,
+  LCDClient,
+  MnemonicKey,
+  MsgExecuteContract,
 } from "@terra-money/terra.js";
 import axios from "axios";
 import { ethers } from "ethers";
 import {
-<<<<<<< HEAD
-    approveEth,
-    attestFromEth,
-    attestFromSolana,
-    CHAIN_ID_ETH,
-    CHAIN_ID_SOLANA,
-    CHAIN_ID_TERRA,
-    createWrappedOnEth,
-    createWrappedOnSolana,
-    createWrappedOnTerra,
-    getEmitterAddressEth,
-    getEmitterAddressSolana,
-    getForeignAssetSolana,
-    getIsTransferCompletedEth,
-    getIsTransferCompletedSolana,
-    getIsTransferCompletedTerra,
-    hexToUint8Array,
-    nativeToHexString,
-    parseSequenceFromLogEth,
-    parseSequenceFromLogSolana,
-    postVaaSolana,
-    redeemOnEth,
-    redeemOnSolana,
-    redeemOnTerra,
-    transferFromEth,
-    transferFromSolana,
-=======
   approveEth,
   attestFromEth,
   attestFromSolana,
@@ -81,28 +54,27 @@
   transferFromSolana,
   transferFromTerra,
   updateWrappedOnEth,
->>>>>>> 85b6dfc4
 } from "../..";
 import getSignedVAAWithRetry from "../../rpc/getSignedVAAWithRetry";
 import { postVaaWithRetry } from "../../solana/postVaa";
 import { setDefaultWasm } from "../../solana/wasm";
 import {
-    ETH_CORE_BRIDGE_ADDRESS,
-    ETH_NODE_URL,
-    ETH_PRIVATE_KEY,
-    ETH_TOKEN_BRIDGE_ADDRESS,
-    SOLANA_CORE_BRIDGE_ADDRESS,
-    SOLANA_HOST,
-    SOLANA_PRIVATE_KEY,
-    SOLANA_TOKEN_BRIDGE_ADDRESS,
-    TERRA_CHAIN_ID,
-    TERRA_GAS_PRICES_URL,
-    TERRA_NODE_URL,
-    TERRA_PRIVATE_KEY,
-    TERRA_TOKEN_BRIDGE_ADDRESS,
-    TEST_ERC20,
-    TEST_SOLANA_TOKEN,
-    WORMHOLE_RPC_HOSTS,
+  ETH_CORE_BRIDGE_ADDRESS,
+  ETH_NODE_URL,
+  ETH_PRIVATE_KEY,
+  ETH_TOKEN_BRIDGE_ADDRESS,
+  SOLANA_CORE_BRIDGE_ADDRESS,
+  SOLANA_HOST,
+  SOLANA_PRIVATE_KEY,
+  SOLANA_TOKEN_BRIDGE_ADDRESS,
+  TERRA_CHAIN_ID,
+  TERRA_GAS_PRICES_URL,
+  TERRA_NODE_URL,
+  TERRA_PRIVATE_KEY,
+  TERRA_TOKEN_BRIDGE_ADDRESS,
+  TEST_ERC20,
+  TEST_SOLANA_TOKEN,
+  WORMHOLE_RPC_HOSTS,
 } from "./consts";
 import {
   getSignedVAABySequence,
@@ -119,761 +91,78 @@
 // TODO: make the repeatable (can't attest an already attested token)
 
 describe("Integration Tests", () => {
-    describe("Ethereum to Solana", () => {
-        test("Attest Ethereum ERC-20 to Solana", (done) => {
-            (async () => {
-                try {
-                    // create a signer for Eth
-                    const provider = new ethers.providers.WebSocketProvider(
-                        ETH_NODE_URL
-                    );
-                    const signer = new ethers.Wallet(ETH_PRIVATE_KEY, provider);
-                    // attest the test token
-                    const receipt = await attestFromEth(
-                        ETH_TOKEN_BRIDGE_ADDRESS,
-                        signer,
-                        TEST_ERC20
-                    );
-                    // get the sequence from the logs (needed to fetch the vaa)
-                    const sequence = parseSequenceFromLogEth(
-                        receipt,
-                        ETH_CORE_BRIDGE_ADDRESS
-                    );
-                    const emitterAddress = getEmitterAddressEth(
-                        ETH_TOKEN_BRIDGE_ADDRESS
-                    );
-                    // poll until the guardian(s) witness and sign the vaa
-                    const { vaaBytes: signedVAA } = await getSignedVAAWithRetry(
-                        WORMHOLE_RPC_HOSTS,
-                        CHAIN_ID_ETH,
-                        emitterAddress,
-                        sequence,
-                        {
-                            transport: NodeHttpTransport(),
-                        }
-                    );
-                    // create a keypair for Solana
-                    const keypair = Keypair.fromSecretKey(SOLANA_PRIVATE_KEY);
-                    const payerAddress = keypair.publicKey.toString();
-                    // post vaa to Solana
-                    const connection = new Connection(SOLANA_HOST, "confirmed");
-                    await postVaaSolana(
-                        connection,
-                        async (transaction) => {
-                            transaction.partialSign(keypair);
-                            return transaction;
-                        },
-                        SOLANA_CORE_BRIDGE_ADDRESS,
-                        payerAddress,
-                        Buffer.from(signedVAA)
-                    );
-                    // create wormhole wrapped token (mint and metadata) on solana
-                    const transaction = await createWrappedOnSolana(
-                        connection,
-                        SOLANA_CORE_BRIDGE_ADDRESS,
-                        SOLANA_TOKEN_BRIDGE_ADDRESS,
-                        payerAddress,
-                        signedVAA
-                    );
-                    // sign, send, and confirm transaction
-                    try {
-                        transaction.partialSign(keypair);
-                        const txid = await connection.sendRawTransaction(
-                            transaction.serialize()
-                        );
-                        await connection.confirmTransaction(txid);
-                    } catch (e) {
-                        // this could fail because the token is already attested (in an unclean env)
-                    }
-                    provider.destroy();
-                    done();
-                } catch (e) {
-                    console.error(e);
-                    done(
-                        "An error occurred while trying to attest from Ethereum to Solana"
-                    );
-                }
-            })();
-        });
-        // TODO: it is attested
-        test("Send Ethereum ERC-20 to Solana", (done) => {
-            (async () => {
-                try {
-                    // create a keypair for Solana
-                    const connection = new Connection(SOLANA_HOST, "confirmed");
-                    const keypair = Keypair.fromSecretKey(SOLANA_PRIVATE_KEY);
-                    const payerAddress = keypair.publicKey.toString();
-                    // determine destination address - an associated token account
-                    const solanaMintKey = new PublicKey(
-                        (await getForeignAssetSolana(
-                            connection,
-                            SOLANA_TOKEN_BRIDGE_ADDRESS,
-                            CHAIN_ID_ETH,
-                            hexToUint8Array(
-                                nativeToHexString(TEST_ERC20, CHAIN_ID_ETH) ||
-                                    ""
-                            )
-                        )) || ""
-                    );
-                    const recipient = await Token.getAssociatedTokenAddress(
-                        ASSOCIATED_TOKEN_PROGRAM_ID,
-                        TOKEN_PROGRAM_ID,
-                        solanaMintKey,
-                        keypair.publicKey
-                    );
-                    // create the associated token account if it doesn't exist
-                    const associatedAddressInfo =
-                        await connection.getAccountInfo(recipient);
-                    if (!associatedAddressInfo) {
-                        const transaction = new Transaction().add(
-                            await Token.createAssociatedTokenAccountInstruction(
-                                ASSOCIATED_TOKEN_PROGRAM_ID,
-                                TOKEN_PROGRAM_ID,
-                                solanaMintKey,
-                                recipient,
-                                keypair.publicKey, // owner
-                                keypair.publicKey // payer
-                            )
-                        );
-                        const { blockhash } =
-                            await connection.getRecentBlockhash();
-                        transaction.recentBlockhash = blockhash;
-                        transaction.feePayer = keypair.publicKey;
-                        // sign, send, and confirm transaction
-                        transaction.partialSign(keypair);
-                        const txid = await connection.sendRawTransaction(
-                            transaction.serialize()
-                        );
-                        await connection.confirmTransaction(txid);
-                    }
-                    // create a signer for Eth
-                    const provider = new ethers.providers.WebSocketProvider(
-                        ETH_NODE_URL
-                    );
-                    const signer = new ethers.Wallet(ETH_PRIVATE_KEY, provider);
-                    const amount = parseUnits("1", 18);
-                    // approve the bridge to spend tokens
-                    await approveEth(
-                        ETH_TOKEN_BRIDGE_ADDRESS,
-                        TEST_ERC20,
-                        signer,
-                        amount
-                    );
-                    // transfer tokens
-                    const receipt = await transferFromEth(
-                        ETH_TOKEN_BRIDGE_ADDRESS,
-                        signer,
-                        TEST_ERC20,
-                        amount,
-                        CHAIN_ID_SOLANA,
-                        hexToUint8Array(
-                            nativeToHexString(
-                                recipient.toString(),
-                                CHAIN_ID_SOLANA
-                            ) || ""
-                        )
-                    );
-                    // get the sequence from the logs (needed to fetch the vaa)
-                    const sequence = parseSequenceFromLogEth(
-                        receipt,
-                        ETH_CORE_BRIDGE_ADDRESS
-                    );
-                    const emitterAddress = getEmitterAddressEth(
-                        ETH_TOKEN_BRIDGE_ADDRESS
-                    );
-                    // poll until the guardian(s) witness and sign the vaa
-                    const { vaaBytes: signedVAA } = await getSignedVAAWithRetry(
-                        WORMHOLE_RPC_HOSTS,
-                        CHAIN_ID_ETH,
-                        emitterAddress,
-                        sequence,
-                        {
-                            transport: NodeHttpTransport(),
-                        }
-                    );
-                    // post vaa to Solana
-                    await postVaaSolana(
-                        connection,
-                        async (transaction) => {
-                            transaction.partialSign(keypair);
-                            return transaction;
-                        },
-                        SOLANA_CORE_BRIDGE_ADDRESS,
-                        payerAddress,
-                        Buffer.from(signedVAA)
-                    );
-                    expect(
-                        await getIsTransferCompletedSolana(
-                            SOLANA_TOKEN_BRIDGE_ADDRESS,
-                            signedVAA,
-                            connection
-                        )
-                    ).toBe(false);
-                    // redeem tokens on solana
-                    const transaction = await redeemOnSolana(
-                        connection,
-                        SOLANA_CORE_BRIDGE_ADDRESS,
-                        SOLANA_TOKEN_BRIDGE_ADDRESS,
-                        payerAddress,
-                        signedVAA
-                    );
-                    // sign, send, and confirm transaction
-                    transaction.partialSign(keypair);
-                    const txid = await connection.sendRawTransaction(
-                        transaction.serialize()
-                    );
-                    await connection.confirmTransaction(txid);
-                    expect(
-                        await getIsTransferCompletedSolana(
-                            SOLANA_TOKEN_BRIDGE_ADDRESS,
-                            signedVAA,
-                            connection
-                        )
-                    ).toBe(true);
-                    provider.destroy();
-                    done();
-                } catch (e) {
-                    console.error(e);
-                    done(
-                        "An error occurred while trying to send from Ethereum to Solana"
-                    );
-                }
-            })();
-        });
-        // TODO: it has increased balance
+  describe("Ethereum to Solana", () => {
+    test("Attest Ethereum ERC-20 to Solana", (done) => {
+      (async () => {
+        try {
+          // create a signer for Eth
+          const provider = new ethers.providers.WebSocketProvider(ETH_NODE_URL);
+          const signer = new ethers.Wallet(ETH_PRIVATE_KEY, provider);
+          // attest the test token
+          const receipt = await attestFromEth(
+            ETH_TOKEN_BRIDGE_ADDRESS,
+            signer,
+            TEST_ERC20
+          );
+          // get the sequence from the logs (needed to fetch the vaa)
+          const sequence = parseSequenceFromLogEth(
+            receipt,
+            ETH_CORE_BRIDGE_ADDRESS
+          );
+          const emitterAddress = getEmitterAddressEth(ETH_TOKEN_BRIDGE_ADDRESS);
+          // poll until the guardian(s) witness and sign the vaa
+          const { vaaBytes: signedVAA } = await getSignedVAAWithRetry(
+            WORMHOLE_RPC_HOSTS,
+            CHAIN_ID_ETH,
+            emitterAddress,
+            sequence,
+            {
+              transport: NodeHttpTransport(),
+            }
+          );
+          // create a keypair for Solana
+          const keypair = Keypair.fromSecretKey(SOLANA_PRIVATE_KEY);
+          const payerAddress = keypair.publicKey.toString();
+          // post vaa to Solana
+          const connection = new Connection(SOLANA_HOST, "confirmed");
+          await postVaaSolana(
+            connection,
+            async (transaction) => {
+              transaction.partialSign(keypair);
+              return transaction;
+            },
+            SOLANA_CORE_BRIDGE_ADDRESS,
+            payerAddress,
+            Buffer.from(signedVAA)
+          );
+          // create wormhole wrapped token (mint and metadata) on solana
+          const transaction = await createWrappedOnSolana(
+            connection,
+            SOLANA_CORE_BRIDGE_ADDRESS,
+            SOLANA_TOKEN_BRIDGE_ADDRESS,
+            payerAddress,
+            signedVAA
+          );
+          // sign, send, and confirm transaction
+          try {
+            transaction.partialSign(keypair);
+            const txid = await connection.sendRawTransaction(
+              transaction.serialize()
+            );
+            await connection.confirmTransaction(txid);
+          } catch (e) {
+            // this could fail because the token is already attested (in an unclean env)
+          }
+          provider.destroy();
+          done();
+        } catch (e) {
+          console.error(e);
+          done(
+            "An error occurred while trying to attest from Ethereum to Solana"
+          );
+        }
+      })();
     });
-<<<<<<< HEAD
-    describe("Solana to Ethereum", () => {
-        test("Attest Solana SPL to Ethereum", (done) => {
-            (async () => {
-                try {
-                    // create a keypair for Solana
-                    const keypair = Keypair.fromSecretKey(SOLANA_PRIVATE_KEY);
-                    const payerAddress = keypair.publicKey.toString();
-                    // attest the test token
-                    const connection = new Connection(SOLANA_HOST, "confirmed");
-                    const transaction = await attestFromSolana(
-                        connection,
-                        SOLANA_CORE_BRIDGE_ADDRESS,
-                        SOLANA_TOKEN_BRIDGE_ADDRESS,
-                        payerAddress,
-                        TEST_SOLANA_TOKEN
-                    );
-                    // sign, send, and confirm transaction
-                    transaction.partialSign(keypair);
-                    const txid = await connection.sendRawTransaction(
-                        transaction.serialize()
-                    );
-                    await connection.confirmTransaction(txid);
-                    const info = await connection.getTransaction(txid);
-                    if (!info) {
-                        throw new Error(
-                            "An error occurred while fetching the transaction info"
-                        );
-                    }
-                    // get the sequence from the logs (needed to fetch the vaa)
-                    const sequence = parseSequenceFromLogSolana(info);
-                    const emitterAddress = await getEmitterAddressSolana(
-                        SOLANA_TOKEN_BRIDGE_ADDRESS
-                    );
-                    // poll until the guardian(s) witness and sign the vaa
-                    const { vaaBytes: signedVAA } = await getSignedVAAWithRetry(
-                        WORMHOLE_RPC_HOSTS,
-                        CHAIN_ID_SOLANA,
-                        emitterAddress,
-                        sequence,
-                        {
-                            transport: NodeHttpTransport(),
-                        }
-                    );
-                    // create a signer for Eth
-                    const provider = new ethers.providers.WebSocketProvider(
-                        ETH_NODE_URL
-                    );
-                    const signer = new ethers.Wallet(ETH_PRIVATE_KEY, provider);
-                    try {
-                        await createWrappedOnEth(
-                            ETH_TOKEN_BRIDGE_ADDRESS,
-                            signer,
-                            signedVAA
-                        );
-                    } catch (e) {
-                        // this could fail because the token is already attested (in an unclean env)
-                    }
-                    provider.destroy();
-                    done();
-                } catch (e) {
-                    console.error(e);
-                    done(
-                        "An error occurred while trying to attest from Solana to Ethereum"
-                    );
-                }
-            })();
-        });
-        // TODO: it is attested
-        test("Send Solana SPL to Ethereum", (done) => {
-            (async () => {
-                try {
-                    // create a signer for Eth
-                    const provider = new ethers.providers.WebSocketProvider(
-                        ETH_NODE_URL
-                    );
-                    const signer = new ethers.Wallet(ETH_PRIVATE_KEY, provider);
-                    const targetAddress = await signer.getAddress();
-                    // create a keypair for Solana
-                    const keypair = Keypair.fromSecretKey(SOLANA_PRIVATE_KEY);
-                    const payerAddress = keypair.publicKey.toString();
-                    // find the associated token account
-                    const fromAddress = (
-                        await Token.getAssociatedTokenAddress(
-                            ASSOCIATED_TOKEN_PROGRAM_ID,
-                            TOKEN_PROGRAM_ID,
-                            new PublicKey(TEST_SOLANA_TOKEN),
-                            keypair.publicKey
-                        )
-                    ).toString();
-                    // transfer the test token
-                    const connection = new Connection(SOLANA_HOST, "confirmed");
-                    const amount = parseUnits("1", 9).toBigInt();
-                    const transaction = await transferFromSolana(
-                        connection,
-                        SOLANA_CORE_BRIDGE_ADDRESS,
-                        SOLANA_TOKEN_BRIDGE_ADDRESS,
-                        payerAddress,
-                        fromAddress,
-                        TEST_SOLANA_TOKEN,
-                        amount,
-                        hexToUint8Array(
-                            nativeToHexString(targetAddress, CHAIN_ID_ETH) || ""
-                        ),
-                        CHAIN_ID_ETH
-                    );
-                    // sign, send, and confirm transaction
-                    transaction.partialSign(keypair);
-                    const txid = await connection.sendRawTransaction(
-                        transaction.serialize()
-                    );
-                    await connection.confirmTransaction(txid);
-                    const info = await connection.getTransaction(txid);
-                    if (!info) {
-                        throw new Error(
-                            "An error occurred while fetching the transaction info"
-                        );
-                    }
-                    // get the sequence from the logs (needed to fetch the vaa)
-                    const sequence = parseSequenceFromLogSolana(info);
-                    const emitterAddress = await getEmitterAddressSolana(
-                        SOLANA_TOKEN_BRIDGE_ADDRESS
-                    );
-                    // poll until the guardian(s) witness and sign the vaa
-                    const { vaaBytes: signedVAA } = await getSignedVAAWithRetry(
-                        WORMHOLE_RPC_HOSTS,
-                        CHAIN_ID_SOLANA,
-                        emitterAddress,
-                        sequence,
-                        {
-                            transport: NodeHttpTransport(),
-                        }
-                    );
-                    expect(
-                        await getIsTransferCompletedEth(
-                            ETH_TOKEN_BRIDGE_ADDRESS,
-                            provider,
-                            signedVAA
-                        )
-                    ).toBe(false);
-                    await redeemOnEth(
-                        ETH_TOKEN_BRIDGE_ADDRESS,
-                        signer,
-                        signedVAA
-                    );
-                    expect(
-                        await getIsTransferCompletedEth(
-                            ETH_TOKEN_BRIDGE_ADDRESS,
-                            provider,
-                            signedVAA
-                        )
-                    ).toBe(true);
-                    provider.destroy();
-                    done();
-                } catch (e) {
-                    console.error(e);
-                    done(
-                        "An error occurred while trying to send from Solana to Ethereum"
-                    );
-                }
-            })();
-        });
-        // TODO: it has increased balance
-    });
-    describe("Ethereum to Terra", () => {
-        test("Attest Ethereum ERC-20 to Terra", (done) => {
-            (async () => {
-                try {
-                    // create a signer for Eth
-                    const provider = new ethers.providers.WebSocketProvider(
-                        ETH_NODE_URL
-                    );
-                    const signer = new ethers.Wallet(ETH_PRIVATE_KEY, provider);
-                    // attest the test token
-                    const receipt = await attestFromEth(
-                        ETH_TOKEN_BRIDGE_ADDRESS,
-                        signer,
-                        TEST_ERC20
-                    );
-                    // get the sequence from the logs (needed to fetch the vaa)
-                    const sequence = parseSequenceFromLogEth(
-                        receipt,
-                        ETH_CORE_BRIDGE_ADDRESS
-                    );
-                    const emitterAddress = getEmitterAddressEth(
-                        ETH_TOKEN_BRIDGE_ADDRESS
-                    );
-                    // poll until the guardian(s) witness and sign the vaa
-                    const { vaaBytes: signedVAA } = await getSignedVAAWithRetry(
-                        WORMHOLE_RPC_HOSTS,
-                        CHAIN_ID_ETH,
-                        emitterAddress,
-                        sequence,
-                        {
-                            transport: NodeHttpTransport(),
-                        }
-                    );
-                    const lcd = new LCDClient({
-                        URL: TERRA_NODE_URL,
-                        chainID: TERRA_CHAIN_ID,
-                    });
-                    const mk = new MnemonicKey({
-                        mnemonic: TERRA_PRIVATE_KEY,
-                    });
-                    const wallet = lcd.wallet(mk);
-                    const msg = await createWrappedOnTerra(
-                        TERRA_TOKEN_BRIDGE_ADDRESS,
-                        wallet.key.accAddress,
-                        signedVAA
-                    );
-                    const gasPrices = await axios
-                        .get(TERRA_GAS_PRICES_URL)
-                        .then((result) => result.data);
-                    const feeEstimate = await lcd.tx.estimateFee(
-                        [
-                            {
-                                sequenceNumber: await wallet.sequence(),
-                                publicKey: wallet.key.publicKey,
-                            },
-                        ],
-                        {
-                            msgs: [msg],
-                            feeDenoms: ["uluna"],
-                            gasPrices,
-                        }
-                    );
-                    const tx = await wallet.createAndSignTx({
-                        msgs: [msg],
-                        memo: "test",
-                        feeDenoms: ["uluna"],
-                        gasPrices,
-                        fee: feeEstimate,
-                    });
-                    await lcd.tx.broadcast(tx);
-                    provider.destroy();
-                    done();
-                } catch (e) {
-                    console.error(e);
-                    done(
-                        "An error occurred while trying to attest from Ethereum to Terra"
-                    );
-                }
-            })();
-        });
-        // TODO: it is attested
-        test("Send Ethereum ERC-20 to Terra", (done) => {
-            (async () => {
-                try {
-                    // create a signer for Eth
-                    const provider = new ethers.providers.WebSocketProvider(
-                        ETH_NODE_URL
-                    );
-                    const signer = new ethers.Wallet(ETH_PRIVATE_KEY, provider);
-                    const amount = parseUnits("1", 18);
-                    // approve the bridge to spend tokens
-                    await approveEth(
-                        ETH_TOKEN_BRIDGE_ADDRESS,
-                        TEST_ERC20,
-                        signer,
-                        amount
-                    );
-                    const lcd = new LCDClient({
-                        URL: TERRA_NODE_URL,
-                        chainID: TERRA_CHAIN_ID,
-                    });
-                    const mk = new MnemonicKey({
-                        mnemonic: TERRA_PRIVATE_KEY,
-                    });
-                    const wallet = lcd.wallet(mk);
-                    // transfer tokens
-                    const receipt = await transferFromEth(
-                        ETH_TOKEN_BRIDGE_ADDRESS,
-                        signer,
-                        TEST_ERC20,
-                        amount,
-                        CHAIN_ID_TERRA,
-                        hexToUint8Array(
-                            nativeToHexString(
-                                wallet.key.accAddress,
-                                CHAIN_ID_TERRA
-                            ) || ""
-                        )
-                    );
-                    // get the sequence from the logs (needed to fetch the vaa)
-                    const sequence = parseSequenceFromLogEth(
-                        receipt,
-                        ETH_CORE_BRIDGE_ADDRESS
-                    );
-                    const emitterAddress = getEmitterAddressEth(
-                        ETH_TOKEN_BRIDGE_ADDRESS
-                    );
-                    // poll until the guardian(s) witness and sign the vaa
-                    const { vaaBytes: signedVAA } = await getSignedVAAWithRetry(
-                        WORMHOLE_RPC_HOSTS,
-                        CHAIN_ID_ETH,
-                        emitterAddress,
-                        sequence,
-                        {
-                            transport: NodeHttpTransport(),
-                        }
-                    );
-                    expect(
-                        await getIsTransferCompletedTerra(
-                            TERRA_TOKEN_BRIDGE_ADDRESS,
-                            signedVAA,
-                            lcd,
-                            TERRA_GAS_PRICES_URL
-                        )
-                    ).toBe(false);
-                    const msg = await redeemOnTerra(
-                        TERRA_TOKEN_BRIDGE_ADDRESS,
-                        wallet.key.accAddress,
-                        signedVAA
-                    );
-                    const gasPrices = await axios
-                        .get(TERRA_GAS_PRICES_URL)
-                        .then((result) => result.data);
-                    const feeEstimate = await lcd.tx.estimateFee(
-                        [
-                            {
-                                sequenceNumber: await wallet.sequence(),
-                                publicKey: wallet.key.publicKey,
-                            },
-                        ],
-                        {
-                            msgs: [msg],
-                            memo: "localhost",
-                            feeDenoms: ["uluna"],
-                            gasPrices,
-                        }
-                    );
-                    const tx = await wallet.createAndSignTx({
-                        msgs: [msg],
-                        memo: "localhost",
-                        feeDenoms: ["uluna"],
-                        gasPrices,
-                        fee: feeEstimate,
-                    });
-                    await lcd.tx.broadcast(tx);
-                    expect(
-                        await getIsTransferCompletedTerra(
-                            TERRA_TOKEN_BRIDGE_ADDRESS,
-                            signedVAA,
-                            lcd,
-                            TERRA_GAS_PRICES_URL
-                        )
-                    ).toBe(true);
-                    provider.destroy();
-                    done();
-                } catch (e) {
-                    console.error(e);
-                    done(
-                        "An error occurred while trying to send from Ethereum to Terra"
-                    );
-                }
-            })();
-        });
-        // TODO: it has increased balance
-    });
-    describe("Terra deposit and transfer tokens", () => {
-        test("Tokens transferred can't exceed tokens deposited", (done) => {
-            (async () => {
-                try {
-                    const lcd = new LCDClient({
-                        URL: TERRA_NODE_URL,
-                        chainID: TERRA_CHAIN_ID,
-                    });
-                    const mk = new MnemonicKey({
-                        mnemonic: TERRA_PRIVATE_KEY,
-                    });
-                    const wallet = lcd.wallet(mk);
-                    const gasPrices = await axios
-                        .get(TERRA_GAS_PRICES_URL)
-                        .then((result) => result.data);
-                    // deposit some tokens (separate transactions)
-                    for (let i = 0; i < 3; i++) {
-                        const deposit = new MsgExecuteContract(
-                            wallet.key.accAddress,
-                            TERRA_TOKEN_BRIDGE_ADDRESS,
-                            {
-                                deposit_tokens: {},
-                            },
-                            { uusd: "900000087654321" }
-                        );
-                        const feeEstimate = await lcd.tx.estimateFee(
-                            [
-                                {
-                                    sequenceNumber: await wallet.sequence(),
-                                    publicKey: wallet.key.publicKey,
-                                },
-                            ],
-                            {
-                                msgs: [deposit],
-                                memo: "localhost",
-                                feeDenoms: ["uluna"],
-                                gasPrices,
-                            }
-                        );
-                        const tx = await wallet.createAndSignTx({
-                            msgs: [deposit],
-                            memo: "localhost",
-                            feeDenoms: ["uluna"],
-                            gasPrices,
-                            fee: feeEstimate,
-                        });
-                        await lcd.tx.broadcast(tx);
-                    }
-                    const provider = new ethers.providers.WebSocketProvider(
-                        ETH_NODE_URL
-                    );
-                    const signer = new ethers.Wallet(ETH_PRIVATE_KEY, provider);
-                    // attempt to transfer more than we've deposited
-                    const transfer = new MsgExecuteContract(
-                        wallet.key.accAddress,
-                        TERRA_TOKEN_BRIDGE_ADDRESS,
-                        {
-                            initiate_transfer: {
-                                asset: {
-                                    amount: "5900000087654321",
-                                    info: {
-                                        native_token: {
-                                            denom: "uusd",
-                                        },
-                                    },
-                                },
-                                recipient_chain: CHAIN_ID_ETH,
-                                recipient: Buffer.from(
-                                    signer.publicKey
-                                ).toString("base64"),
-                                fee: "0",
-                                nonce: Math.round(
-                                    Math.round(Math.random() * 100000)
-                                ),
-                            },
-                        },
-                        {}
-                    );
-                    let error = false;
-                    try {
-                        await lcd.tx.estimateFee(
-                            [
-                                {
-                                    sequenceNumber: await wallet.sequence(),
-                                    publicKey: wallet.key.publicKey,
-                                },
-                            ],
-                            {
-                                msgs: [transfer],
-                                memo: "localhost",
-                                feeDenoms: ["uluna"],
-                                gasPrices,
-                            }
-                        );
-                    } catch (e) {
-                        error = e.response.data.message.includes(
-                            "Overflow: Cannot Sub"
-                        );
-                    }
-                    expect(error).toEqual(true);
-                    // withdraw the tokens we deposited
-                    const withdraw = new MsgExecuteContract(
-                        wallet.key.accAddress,
-                        TERRA_TOKEN_BRIDGE_ADDRESS,
-                        {
-                            withdraw_tokens: {
-                                asset: {
-                                    native_token: {
-                                        denom: "uusd",
-                                    },
-                                },
-                            },
-                        },
-                        {}
-                    );
-                    const feeEstimate = await lcd.tx.estimateFee(
-                        [
-                            {
-                                sequenceNumber: await wallet.sequence(),
-                                publicKey: wallet.key.publicKey,
-                            },
-                        ],
-                        {
-                            msgs: [withdraw],
-                            memo: "localhost",
-                            feeDenoms: ["uluna"],
-                            gasPrices,
-                        }
-                    );
-                    const tx = await wallet.createAndSignTx({
-                        msgs: [withdraw],
-                        memo: "test",
-                        feeDenoms: ["uluna"],
-                        gasPrices,
-                        fee: feeEstimate,
-                    });
-                    await lcd.tx.broadcast(tx);
-                    provider.destroy();
-                    done();
-                } catch (e) {
-                    console.error(e);
-                    done(
-                        "An error occurred while testing deposits to and transfers from Terra"
-                    );
-                }
-            })();
-        });
-    });
-    describe("Post VAA with retry", () => {
-        test("postVAA with retry, no failures", (done) => {
-            (async () => {
-                try {
-                    // create a keypair for Solana
-                    const connection = new Connection(SOLANA_HOST, "confirmed");
-                    const keypair = Keypair.fromSecretKey(SOLANA_PRIVATE_KEY);
-                    const payerAddress = keypair.publicKey.toString();
-                    const sequence = await transferFromEthToSolana();
-                    const emitterAddress = getEmitterAddressEth(
-                        ETH_TOKEN_BRIDGE_ADDRESS
-                    );
-                    // poll until the guardian(s) witness and sign the vaa
-                    const { vaaBytes: signedVAA } = await getSignedVAAWithRetry(
-                        WORMHOLE_RPC_HOSTS,
-                        CHAIN_ID_ETH,
-                        emitterAddress,
-                        sequence,
-                        {
-                            transport: NodeHttpTransport(),
-                        }
-                    );
-                    let maxFailures = 0;
-                    // post vaa to Solana
-=======
     // TODO: it is attested
     test("Send Ethereum ERC-20 to Solana", (done) => {
       (async () => {
@@ -1737,111 +1026,105 @@
           );
           let maxFailures = 0;
           // post vaa to Solana
->>>>>>> 85b6dfc4
-
-                    const postPromise = postVaaWithRetry(
-                        connection,
-                        async (transaction) => {
-                            await new Promise(function (resolve) {
-                                //We delay here so the connection has time to get wrecked
-                                setTimeout(function () {
-                                    resolve(500);
-                                });
-                            });
-                            transaction.partialSign(keypair);
-                            return transaction;
-                        },
-                        SOLANA_CORE_BRIDGE_ADDRESS,
-                        payerAddress,
-                        Buffer.from(signedVAA),
-                        maxFailures
-                    );
-
-                    await postPromise;
-                    // redeem tokens on solana
-                    const transaction = await redeemOnSolana(
-                        connection,
-                        SOLANA_CORE_BRIDGE_ADDRESS,
-                        SOLANA_TOKEN_BRIDGE_ADDRESS,
-                        payerAddress,
-                        signedVAA
-                    );
-                    // sign, send, and confirm transaction
-                    transaction.partialSign(keypair);
-                    const txid = await connection.sendRawTransaction(
-                        transaction.serialize()
-                    );
-                    await connection.confirmTransaction(txid);
-                    expect(
-                        await getIsTransferCompletedSolana(
-                            SOLANA_TOKEN_BRIDGE_ADDRESS,
-                            signedVAA,
-                            connection
-                        )
-                    ).toBe(true);
-                    done();
-                } catch (e) {
-                    console.error(e);
-                    done(
-                        "An error occurred while happy-path testing post VAA with retry."
-                    );
-                }
-            })();
-        });
-        test("Reject on signature failure", (done) => {
-            (async () => {
-                try {
-                    // create a keypair for Solana
-                    const connection = new Connection(SOLANA_HOST, "confirmed");
-                    const keypair = Keypair.fromSecretKey(SOLANA_PRIVATE_KEY);
-                    const payerAddress = keypair.publicKey.toString();
-                    const sequence = await transferFromEthToSolana();
-                    const emitterAddress = getEmitterAddressEth(
-                        ETH_TOKEN_BRIDGE_ADDRESS
-                    );
-                    // poll until the guardian(s) witness and sign the vaa
-                    const { vaaBytes: signedVAA } = await getSignedVAAWithRetry(
-                        WORMHOLE_RPC_HOSTS,
-                        CHAIN_ID_ETH,
-                        emitterAddress,
-                        sequence,
-                        {
-                            transport: NodeHttpTransport(),
-                        }
-                    );
-                    let maxFailures = 5;
-                    // post vaa to Solana
-
-                    let error = false;
-                    try {
-                        const postPromise = postVaaWithRetry(
-                            connection,
-                            async (transaction) => {
-                                return Promise.reject();
-                            },
-                            SOLANA_CORE_BRIDGE_ADDRESS,
-                            payerAddress,
-                            Buffer.from(signedVAA),
-                            maxFailures
-                        );
-
-                        await postPromise;
-                    } catch (e) {
-                        error = true;
-                    }
-                    expect(error).toBe(true);
-                    done();
-                } catch (e) {
-                    console.error(e);
-                    done(
-                        "An error occurred while trying to send from Ethereum to Solana"
-                    );
-                }
-            })();
-        });
+
+          const postPromise = postVaaWithRetry(
+            connection,
+            async (transaction) => {
+              await new Promise(function (resolve) {
+                //We delay here so the connection has time to get wrecked
+                setTimeout(function () {
+                  resolve(500);
+                });
+              });
+              transaction.partialSign(keypair);
+              return transaction;
+            },
+            SOLANA_CORE_BRIDGE_ADDRESS,
+            payerAddress,
+            Buffer.from(signedVAA),
+            maxFailures
+          );
+
+          await postPromise;
+          // redeem tokens on solana
+          const transaction = await redeemOnSolana(
+            connection,
+            SOLANA_CORE_BRIDGE_ADDRESS,
+            SOLANA_TOKEN_BRIDGE_ADDRESS,
+            payerAddress,
+            signedVAA
+          );
+          // sign, send, and confirm transaction
+          transaction.partialSign(keypair);
+          const txid = await connection.sendRawTransaction(
+            transaction.serialize()
+          );
+          await connection.confirmTransaction(txid);
+          expect(
+            await getIsTransferCompletedSolana(
+              SOLANA_TOKEN_BRIDGE_ADDRESS,
+              signedVAA,
+              connection
+            )
+          ).toBe(true);
+          done();
+        } catch (e) {
+          console.error(e);
+          done(
+            "An error occurred while happy-path testing post VAA with retry."
+          );
+        }
+      })();
     });
-<<<<<<< HEAD
-=======
+    test("Reject on signature failure", (done) => {
+      (async () => {
+        try {
+          // create a keypair for Solana
+          const connection = new Connection(SOLANA_HOST, "confirmed");
+          const keypair = Keypair.fromSecretKey(SOLANA_PRIVATE_KEY);
+          const payerAddress = keypair.publicKey.toString();
+          const sequence = await transferFromEthToSolana();
+          const emitterAddress = getEmitterAddressEth(ETH_TOKEN_BRIDGE_ADDRESS);
+          // poll until the guardian(s) witness and sign the vaa
+          const { vaaBytes: signedVAA } = await getSignedVAAWithRetry(
+            WORMHOLE_RPC_HOSTS,
+            CHAIN_ID_ETH,
+            emitterAddress,
+            sequence,
+            {
+              transport: NodeHttpTransport(),
+            }
+          );
+          let maxFailures = 5;
+          // post vaa to Solana
+
+          let error = false;
+          try {
+            const postPromise = postVaaWithRetry(
+              connection,
+              async (transaction) => {
+                return Promise.reject();
+              },
+              SOLANA_CORE_BRIDGE_ADDRESS,
+              payerAddress,
+              Buffer.from(signedVAA),
+              maxFailures
+            );
+
+            await postPromise;
+          } catch (e) {
+            error = true;
+          }
+          expect(error).toBe(true);
+          done();
+        } catch (e) {
+          console.error(e);
+          done(
+            "An error occurred while trying to send from Ethereum to Solana"
+          );
+        }
+      })();
+    });
   });
   describe("Terra to Ethereum", () => {
     test("Attestation from Terra to ETH", (done) => {
@@ -2608,5 +1891,4 @@
       })();
     });
   });
->>>>>>> 85b6dfc4
 });