import { Connection, PublicKey, Transaction } from "@solana/web3.js";
import { MsgExecuteContract } from "@terra-money/terra.js";
import { ethers, Overrides } from "ethers";
import { fromUint8Array } from "js-base64";
import { Bridge__factory } from "../ethers-contracts";
import { ixFromRust } from "../solana";
import { importTokenWasm } from "../solana/wasm";

export async function createWrappedOnEth(
  tokenBridgeAddress: string,
  signer: ethers.Signer,
  signedVAA: Uint8Array,
<<<<<<< HEAD
  overrides: ethers.Overrides & { from?: string | Promise<string> } = {},
=======
  overrides: Overrides & { from?: string | Promise<string> } = {}
>>>>>>> 21e2a710
) {
  const bridge = Bridge__factory.connect(tokenBridgeAddress, signer);
  const v = await bridge.createWrapped(signedVAA, overrides);
  const receipt = await v.wait();
  return receipt;
}

export async function createWrappedOnTerra(
  tokenBridgeAddress: string,
  walletAddress: string,
  signedVAA: Uint8Array
) {
  return new MsgExecuteContract(walletAddress, tokenBridgeAddress, {
    submit_vaa: {
      data: fromUint8Array(signedVAA),
    },
  });
}

export async function createWrappedOnSolana(
  connection: Connection,
  bridgeAddress: string,
  tokenBridgeAddress: string,
  payerAddress: string,
  signedVAA: Uint8Array
) {
  const { create_wrapped_ix } = await importTokenWasm();
  const ix = ixFromRust(
    create_wrapped_ix(
      tokenBridgeAddress,
      bridgeAddress,
      payerAddress,
      signedVAA
    )
  );
  const transaction = new Transaction().add(ix);
  const { blockhash } = await connection.getRecentBlockhash();
  transaction.recentBlockhash = blockhash;
  transaction.feePayer = new PublicKey(payerAddress);
  return transaction;
}<|MERGE_RESOLUTION|>--- conflicted
+++ resolved
@@ -10,11 +10,7 @@
   tokenBridgeAddress: string,
   signer: ethers.Signer,
   signedVAA: Uint8Array,
-<<<<<<< HEAD
-  overrides: ethers.Overrides & { from?: string | Promise<string> } = {},
-=======
   overrides: Overrides & { from?: string | Promise<string> } = {}
->>>>>>> 21e2a710
 ) {
   const bridge = Bridge__factory.connect(tokenBridgeAddress, signer);
   const v = await bridge.createWrapped(signedVAA, overrides);
