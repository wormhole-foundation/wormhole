import { ChainId, Network, ChainName } from "../";
import { ethers } from "ethers";
import { CoreRelayer__factory, CoreRelayer } from "../ethers-contracts/";

const TESTNET = [
  {
    chainId: 4,
<<<<<<< HEAD
    coreRelayerAddress: "0x6Bf598B0eb6aef9B163565763Fe50e54d230eD4E",
  },
  {
    chainId: 5,
    coreRelayerAddress: "0x0c97Ef9C224b7EB0BA5e4A9fd2740EC3AeAfc9c3",
  },
  {
    chainId: 6,
    coreRelayerAddress: "0xf4e844a9B75BB532e67E654F7F80C6232e5Ea7a0",
  },
  {
    chainId: 14,
    coreRelayerAddress: "0xF08B7c0CFf448174a7007CF5f12023C72C0e84f0",
  },
  {
    chainId: 16,
    coreRelayerAddress: "0xd20d484eC6c57448d6871F91F4527260FD4aC141",
=======
    coreRelayerAddress: "0xda2592C43f2e10cBBA101464326fb132eFD8cB09",
  },
  {
    chainId: 5,
    coreRelayerAddress: "0xFAd28FcD3B05B73bBf52A3c4d8b638dFf1c5605c",
  },
  {
    chainId: 6,
    coreRelayerAddress: "0xDDe6b89B7d0AD383FafDe6477f0d300eC4d4033e",
  },
  {
    chainId: 14,
    coreRelayerAddress: "0xA92aa4f8CBE1c2d7321F1575ad85bE396e2bbE0D",
  },
  {
    chainId: 16,
    coreRelayerAddress: "0x57523648FB5345CF510c1F12D346A18e55Aec5f5",
>>>>>>> d655577e
  },
];

const DEVNET = [
  {
    chainId: 2,
<<<<<<< HEAD
    coreRelayerAddress: "0x20529A3384c68D6E6f88f708839118c1F8D14A73",
  },
  {
    chainId: 4,
    coreRelayerAddress: "0x20529A3384c68D6E6f88f708839118c1F8D14A73",
=======
    coreRelayerAddress: "0x1B1a39FBe4BBae88dd0cA1b033F0b37914712A8e",
  },
  {
    chainId: 4,
    coreRelayerAddress: "0x1B1a39FBe4BBae88dd0cA1b033F0b37914712A8e",
>>>>>>> d655577e
  },
];

const MAINNET: any[] = [];

export function getWormholeRelayerAddress(
  chainId: ChainId,
  env: Network
): string {
  if (env == "TESTNET") {
    const address = TESTNET.find(
      (x) => x.chainId == chainId
    )?.coreRelayerAddress;
    if (!address) {
      throw Error("Invalid chain ID");
    }
    return address;
  } else if (env == "MAINNET") {
    const address = MAINNET.find(
      (x) => x.chainId == chainId
    )?.coreRelayerAddress;
    if (!address) {
      throw Error("Invalid chain ID");
    }
    return address;
  } else if (env == "DEVNET") {
    const address = DEVNET.find(
      (x) => x.chainId == chainId
    )?.coreRelayerAddress;
    if (!address) {
      throw Error("Invalid chain ID");
    }
    return address;
  } else {
    throw Error("Invalid environment");
  }
}

export function getWormholeRelayer(
  chainId: ChainId,
  env: Network,
  provider: ethers.providers.Provider | ethers.Signer
): CoreRelayer {
  const thisChainsRelayer = getWormholeRelayerAddress(chainId, env);
  const contract = CoreRelayer__factory.connect(thisChainsRelayer, provider);
  return contract;
}

export const RPCS_BY_CHAIN: {
  [key in Network]: { [key in ChainName]?: string };
} = {
  MAINNET: {
    ethereum: process.env.ETH_RPC,
    bsc: process.env.BSC_RPC || "https://bsc-dataseed2.defibit.io",
    polygon: "https://rpc.ankr.com/polygon",
    avalanche: "https://rpc.ankr.com/avalanche",
    oasis: "https://emerald.oasis.dev",
    algorand: "https://mainnet-api.algonode.cloud",
    fantom: "https://rpc.ankr.com/fantom",
    karura: "https://eth-rpc-karura.aca-api.network",
    acala: "https://eth-rpc-acala.aca-api.network",
    klaytn: "https://klaytn-mainnet-rpc.allthatnode.com:8551",
    celo: "https://forno.celo.org",
    moonbeam: "https://rpc.ankr.com/moonbeam",
    arbitrum: "https://rpc.ankr.com/arbitrum",
    optimism: "https://rpc.ankr.com/optimism",
    aptos: "https://fullnode.mainnet.aptoslabs.com/",
    near: "https://rpc.mainnet.near.org",
    xpla: "https://dimension-lcd.xpla.dev",
    terra2: "https://phoenix-lcd.terra.dev",
    terra: "https://columbus-fcd.terra.dev",
    injective: "https://k8s.mainnet.lcd.injective.network",
    solana: process.env.SOLANA_RPC ?? "https://api.mainnet-beta.solana.com",
  },
  TESTNET: {
    solana: "https://api.devnet.solana.com",
    terra: "https://bombay-lcd.terra.dev",
    ethereum: "https://rpc.ankr.com/eth_goerli",
    bsc: "https://data-seed-prebsc-1-s1.binance.org:8545",
    polygon: "https://rpc.ankr.com/polygon_mumbai",
    avalanche: "https://rpc.ankr.com/avalanche_fuji",
    oasis: "https://testnet.emerald.oasis.dev",
    algorand: "https://testnet-api.algonode.cloud",
    fantom: "https://rpc.testnet.fantom.network",
    aurora: "https://testnet.aurora.dev",
    karura: "https://karura-dev.aca-dev.network/eth/http",
    acala: "https://acala-dev.aca-dev.network/eth/http",
    klaytn: "https://api.baobab.klaytn.net:8651",
    celo: "https://alfajores-forno.celo-testnet.org",
    near: "https://rpc.testnet.near.org",
    injective: "https://k8s.testnet.tm.injective.network:443",
    aptos: "https://fullnode.testnet.aptoslabs.com/v1",
    pythnet: "https://api.pythtest.pyth.network/",
    xpla: "https://cube-lcd.xpla.dev:443",
    moonbeam: "https://rpc.api.moonbase.moonbeam.network",
    neon: "https://proxy.devnet.neonlabs.org/solana",
    terra2: "https://pisco-lcd.terra.dev",
    arbitrum: "https://goerli-rollup.arbitrum.io/rpc",
    optimism: "https://goerli.optimism.io",
    gnosis: "https://sokol.poa.network/",
  },
  DEVNET: {
    ethereum: "http://localhost:8545",
    bsc: "http://localhost:8546",
  },
};

export const GUARDIAN_RPC_HOSTS = [
  "https://wormhole-v2-mainnet-api.certus.one",
  "https://wormhole.inotel.ro",
  "https://wormhole-v2-mainnet-api.mcf.rocks",
  "https://wormhole-v2-mainnet-api.chainlayer.network",
  "https://wormhole-v2-mainnet-api.staking.fund",
];<|MERGE_RESOLUTION|>--- conflicted
+++ resolved
@@ -5,7 +5,6 @@
 const TESTNET = [
   {
     chainId: 4,
-<<<<<<< HEAD
     coreRelayerAddress: "0x6Bf598B0eb6aef9B163565763Fe50e54d230eD4E",
   },
   {
@@ -23,44 +22,17 @@
   {
     chainId: 16,
     coreRelayerAddress: "0xd20d484eC6c57448d6871F91F4527260FD4aC141",
-=======
-    coreRelayerAddress: "0xda2592C43f2e10cBBA101464326fb132eFD8cB09",
-  },
-  {
-    chainId: 5,
-    coreRelayerAddress: "0xFAd28FcD3B05B73bBf52A3c4d8b638dFf1c5605c",
-  },
-  {
-    chainId: 6,
-    coreRelayerAddress: "0xDDe6b89B7d0AD383FafDe6477f0d300eC4d4033e",
-  },
-  {
-    chainId: 14,
-    coreRelayerAddress: "0xA92aa4f8CBE1c2d7321F1575ad85bE396e2bbE0D",
-  },
-  {
-    chainId: 16,
-    coreRelayerAddress: "0x57523648FB5345CF510c1F12D346A18e55Aec5f5",
->>>>>>> d655577e
   },
 ];
 
 const DEVNET = [
   {
     chainId: 2,
-<<<<<<< HEAD
     coreRelayerAddress: "0x20529A3384c68D6E6f88f708839118c1F8D14A73",
   },
   {
     chainId: 4,
     coreRelayerAddress: "0x20529A3384c68D6E6f88f708839118c1F8D14A73",
-=======
-    coreRelayerAddress: "0x1B1a39FBe4BBae88dd0cA1b033F0b37914712A8e",
-  },
-  {
-    chainId: 4,
-    coreRelayerAddress: "0x1B1a39FBe4BBae88dd0cA1b033F0b37914712A8e",
->>>>>>> d655577e
   },
 ];
 
