import {
  ChainId,
  CHAIN_ID_TO_NAME,
  isChain,
  CONTRACTS,
  tryNativeToHexString,
  tryHexToNativeString,
  Network,
  ethers_contracts,
  getSignedVAAWithRetry,
  parseVaa,
} from "../../";
import { BigNumber, ethers } from "ethers";
import { getWormholeRelayer, getWormholeRelayerAddress } from "../consts";
import { NodeHttpTransport } from "@improbable-eng/grpc-web-node-http-transport";
import {
  RelayerPayloadId,
  DeliveryInstruction,
  VaaKeyType,
  DeliveryStatus,
  VaaKey,
  parseWormholeRelayerSend,
} from "../structs";
import {
  getDefaultProvider,
  printChain,
  getWormholeRelayerLog,
  parseWormholeLog,
  getBlockRange,
  getWormholeRelayerInfoBySourceSequence,
  vaaKeyToVaaKeyStruct,
  getRelayProvider,
} from "./helpers";
import { IWormholeRelayer } from "../../ethers-contracts";

export type InfoRequestParams = {
  environment?: Network;
  sourceChainProvider?: ethers.providers.Provider;
  targetChainProviders?: Map<number, ethers.providers.Provider>;
  targetChainBlockRanges?: Map<
    number,
    [ethers.providers.BlockTag, ethers.providers.BlockTag]
  >;
  coreRelayerWhMessageIndex?: number;
};

export type DeliveryInfo = {
  type: RelayerPayloadId.Delivery;
  sourceChainId: ChainId;
  sourceTransactionHash: string;
  sourceDeliverySequenceNumber: number;
  deliveryInstruction: DeliveryInstruction;
  targetChainStatus: {
    chainId: ChainId;
    events: {
      status: DeliveryStatus | string;
      transactionHash: string | null;
    }[];
  };
};

export function printWormholeRelayerInfo(info: DeliveryInfo) {
  console.log(stringifyWormholeRelayerInfo(info));
}

export function stringifyWormholeRelayerInfo(info: DeliveryInfo): string {
  let stringifiedInfo = "";
  if (info.type == RelayerPayloadId.Delivery) {
    stringifiedInfo += `Found delivery request in transaction ${
      info.sourceTransactionHash
    } on ${printChain(info.sourceChainId)}\n`;
    const numMsgs = info.deliveryInstruction.vaaKeys.length;
<<<<<<< HEAD
    stringifiedInfo += `\nThe following ${numMsgs} wormhole messages (VAAs) were requested to be relayed:\n`;
    stringifiedInfo += info.deliveryInstruction.vaaKeys
      .map((msgInfo, i) => {
=======
    const payload = info.deliveryInstruction.payload.toString("hex");
    if(payload.length > 0) {
      stringifiedInfo += `\nPayload to be relayed (as hex string): 0x${payload}`
    }
    if(numMsgs > 0) {
      stringifiedInfo += `\nThe following ${numMsgs} wormhole messages (VAAs) were ${payload.length > 0 ? 'also ' : ''}requested to be relayed:\n`;
      stringifiedInfo += info.deliveryInstruction.vaaKeys.map((msgInfo, i) => {
>>>>>>> 11e26427
        let result = "";
        result += `(VAA ${i}): `;
        if (msgInfo.payloadType == VaaKeyType.EMITTER_SEQUENCE) {
          result += `Message from ${
            msgInfo.chainId ? printChain(msgInfo.chainId) : ""
          }, with emitter address ${msgInfo.emitterAddress?.toString(
            "hex"
          )} and sequence number ${msgInfo.sequence}`;
        } else if (msgInfo.payloadType == VaaKeyType.VAAHASH) {
          result += `VAA with hash ${msgInfo.vaaHash?.toString("hex")}`;
        } else {
          result += `VAA not specified correctly`;
        }
        return result;
<<<<<<< HEAD
      })
      .join(",\n");

    const length = 1;
    const instruction = info.deliveryInstruction;
    const targetChainName =
      CHAIN_ID_TO_NAME[instruction.targetChain as ChainId];
    stringifiedInfo += `\n\nVAAs were requested to be sent to 0x${instruction.targetAddress.toString(
=======
      }).join(",\n");
    }
    if(payload.length == 0 && numMsgs == 0) {
      stringifiedInfo += `\nAn empty payload was requested to be sent`
    }

    const length = 1;
    const instruction = info.deliveryInstruction;
    const targetChainName = CHAIN_ID_TO_NAME[instruction.targetChain as ChainId];
    stringifiedInfo += `${numMsgs == 0 ? (payload.length == 0 ? '' : '\n\nPayload was requested to be relayed') : 'These were requested to be sent'} to 0x${instruction.targetAddress.toString(
>>>>>>> 11e26427
      "hex"
    )} on ${printChain(instruction.targetChain)}\n`;
    stringifiedInfo += instruction.receiverValueTarget.gt(0)
      ? `Amount to pass into target address: ${instruction.receiverValueTarget} wei of ${targetChainName} currency\n`
      : ``;
    stringifiedInfo += `Gas limit: ${instruction.executionParameters.gasLimit} ${targetChainName} gas\n`;
    stringifiedInfo += info.targetChainStatus.events
<<<<<<< HEAD
      .map(
        (e, i) =>
          `Delivery attempt ${i + 1}: ${e.status}${
            e.transactionHash
              ? ` (${targetChainName} transaction hash: ${e.transactionHash})`
              : ""
          }`
      )
      .join("\n");
    return stringifiedInfo;
  }
=======
            .map(
              (e, i) =>
                `Delivery attempt ${i + 1}: ${e.status}${
                  e.transactionHash
                    ? ` (${targetChainName} transaction hash: ${e.transactionHash})`
                    : ""
                }`
            )
            .join("\n");
   }
   
  return stringifiedInfo;
>>>>>>> 11e26427
}

export type SendOptionalParams = {
  environment?: Network;
  receiverValue?: ethers.BigNumberish;
  additionalVaas?: [
    {
      chainId?: ChainId;
      emitterAddress: string;
      sequenceNumber: ethers.BigNumberish;
    }
  ];
  relayProviderAddress?: string;
  consistencyLevel?: ethers.BigNumberish;
  refundChain?: ChainId;
  refundAddress?: string;
  relayParameters?: ethers.BytesLike;
  gasLimitForSendTransaction?: ethers.BigNumberish;
};

export async function send(
  sourceChain: ChainId,
  targetChain: ChainId,
  targetAddress: string,
  wallet: ethers.Wallet,
  payload: ethers.BytesLike,
  maxTransactionFee: ethers.BigNumberish,
  sendOptionalParams: SendOptionalParams
): Promise<ethers.providers.TransactionResponse> {
  const environment = sendOptionalParams?.environment || "MAINNET";
  const coreRelayerAddress = getWormholeRelayerAddress(
    sourceChain,
    environment
  );
  const sourceCoreRelayer = ethers_contracts.IWormholeRelayer__factory.connect(
    coreRelayerAddress,
    wallet
  );

  const refundLocationExists =
    sendOptionalParams?.refundChain !== undefined &&
    sendOptionalParams?.refundAddress !== undefined;
  const defaultRelayProviderAddress =
    await sourceCoreRelayer.getDefaultRelayProvider();
  const sendStruct: IWormholeRelayer.SendStruct = {
    targetChain: targetChain,
    targetAddress: "0x" + tryNativeToHexString(targetAddress, "ethereum"),
    refundChain:
      (refundLocationExists && sendOptionalParams.refundChain) || sourceChain,
    refundAddress:
      "0x" +
      tryNativeToHexString(
        (refundLocationExists &&
          sendOptionalParams.refundAddress &&
          sendOptionalParams.refundAddress) ||
          wallet.address,
        "ethereum"
      ),
    maxTransactionFee: maxTransactionFee,
    receiverValue: sendOptionalParams?.receiverValue || 0,
    relayProviderAddress:
      sendOptionalParams?.relayProviderAddress || defaultRelayProviderAddress,
    vaaKeys: sendOptionalParams?.additionalVaas
      ? sendOptionalParams.additionalVaas.map(
          (additionalVaa): IWormholeRelayer.VaaKeyStruct => ({
            infoType: 0,
            chainId: additionalVaa.chainId || sourceChain,
            emitterAddress: tryNativeToHexString(
              additionalVaa.emitterAddress,
              "ethereum"
            ),
            sequence: additionalVaa.sequenceNumber,
            vaaHash: "",
          })
        )
      : [],
    consistencyLevel: sendOptionalParams?.consistencyLevel || 15,
    payload: payload,
    relayParameters: sendOptionalParams?.relayParameters || Buffer.from(""),
  };

  const tx = sourceCoreRelayer[
    "send((uint16,bytes32,uint16,bytes32,uint256,uint256,address,(uint8,uint16,bytes32,uint64,bytes32)[],uint8,bytes,bytes))"
  ](sendStruct, {
    value: maxTransactionFee,
    gasLimit: sendOptionalParams?.gasLimitForSendTransaction || 150000,
  });
  return tx;
}

export type GetPriceMultiHopOptParams = {
  environment?: Network;
  receiverValue?: ethers.BigNumberish;
  relayProviderAddress?: string;
  sourceChainProvider?: ethers.providers.Provider;
};

export type GetPriceOptParams = GetPriceMultiHopOptParams & {
  environment?: Network;
};

export async function getPrice(
  sourceChain: ChainId,
  targetChain: ChainId,
  gasAmount: ethers.BigNumberish,
  optionalParams?: GetPriceOptParams
): Promise<ethers.BigNumber> {
  const environment = optionalParams?.environment || "MAINNET";
  const sourceChainProvider =
    optionalParams?.sourceChainProvider ||
    getDefaultProvider(environment, sourceChain);
  if (!sourceChainProvider)
    throw Error(
      "No default RPC for this chain; pass in your own provider (as sourceChainProvider)"
    );
  const coreRelayerAddress = getWormholeRelayerAddress(
    sourceChain,
    environment
  );
  const sourceCoreRelayer = ethers_contracts.IWormholeRelayer__factory.connect(
    coreRelayerAddress,
    sourceChainProvider
  );
  const relayProviderAddress =
    optionalParams?.relayProviderAddress ||
    (await sourceCoreRelayer.getDefaultRelayProvider());
  const price = (
    await sourceCoreRelayer.quoteGas(
      targetChain,
      gasAmount,
      relayProviderAddress
    )
  ).add(
    await sourceCoreRelayer.quoteReceiverValue(
      targetChain,
      optionalParams?.receiverValue || 0,
      relayProviderAddress
    )
  );
  return price;
}

<<<<<<< HEAD
export async function getPriceMultipleHops(
  sourceChain: ChainId,
  targets: {
    targetChain: ChainId;
    gasAmount: ethers.BigNumberish;
    optionalParams?: GetPriceMultiHopOptParams;
  }[],
  environment: Network = "MAINNET"
): ethers.BigNumber {
  const chains = [sourceChain].concat(targets.map((t) => t.targetChain));
=======
export async function getPriceMultipleHops(sourceChain: ChainId, targets: {targetChain: ChainId, gasAmount: ethers.BigNumberish, optionalParams?: GetPriceMultiHopOptParams}[], environment: Network = "MAINNET"): Promise<ethers.BigNumber> {
  const chains = [sourceChain].concat(targets.map((t)=>t.targetChain));
>>>>>>> 11e26427
  let currentCost = BigNumber.from(0);
  for (let i = chains.length - 2; i >= 0; i--) {
    const optParams = { environment, ...targets[i].optionalParams };
    optParams.receiverValue = currentCost.add(optParams.receiverValue || 0);
    currentCost = await getPrice(
      chains[i],
      chains[i + 1],
      targets[i].gasAmount,
      optParams
    );
  }
  return currentCost;
}

export async function getWormholeRelayerInfo(
  sourceChain: ChainId,
  sourceTransaction: string,
  infoRequest?: InfoRequestParams
): Promise<DeliveryInfo> {
  const environment = infoRequest?.environment || "MAINNET";
  const sourceChainProvider =
    infoRequest?.sourceChainProvider ||
    getDefaultProvider(environment, sourceChain);
  if (!sourceChainProvider)
    throw Error(
      "No default RPC for this chain; pass in your own provider (as sourceChainProvider)"
    );
  const receipt = await sourceChainProvider.getTransactionReceipt(
    sourceTransaction
  );
  if (!receipt) throw Error("Transaction has not been mined");
  const bridgeAddress =
    CONTRACTS[environment][CHAIN_ID_TO_NAME[sourceChain]].core;
  const coreRelayerAddress = getWormholeRelayerAddress(
    sourceChain,
    environment
  );
  if (!bridgeAddress || !coreRelayerAddress) {
    throw Error(
      `Invalid chain ID or network: Chain ID ${sourceChain}, ${environment}`
    );
  }

  const deliveryLog = getWormholeRelayerLog(
    receipt,
    bridgeAddress,
    tryNativeToHexString(coreRelayerAddress, "ethereum"),
    infoRequest?.coreRelayerWhMessageIndex
      ? infoRequest.coreRelayerWhMessageIndex
      : 0
  );

  const { type, parsed } = parseWormholeLog(deliveryLog.log);

  const instruction = parsed as DeliveryInstruction;

  const targetChain = instruction.targetChain as ChainId;
  if (!isChain(targetChain)) throw Error(`Invalid Chain: ${targetChain}`);
  const targetChainProvider =
    infoRequest?.targetChainProviders?.get(targetChain) ||
    getDefaultProvider(environment, targetChain);

  if (!targetChainProvider) {
    throw Error(
      "No default RPC for this chain; pass in your own provider (as targetChainProvider)"
    );
  }
  const [blockStartNumber, blockEndNumber] =
    infoRequest?.targetChainBlockRanges?.get(targetChain) ||
    getBlockRange(targetChainProvider);

    const targetChainStatus = await getWormholeRelayerInfoBySourceSequence(
      environment,
      targetChain,
      targetChainProvider,
      sourceChain,
      BigNumber.from(deliveryLog.sequence),
      blockStartNumber,
      blockEndNumber
    );

    return {
      type: RelayerPayloadId.Delivery,
      sourceChainId: sourceChain,
      sourceTransactionHash: sourceTransaction,
      sourceDeliverySequenceNumber: BigNumber.from(
        deliveryLog.sequence
      ).toNumber(),
      deliveryInstruction: instruction,
      targetChainStatus,
    };

  
}

export async function resendRaw(
  signer: ethers.Signer,
  sourceChain: ChainId,
  targetChain: ChainId,
  environment: Network,
  vaaKey: VaaKey,
  newMaxTransactionFee: BigNumber | number,
  newReceiverValue: BigNumber | number,
  relayProviderAddress: string,
  overrides?: ethers.PayableOverrides
) {
  const provider = signer.provider;

  if (!provider) throw Error("No provider on signer");

  const coreRelayer = getWormholeRelayer(sourceChain, environment, signer);

  return coreRelayer.resend(
    vaaKeyToVaaKeyStruct(vaaKey),
    newMaxTransactionFee,
    newReceiverValue,
    targetChain,
    relayProviderAddress,
    overrides
  );
}

export async function resend(
  signer: ethers.Signer,
  sourceChain: ChainId,
  targetChain: ChainId,
  environment: Network,
  vaaKey: VaaKey,
  newMaxTransactionFee: BigNumber | number,
  newReceiverValue: BigNumber | number,
  relayProviderAddress: string,
  wormholeRPCs: string[],
  isNode?: boolean,
  overrides?: ethers.PayableOverrides
) {
  const originalVAA = await getVAA(wormholeRPCs, vaaKey, isNode);

  if (!originalVAA) throw Error("orignal VAA not found");

  const originalVAAparsed = parseWormholeRelayerSend(
    parseVaa(Buffer.from(originalVAA)).payload
  );
  if (!originalVAAparsed) throw Error("orignal VAA not a valid delivery VAA.");

  const originalGasLimit = originalVAAparsed.executionParameters.gasLimit;
  const originalMaxRefund = originalVAAparsed.maximumRefundTarget;
  const originalReceiverValue = originalVAAparsed.receiverValueTarget;
  const originalTargetChain = originalVAAparsed.targetChain;

  if (originalTargetChain != targetChain) {
    throw Error(
      `Target chain of original VAA (${originalTargetChain}) does not match target chain of resend (${targetChain})`
    );
  }

  const coreRelayer = getWormholeRelayer(sourceChain, environment, signer);
  const relayProvider = getRelayProvider(
    relayProviderAddress,
    signer.provider!
  );

  const minimumReceiverValueSource = await coreRelayer.quoteReceiverValue(
    targetChain,
    originalReceiverValue,
    relayProviderAddress
  );
  const minimumGasCoverageCost = await coreRelayer.quoteGas(
    targetChain,
    originalGasLimit,
    relayProviderAddress
  );
  const minimumMaxRefundCost = await (
    await coreRelayer.quoteReceiverValue(
      targetChain,
      originalMaxRefund,
      relayProviderAddress
    )
  ).add(await relayProvider.quoteDeliveryOverhead(targetChain));

  const newMinimumMaxTransactionFee = minimumMaxRefundCost.gt(
    minimumGasCoverageCost
  )
    ? minimumMaxRefundCost
    : minimumGasCoverageCost;

  if (newMaxTransactionFee < newMinimumMaxTransactionFee) {
    throw Error(
      `New max transaction fee too low. Minimum is ${newMinimumMaxTransactionFee.toString()}`
    );
  }

  if (newReceiverValue < minimumReceiverValueSource) {
    throw Error(
      `New receiver value too low. Minimum is ${minimumReceiverValueSource.toString()}`
    );
  }

  return resendRaw(
    signer,
    sourceChain,
    targetChain,
    environment,
    vaaKey,
    newMaxTransactionFee,
    newReceiverValue,
    relayProviderAddress,
    overrides
  );
}

export async function getVAA(
  wormholeRPCs: string[],
  vaaKey: VaaKey,
  isNode?: boolean
): Promise<Uint8Array> {
  if (vaaKey.payloadType != VaaKeyType.EMITTER_SEQUENCE) {
    throw Error("Hash vaa types not supported yet");
  }

  const vaa = await getSignedVAAWithRetry(
    wormholeRPCs,
    vaaKey.chainId! as ChainId,
    vaaKey.emitterAddress!.toString("hex"),
    vaaKey.sequence!.toBigInt().toString(),
    isNode
      ? {
          transport: NodeHttpTransport(),
        }
      : {},
    2000,
    4
  );

  return vaa.vaaBytes;
}<|MERGE_RESOLUTION|>--- conflicted
+++ resolved
@@ -70,11 +70,7 @@
       info.sourceTransactionHash
     } on ${printChain(info.sourceChainId)}\n`;
     const numMsgs = info.deliveryInstruction.vaaKeys.length;
-<<<<<<< HEAD
-    stringifiedInfo += `\nThe following ${numMsgs} wormhole messages (VAAs) were requested to be relayed:\n`;
-    stringifiedInfo += info.deliveryInstruction.vaaKeys
-      .map((msgInfo, i) => {
-=======
+
     const payload = info.deliveryInstruction.payload.toString("hex");
     if(payload.length > 0) {
       stringifiedInfo += `\nPayload to be relayed (as hex string): 0x${payload}`
@@ -82,7 +78,6 @@
     if(numMsgs > 0) {
       stringifiedInfo += `\nThe following ${numMsgs} wormhole messages (VAAs) were ${payload.length > 0 ? 'also ' : ''}requested to be relayed:\n`;
       stringifiedInfo += info.deliveryInstruction.vaaKeys.map((msgInfo, i) => {
->>>>>>> 11e26427
         let result = "";
         result += `(VAA ${i}): `;
         if (msgInfo.payloadType == VaaKeyType.EMITTER_SEQUENCE) {
@@ -97,16 +92,6 @@
           result += `VAA not specified correctly`;
         }
         return result;
-<<<<<<< HEAD
-      })
-      .join(",\n");
-
-    const length = 1;
-    const instruction = info.deliveryInstruction;
-    const targetChainName =
-      CHAIN_ID_TO_NAME[instruction.targetChain as ChainId];
-    stringifiedInfo += `\n\nVAAs were requested to be sent to 0x${instruction.targetAddress.toString(
-=======
       }).join(",\n");
     }
     if(payload.length == 0 && numMsgs == 0) {
@@ -117,7 +102,7 @@
     const instruction = info.deliveryInstruction;
     const targetChainName = CHAIN_ID_TO_NAME[instruction.targetChain as ChainId];
     stringifiedInfo += `${numMsgs == 0 ? (payload.length == 0 ? '' : '\n\nPayload was requested to be relayed') : 'These were requested to be sent'} to 0x${instruction.targetAddress.toString(
->>>>>>> 11e26427
+
       "hex"
     )} on ${printChain(instruction.targetChain)}\n`;
     stringifiedInfo += instruction.receiverValueTarget.gt(0)
@@ -125,19 +110,7 @@
       : ``;
     stringifiedInfo += `Gas limit: ${instruction.executionParameters.gasLimit} ${targetChainName} gas\n`;
     stringifiedInfo += info.targetChainStatus.events
-<<<<<<< HEAD
-      .map(
-        (e, i) =>
-          `Delivery attempt ${i + 1}: ${e.status}${
-            e.transactionHash
-              ? ` (${targetChainName} transaction hash: ${e.transactionHash})`
-              : ""
-          }`
-      )
-      .join("\n");
-    return stringifiedInfo;
-  }
-=======
+
             .map(
               (e, i) =>
                 `Delivery attempt ${i + 1}: ${e.status}${
@@ -150,7 +123,6 @@
    }
    
   return stringifiedInfo;
->>>>>>> 11e26427
 }
 
 export type SendOptionalParams = {
@@ -293,21 +265,9 @@
   return price;
 }
 
-<<<<<<< HEAD
-export async function getPriceMultipleHops(
-  sourceChain: ChainId,
-  targets: {
-    targetChain: ChainId;
-    gasAmount: ethers.BigNumberish;
-    optionalParams?: GetPriceMultiHopOptParams;
-  }[],
-  environment: Network = "MAINNET"
-): ethers.BigNumber {
-  const chains = [sourceChain].concat(targets.map((t) => t.targetChain));
-=======
+
 export async function getPriceMultipleHops(sourceChain: ChainId, targets: {targetChain: ChainId, gasAmount: ethers.BigNumberish, optionalParams?: GetPriceMultiHopOptParams}[], environment: Network = "MAINNET"): Promise<ethers.BigNumber> {
   const chains = [sourceChain].concat(targets.map((t)=>t.targetChain));
->>>>>>> 11e26427
   let currentCost = BigNumber.from(0);
   for (let i = chains.length - 2; i >= 0; i--) {
     const optParams = { environment, ...targets[i].optionalParams };
