--- conflicted
+++ resolved
@@ -6,11 +6,7 @@
   tryNativeToHexString,
   tryHexToNativeString,
   Network,
-<<<<<<< HEAD
   ethers_contracts
-=======
-  ethers_contracts,
->>>>>>> d655577e
 } from "../../";
 import { BigNumber, ethers } from "ethers";
 import { getWormholeRelayer, getWormholeRelayerAddress } from "../consts";
@@ -304,15 +300,9 @@
   };
 
   return {
-<<<<<<< HEAD
-    type,
+    type: RelayerPayloadId.Delivery,
     sourceChainId: sourceChain,
     sourceTransactionHash: sourceTransaction,
-=======
-    type: RelayerPayloadId.Delivery,
-    sourceChainId: infoRequest.sourceChain,
-    sourceTransactionHash: infoRequest.sourceTransaction,
->>>>>>> d655577e
     sourceDeliverySequenceNumber: BigNumber.from(
       deliveryLog.sequence
     ).toNumber(),
